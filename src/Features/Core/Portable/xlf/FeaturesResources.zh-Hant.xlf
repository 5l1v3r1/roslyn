--- conflicted
+++ resolved
@@ -2,8 +2,6 @@
 <xliff xmlns="urn:oasis:names:tc:xliff:document:1.2" xmlns:xsi="http://www.w3.org/2001/XMLSchema-instance" version="1.2" xsi:schemaLocation="urn:oasis:names:tc:xliff:document:1.2 xliff-core-1.2-transitional.xsd">
   <file datatype="xml" source-language="en" target-language="zh-Hant" original="../FeaturesResources.resx">
     <body>
-<<<<<<< HEAD
-=======
       <trans-unit id="AM_PM_abbreviated">
         <source>AM/PM (abbreviated)</source>
         <target state="new">AM/PM (abbreviated)</target>
@@ -32,7 +30,6 @@
 Make sure to use the "tt" specifier for languages for which it's necessary to maintain the distinction between AM and PM. An example is Japanese, for which the AM and PM designators differ in the second character instead of the first character.</target>
         <note />
       </trans-unit>
->>>>>>> bbe984a5
       <trans-unit id="Add_DebuggerDisplay_attribute">
         <source>Add 'DebuggerDisplay' attribute</source>
         <target state="new">Add 'DebuggerDisplay' attribute</target>

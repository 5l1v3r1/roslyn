--- conflicted
+++ resolved
@@ -170,8 +170,6 @@
       <trans-unit id="Invert_conditional">
         <source>Invert conditional</source>
         <target state="translated">条件を反転します</target>
-<<<<<<< HEAD
-=======
         <note />
       </trans-unit>
       <trans-unit id="Local_function_can_be_made_static">
@@ -202,7 +200,6 @@
       <trans-unit id="Merge_with_previous_0_statement">
         <source>Merge with previous '{0}' statement</source>
         <target state="new">Merge with previous '{0}' statement</target>
->>>>>>> 22a1ef4d
         <note />
       </trans-unit>
       <trans-unit id="Move_file_to_0">
@@ -303,8 +300,6 @@
       <trans-unit id="Replace_0_with_1">
         <source>Replace '{0}' with '{1}' </source>
         <target state="translated">'{0}' を '{1}' に置き換える</target>
-<<<<<<< HEAD
-=======
         <note />
       </trans-unit>
       <trans-unit id="Split_into_consecutive_0_statements">
@@ -315,7 +310,6 @@
       <trans-unit id="Split_into_nested_0_statements">
         <source>Split into nested '{0}' statements</source>
         <target state="new">Split into nested '{0}' statements</target>
->>>>>>> 22a1ef4d
         <note />
       </trans-unit>
       <trans-unit id="Unwrap_all_arguments">
@@ -401,14 +395,11 @@
       <trans-unit id="Use_range_operator">
         <source>Use range operator</source>
         <target state="translated">範囲演算子を使用</target>
-<<<<<<< HEAD
-=======
         <note />
       </trans-unit>
       <trans-unit id="Use_simple_using_statement">
         <source>Use simple 'using' statement</source>
         <target state="new">Use simple 'using' statement</target>
->>>>>>> 22a1ef4d
         <note />
       </trans-unit>
       <trans-unit id="Value_assigned_to_0_is_never_used">
@@ -424,14 +415,11 @@
       <trans-unit id="Warning_colon_changing_namespace_may_produce_invalid_code_and_change_code_meaning">
         <source>Warning: Changing namespace may produce invalid code and change code meaning.</source>
         <target state="translated">警告: 名前空間を変更すると無効なコードが生成され、コードの意味が変更される可能性があります。</target>
-<<<<<<< HEAD
-=======
         <note />
       </trans-unit>
       <trans-unit id="Wrap_and_align_expression">
         <source>Wrap and align expression</source>
         <target state="new">Wrap and align expression</target>
->>>>>>> 22a1ef4d
         <note />
       </trans-unit>
       <trans-unit id="Wrap_every_argument">
@@ -2505,14 +2493,11 @@
       <trans-unit id="updating_usages_in_dependent_projects">
         <source>updating usages in dependent projects</source>
         <target state="translated">依存プロジェクトの使用の更新</target>
-<<<<<<< HEAD
-=======
         <note />
       </trans-unit>
       <trans-unit id="using_statement_can_be_simplified">
         <source>'using' statement can be simplified</source>
         <target state="new">'using' statement can be simplified</target>
->>>>>>> 22a1ef4d
         <note />
       </trans-unit>
     </body>

--- conflicted
+++ resolved
@@ -195,14 +195,6 @@
         <target state="translated">将“{0}”更改为“{1}”会阻止调试会话继续执行，因为它会更改状态机的形状。</target>
         <note />
       </trans-unit>
-<<<<<<< HEAD
-      <trans-unit id="Conditional_expression_can_be_simplified">
-        <source>Conditional expression can be simplified</source>
-        <target state="translated">可以简化条件表达式</target>
-        <note />
-      </trans-unit>
-=======
->>>>>>> 9e672772
       <trans-unit id="Configure_0_code_style">
         <source>Configure {0} code style</source>
         <target state="translated">配置 {0} 代码样式</target>
@@ -643,15 +635,9 @@
         <target state="new">all control characters</target>
         <note />
       </trans-unit>
-<<<<<<< HEAD
-      <trans-unit id="Resolve_conflict_markers">
-        <source>Resolve conflict markers</source>
-        <target state="translated">解决冲突标记</target>
-=======
       <trans-unit id="Regex_all_diacritic_marks_long">
         <source>All diacritic marks. This includes the Mn, Mc, and Me categories.</source>
         <target state="new">All diacritic marks. This includes the Mn, Mc, and Me categories.</target>
->>>>>>> 9e672772
         <note />
       </trans-unit>
       <trans-unit id="Regex_all_diacritic_marks_short">
@@ -659,15 +645,9 @@
         <target state="new">all diacritic marks</target>
         <note />
       </trans-unit>
-<<<<<<< HEAD
-      <trans-unit id="Simplify_conditional_expression">
-        <source>Simplify conditional expression</source>
-        <target state="translated">简化条件表达式</target>
-=======
       <trans-unit id="Regex_all_letter_characters_long">
         <source>All letter characters. This includes the Lu, Ll, Lt, Lm, and Lo characters.</source>
         <target state="new">All letter characters. This includes the Lu, Ll, Lt, Lm, and Lo characters.</target>
->>>>>>> 9e672772
         <note />
       </trans-unit>
       <trans-unit id="Regex_all_letter_characters_short">
@@ -695,16 +675,6 @@
         <target state="new">all punctuation characters</target>
         <note />
       </trans-unit>
-<<<<<<< HEAD
-      <trans-unit id="TODO_colon_free_unmanaged_resources_unmanaged_objects_and_override_finalizer">
-        <source>TODO: free unmanaged resources (unmanaged objects) and override finalizer</source>
-        <target state="translated">TODO: 释放未托管的资源(未托管的对象)并替代终结器</target>
-        <note />
-      </trans-unit>
-      <trans-unit id="TODO_colon_override_finalizer_only_if_0_has_code_to_free_unmanaged_resources">
-        <source>TODO: override finalizer only if '{0}' has code to free unmanaged resources</source>
-        <target state="translated">TODO: 仅当“{0}”拥有用于释放未托管资源的代码时才替代终结器</target>
-=======
       <trans-unit id="Regex_all_separator_characters_long">
         <source>All separator characters. This includes the Zs, Zl, and Zp categories.</source>
         <target state="new">All separator characters. This includes the Zs, Zl, and Zp categories.</target>
@@ -713,7 +683,6 @@
       <trans-unit id="Regex_all_separator_characters_short">
         <source>all separator characters</source>
         <target state="new">all separator characters</target>
->>>>>>> 9e672772
         <note />
       </trans-unit>
       <trans-unit id="Regex_all_symbols_long">
@@ -1788,7 +1757,7 @@
       </trans-unit>
       <trans-unit id="Resolve_conflict_markers">
         <source>Resolve conflict markers</source>
-        <target state="new">Resolve conflict markers</target>
+        <target state="translated">解决冲突标记</target>
         <note />
       </trans-unit>
       <trans-unit id="RudeEdit">
@@ -1818,12 +1787,12 @@
       </trans-unit>
       <trans-unit id="TODO_colon_free_unmanaged_resources_unmanaged_objects_and_override_finalizer">
         <source>TODO: free unmanaged resources (unmanaged objects) and override finalizer</source>
-        <target state="new">TODO: free unmanaged resources (unmanaged objects) and override finalizer</target>
+        <target state="translated">TODO: 释放未托管的资源(未托管的对象)并替代终结器</target>
         <note />
       </trans-unit>
       <trans-unit id="TODO_colon_override_finalizer_only_if_0_has_code_to_free_unmanaged_resources">
         <source>TODO: override finalizer only if '{0}' has code to free unmanaged resources</source>
-        <target state="new">TODO: override finalizer only if '{0}' has code to free unmanaged resources</target>
+        <target state="translated">TODO: 仅当“{0}”拥有用于释放未托管资源的代码时才替代终结器</target>
         <note />
       </trans-unit>
       <trans-unit id="Target_type_matches">
@@ -1963,7 +1932,7 @@
       </trans-unit>
       <trans-unit id="Value_colon">
         <source>Value:</source>
-        <target state="new">Value:</target>
+        <target state="translated">值:</target>
         <note />
       </trans-unit>
       <trans-unit id="Warning_colon_changing_namespace_may_produce_invalid_code_and_change_code_meaning">
@@ -2403,15 +2372,9 @@
         <target state="translated">在源(属性)中</target>
         <note />
       </trans-unit>
-<<<<<<< HEAD
-      <trans-unit id="Value_colon">
-        <source>Value:</source>
-        <target state="translated">值:</target>
-=======
       <trans-unit id="long_date">
         <source>long date</source>
         <target state="new">long date</target>
->>>>>>> 9e672772
         <note />
       </trans-unit>
       <trans-unit id="long_date_description">

﻿// Licensed to the .NET Foundation under one or more agreements.
// The .NET Foundation licenses this file to you under the MIT license.
// See the LICENSE file in the project root for more information.

using System.Collections.Generic;
using System.Collections.Immutable;
using System.Threading;
using System.Threading.Tasks;
using Roslyn.Utilities;

namespace Microsoft.CodeAnalysis.LanguageServices
{
    internal abstract partial class AbstractSymbolDisplayService : ISymbolDisplayService
    {
        protected readonly IAnonymousTypeDisplayService AnonymousTypeDisplayService;

        protected AbstractSymbolDisplayService(IAnonymousTypeDisplayService anonymousTypeDisplayService)
            => AnonymousTypeDisplayService = anonymousTypeDisplayService;

        protected abstract AbstractSymbolDescriptionBuilder CreateDescriptionBuilder(Workspace workspace, SemanticModel semanticModel, int position, CancellationToken cancellationToken);

<<<<<<< HEAD
        public string ToDisplayString(ISymbol symbol, SymbolDisplayFormat format = null)
            => ToDisplayParts(symbol, format).ToDisplayString();

        public string ToMinimalDisplayString(SemanticModel semanticModel, int position, ISymbol symbol, SymbolDisplayFormat format = null)
            => ToMinimalDisplayParts(semanticModel, position, symbol, format).ToDisplayString();

=======
>>>>>>> c5a98d83
        public Task<string> ToDescriptionStringAsync(Workspace workspace, SemanticModel semanticModel, int position, ISymbol symbol, SymbolDescriptionGroups groups, CancellationToken cancellationToken)
            => ToDescriptionStringAsync(workspace, semanticModel, position, ImmutableArray.Create<ISymbol>(symbol), groups, cancellationToken);

        public async Task<string> ToDescriptionStringAsync(Workspace workspace, SemanticModel semanticModel, int position, ImmutableArray<ISymbol> symbols, SymbolDescriptionGroups groups, CancellationToken cancellationToken)
        {
            var parts = await ToDescriptionPartsAsync(workspace, semanticModel, position, symbols, groups, cancellationToken).ConfigureAwait(false);
            return parts.ToDisplayString();
        }

        public async Task<ImmutableArray<SymbolDisplayPart>> ToDescriptionPartsAsync(Workspace workspace, SemanticModel semanticModel, int position, ImmutableArray<ISymbol> symbols, SymbolDescriptionGroups groups, CancellationToken cancellationToken)
        {
            if (symbols.Length == 0)
            {
                return ImmutableArray.Create<SymbolDisplayPart>();
            }

            var builder = CreateDescriptionBuilder(workspace, semanticModel, position, cancellationToken);
            return await builder.BuildDescriptionAsync(symbols, groups).ConfigureAwait(false);
        }

        public async Task<IDictionary<SymbolDescriptionGroups, ImmutableArray<TaggedText>>> ToDescriptionGroupsAsync(
            Workspace workspace, SemanticModel semanticModel, int position, ImmutableArray<ISymbol> symbols, CancellationToken cancellationToken)
        {
            if (symbols.Length == 0)
            {
                return SpecializedCollections.EmptyDictionary<SymbolDescriptionGroups, ImmutableArray<TaggedText>>();
            }

            var builder = CreateDescriptionBuilder(workspace, semanticModel, position, cancellationToken);
            return await builder.BuildDescriptionSectionsAsync(symbols).ConfigureAwait(false);
        }
    }
}<|MERGE_RESOLUTION|>--- conflicted
+++ resolved
@@ -19,15 +19,6 @@
 
         protected abstract AbstractSymbolDescriptionBuilder CreateDescriptionBuilder(Workspace workspace, SemanticModel semanticModel, int position, CancellationToken cancellationToken);
 
-<<<<<<< HEAD
-        public string ToDisplayString(ISymbol symbol, SymbolDisplayFormat format = null)
-            => ToDisplayParts(symbol, format).ToDisplayString();
-
-        public string ToMinimalDisplayString(SemanticModel semanticModel, int position, ISymbol symbol, SymbolDisplayFormat format = null)
-            => ToMinimalDisplayParts(semanticModel, position, symbol, format).ToDisplayString();
-
-=======
->>>>>>> c5a98d83
         public Task<string> ToDescriptionStringAsync(Workspace workspace, SemanticModel semanticModel, int position, ISymbol symbol, SymbolDescriptionGroups groups, CancellationToken cancellationToken)
             => ToDescriptionStringAsync(workspace, semanticModel, position, ImmutableArray.Create<ISymbol>(symbol), groups, cancellationToken);
 

--- conflicted
+++ resolved
@@ -4,11 +4,7 @@
 
 namespace Microsoft.CodeAnalysis.Structure
 {
-<<<<<<< HEAD
-    public struct BlockSpan
-=======
-    internal readonly struct BlockSpan
->>>>>>> bef3f3d2
+    public readonly struct BlockSpan
     {
         private const string Ellipses = "...";
 

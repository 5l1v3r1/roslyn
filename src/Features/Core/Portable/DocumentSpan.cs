﻿// Copyright (c) Microsoft.  All Rights Reserved.  Licensed under the Apache License, Version 2.0.  See License.txt in the project root for license information.

using System;
using System.Collections.Immutable;
using Microsoft.CodeAnalysis.Text;
using Roslyn.Utilities;

namespace Microsoft.CodeAnalysis
{
    /// <summary>
    /// Represents a <see cref="TextSpan"/> location in a <see cref="Document"/>.
    /// </summary>
<<<<<<< HEAD
    public struct DocumentSpan : IEquatable<DocumentSpan>
=======
    internal readonly struct DocumentSpan : IEquatable<DocumentSpan>
>>>>>>> bef3f3d2
    {
        public Document Document { get; }
        public TextSpan SourceSpan { get; }

        /// <summary>
        /// Additional information attached to a document span by it creator.
        /// </summary>
        public ImmutableDictionary<string, object> Properties { get; }

        public DocumentSpan(Document document, TextSpan sourceSpan)
            : this(document, sourceSpan, properties: null)
        {
        }

        public DocumentSpan(
            Document document,
            TextSpan sourceSpan,
            ImmutableDictionary<string, object> properties)
        {
            Document = document;
            SourceSpan = sourceSpan;
            Properties = properties ?? ImmutableDictionary<string, object>.Empty;
        }

        public override bool Equals(object obj)
            => Equals((DocumentSpan)obj);

        public bool Equals(DocumentSpan obj)
            => Document == obj.Document && SourceSpan == obj.SourceSpan;

        public static bool operator ==(DocumentSpan d1, DocumentSpan d2)
            => d1.Equals(d2);

        public static bool operator !=(DocumentSpan d1, DocumentSpan d2)
            => !(d1 == d2);

        public override int GetHashCode()
            => Hash.Combine(
                Document,
                SourceSpan.GetHashCode());
    }
}<|MERGE_RESOLUTION|>--- conflicted
+++ resolved
@@ -10,11 +10,7 @@
     /// <summary>
     /// Represents a <see cref="TextSpan"/> location in a <see cref="Document"/>.
     /// </summary>
-<<<<<<< HEAD
-    public struct DocumentSpan : IEquatable<DocumentSpan>
-=======
-    internal readonly struct DocumentSpan : IEquatable<DocumentSpan>
->>>>>>> bef3f3d2
+    public readonly struct DocumentSpan : IEquatable<DocumentSpan>
     {
         public Document Document { get; }
         public TextSpan SourceSpan { get; }

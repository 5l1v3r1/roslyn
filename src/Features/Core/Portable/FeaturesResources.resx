--- conflicted
+++ resolved
@@ -1584,10 +1584,6 @@
   <data name="Value_colon" xml:space="preserve">
     <value>Value:</value>
   </data>
-<<<<<<< HEAD
-  <data name="Implement_remaining_members_explicitly" xml:space="preserve">
-    <value>Implement remaining members explicitly</value>
-=======
   <data name="Implement_through_0" xml:space="preserve">
     <value>Implement through '{0}'</value>
   </data>
@@ -1621,6 +1617,8 @@
   </data>
   <data name="Conditional_expression_can_be_simplified" xml:space="preserve">
     <value>Conditional expression can be simplified</value>
->>>>>>> e0a1787d
+  </data>
+  <data name="Implement_remaining_members_explicitly" xml:space="preserve">
+    <value>Implement remaining members explicitly</value>
   </data>
 </root>
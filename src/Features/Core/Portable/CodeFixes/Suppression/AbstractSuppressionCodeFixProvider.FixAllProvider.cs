--- conflicted
+++ resolved
@@ -26,10 +26,6 @@
                     return null;
                 }
 
-<<<<<<< HEAD
-                var batchFixer = BatchFixAllProvider.Instance;
-=======
->>>>>>> 1a4de486
                 var suppressionFixer = (AbstractSuppressionCodeFixProvider)((WrapperCodeFixProvider)fixAllContext.CodeFixProvider).SuppressionFixProvider;
 
                 if (NestedSuppressionCodeAction.IsEquivalenceKeyForGlobalSuppression(fixAllContext.CodeActionEquivalenceKey))

﻿// Copyright (c) Microsoft.  All Rights Reserved.  Licensed under the Apache License, Version 2.0.  See License.txt in the project root for license information.

#nullable enable

using System;
using System.Collections.Generic;
using System.Collections.Immutable;
using System.Threading;
using System.Threading.Tasks;
using Microsoft.CodeAnalysis.Text;

namespace Microsoft.CodeAnalysis.Diagnostics
{
    internal interface IDiagnosticAnalyzerService
    {
        /// <summary>
        /// Re-analyze given projects and documents
        /// </summary>
        void Reanalyze(Workspace workspace, IEnumerable<ProjectId>? projectIds = null, IEnumerable<DocumentId>? documentIds = null, bool highPriority = false);

        /// <summary>
        /// Get specific diagnostics currently stored in the source. returned diagnostic might be out-of-date if solution has changed but analyzer hasn't run for the new solution.
        /// </summary>
        Task<ImmutableArray<DiagnosticData>> GetSpecificCachedDiagnosticsAsync(Workspace workspace, object id, bool includeSuppressedDiagnostics = false, CancellationToken cancellationToken = default);

        /// <summary>
        /// Get diagnostics currently stored in the source. returned diagnostic might be out-of-date if solution has changed but analyzer hasn't run for the new solution.
        /// </summary>
        Task<ImmutableArray<DiagnosticData>> GetCachedDiagnosticsAsync(Workspace workspace, ProjectId? projectId = null, DocumentId? documentId = null, bool includeSuppressedDiagnostics = false, CancellationToken cancellationToken = default);

        /// <summary>
        /// Get diagnostics for the given solution. all diagnostics returned should be up-to-date with respect to the given solution.
        /// </summary>
<<<<<<< HEAD
        Task<ImmutableArray<DiagnosticData>> GetDiagnosticsAsync(Solution solution, ProjectId projectId = null, DocumentId documentId = null, bool includeSuppressedDiagnostics = false, CancellationToken cancellationToken = default);
=======
        Task<ImmutableArray<DiagnosticData>> GetDiagnosticsAsync(Solution solution, ProjectId? projectId = null, DocumentId? documentId = null, bool includeSuppressedDiagnostics = false, CancellationToken cancellationToken = default);
>>>>>>> 10ccd1be

        /// <summary>
        /// Force computes diagnostics and raises diagnostic events for the given project or solution. all diagnostics returned should be up-to-date with respect to the given project or solution.
        /// </summary>
<<<<<<< HEAD
        Task ForceAnalyzeAsync(Solution solution, ProjectId projectId = null, CancellationToken cancellationToken = default);
=======
        Task ForceAnalyzeAsync(Solution solution, ProjectId? projectId = null, CancellationToken cancellationToken = default);
>>>>>>> 10ccd1be

        /// <summary>
        /// True if given project has any diagnostics
        /// </summary>
        bool ContainsDiagnostics(Workspace workspace, ProjectId projectId);

        /// <summary>
        /// Get diagnostics of the given diagnostic ids from the given solution. all diagnostics returned should be up-to-date with respect to the given solution.
        /// Note that for project case, this method returns diagnostics from all project documents as well. Use <see cref="GetProjectDiagnosticsForIdsAsync(Solution, ProjectId, ImmutableHashSet{string}, bool, CancellationToken)"/>
        /// if you want to fetch only project diagnostics without source locations.
        /// </summary>
        Task<ImmutableArray<DiagnosticData>> GetDiagnosticsForIdsAsync(Solution solution, ProjectId? projectId = null, DocumentId? documentId = null, ImmutableHashSet<string>? diagnosticIds = null, bool includeSuppressedDiagnostics = false, CancellationToken cancellationToken = default);

        /// <summary>
        /// Get project diagnostics (diagnostics with no source location) of the given diagnostic ids from the given solution. all diagnostics returned should be up-to-date with respect to the given solution.
        /// Note that this method doesn't return any document diagnostics. Use <see cref="GetDiagnosticsForIdsAsync(Solution, ProjectId, DocumentId, ImmutableHashSet{string}, bool, CancellationToken)"/> to also fetch those.
        /// </summary>
        Task<ImmutableArray<DiagnosticData>> GetProjectDiagnosticsForIdsAsync(Solution solution, ProjectId? projectId = null, ImmutableHashSet<string>? diagnosticIds = null, bool includeSuppressedDiagnostics = false, CancellationToken cancellationToken = default);

        /// <summary>
        /// Try to return up to date diagnostics for the given span for the document.
        ///
        /// It will return true if it was able to return all up-to-date diagnostics.
        ///  otherwise, false indicating there are some missing diagnostics in the diagnostic list
        /// </summary>
        Task<bool> TryAppendDiagnosticsForSpanAsync(Document document, TextSpan range, List<DiagnosticData> diagnostics, bool includeSuppressedDiagnostics = false, CancellationToken cancellationToken = default);

        /// <summary>
        /// Return up to date diagnostics for the given span for the document
        ///
        /// This can be expensive since it is force analyzing diagnostics if it doesn't have up-to-date one yet.
        /// If diagnosticIdOpt is not null, it gets diagnostics only for this given diagnosticIdOpt value
        /// </summary>
        Task<IEnumerable<DiagnosticData>> GetDiagnosticsForSpanAsync(Document document, TextSpan range, string? diagnosticIdOpt = null, bool includeSuppressedDiagnostics = false, Func<string, IDisposable?>? addOperationScope = null, CancellationToken cancellationToken = default);

        /// <summary>
        /// Gets a list of <see cref="DiagnosticAnalyzer"/>s for the given <see cref="Project"/>
        /// </summary>
        ImmutableArray<DiagnosticAnalyzer> GetDiagnosticAnalyzers(Project project);

        /// <summary>
        /// Gets a list of <see cref="DiagnosticDescriptor"/>s per <see cref="AnalyzerReference"/>
        /// If the given <paramref name="projectOpt"/> is non-null, then gets <see cref="DiagnosticDescriptor"/>s for the project.
        /// Otherwise, returns the global set of <see cref="DiagnosticDescriptor"/>s enabled for the workspace.
        /// </summary>
        /// <returns>A mapping from <see cref="AnalyzerReference.Display"/> to the <see cref="DiagnosticDescriptor"/></returns>
        ImmutableDictionary<string, ImmutableArray<DiagnosticDescriptor>> CreateDiagnosticDescriptorsPerReference(Project? projectOpt);

        /// <summary>
        /// Gets supported <see cref="DiagnosticDescriptor"/>s of <see cref="DiagnosticAnalyzer"/>.
        /// </summary>
        /// <returns>A list of the diagnostic descriptors of the analyzer</returns>
        ImmutableArray<DiagnosticDescriptor> GetDiagnosticDescriptors(DiagnosticAnalyzer analyzer);

        /// <summary>
        /// Check whether given diagnostic is compiler diagnostic or not
        /// </summary>
        bool IsCompilerDiagnostic(string language, DiagnosticData diagnostic);

        /// <summary>
        /// Get compiler analyzer for the given language
        /// </summary>
        DiagnosticAnalyzer? GetCompilerDiagnosticAnalyzer(string language);

        /// <summary>
        /// Check whether given <see cref="DiagnosticAnalyzer"/> is compiler analyzer for the language or not.
        /// </summary>
        bool IsCompilerDiagnosticAnalyzer(string language, DiagnosticAnalyzer analyzer);

        /// <summary>
        /// Check whether given <see cref="DiagnosticAnalyzer"/> is compilation end analyzer
        /// By compilation end analyzer, it means compilation end analysis here
        /// </summary>
        bool IsCompilationEndAnalyzer(DiagnosticAnalyzer analyzer, Project project, Compilation compilation);

        /// <summary>
        /// Return host <see cref="AnalyzerReference"/>s. (ex, analyzers installed by vsix)
        /// </summary>
        IEnumerable<AnalyzerReference> GetHostAnalyzerReferences();
    }
}<|MERGE_RESOLUTION|>--- conflicted
+++ resolved
@@ -31,20 +31,12 @@
         /// <summary>
         /// Get diagnostics for the given solution. all diagnostics returned should be up-to-date with respect to the given solution.
         /// </summary>
-<<<<<<< HEAD
-        Task<ImmutableArray<DiagnosticData>> GetDiagnosticsAsync(Solution solution, ProjectId projectId = null, DocumentId documentId = null, bool includeSuppressedDiagnostics = false, CancellationToken cancellationToken = default);
-=======
         Task<ImmutableArray<DiagnosticData>> GetDiagnosticsAsync(Solution solution, ProjectId? projectId = null, DocumentId? documentId = null, bool includeSuppressedDiagnostics = false, CancellationToken cancellationToken = default);
->>>>>>> 10ccd1be
 
         /// <summary>
         /// Force computes diagnostics and raises diagnostic events for the given project or solution. all diagnostics returned should be up-to-date with respect to the given project or solution.
         /// </summary>
-<<<<<<< HEAD
-        Task ForceAnalyzeAsync(Solution solution, ProjectId projectId = null, CancellationToken cancellationToken = default);
-=======
         Task ForceAnalyzeAsync(Solution solution, ProjectId? projectId = null, CancellationToken cancellationToken = default);
->>>>>>> 10ccd1be
 
         /// <summary>
         /// True if given project has any diagnostics

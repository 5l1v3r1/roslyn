--- conflicted
+++ resolved
@@ -34,7 +34,6 @@
             AssertJsonEquals(expected, completionItems.First());
         }
 
-<<<<<<< HEAD
         [Fact]
         public async Task TestGetCompletionsDoesNotIncludeUnimportedTypesAsync()
         {
@@ -61,10 +60,7 @@
             Assert.False(results.Any(item => "Console" == item.Label));
         }
 
-        private static async Task<object> RunGetCompletionsAsync(Solution solution, LSP.Location caret, LSP.ClientCapabilities clientCapabilities = null)
-=======
         private static async Task<LSP.SumType<LSP.CompletionItem[], LSP.CompletionList>?> RunGetCompletionsAsync(Solution solution, LSP.Location caret, LSP.ClientCapabilities clientCapabilities = null)
->>>>>>> 5a77c0e6
             => await GetLanguageServer(solution).GetCompletionsAsync(solution, CreateCompletionParams(caret), clientCapabilities, CancellationToken.None);
     }
 }
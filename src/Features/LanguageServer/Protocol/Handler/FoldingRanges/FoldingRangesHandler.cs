--- conflicted
+++ resolved
@@ -30,11 +30,7 @@
         {
             var foldingRanges = ArrayBuilder<FoldingRange>.GetInstance();
 
-<<<<<<< HEAD
-            var document = solution.GetDocumentFromURI(request.TextDocument.Uri, clientName);
-=======
             var document = solution.GetDocument(request.TextDocument, clientName);
->>>>>>> c8d525c5
             if (document == null)
             {
                 return foldingRanges.ToArrayAndFree();

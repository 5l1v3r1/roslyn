﻿// Copyright (c) Microsoft.  All Rights Reserved.  Licensed under the Apache License, Version 2.0.  See License.txt in the project root for license information.

#nullable enable 

using System.Collections.Immutable;
using System.Composition;
using Microsoft.CodeAnalysis.CodeFixes;
using Microsoft.CodeAnalysis.Diagnostics;
using Microsoft.CodeAnalysis.UpgradeProject;
using Roslyn.Utilities;

namespace Microsoft.CodeAnalysis.CSharp.UpgradeProject
{
    [ExportCodeFixProvider(LanguageNames.CSharp), Shared]
    internal class CSharpUpgradeProjectCodeFixProvider : AbstractUpgradeProjectCodeFixProvider
    {
        [ImportingConstructor]
        public CSharpUpgradeProjectCodeFixProvider()
        {
        }

        public override ImmutableArray<string> FixableDiagnosticIds { get; } = ImmutableArray.Create(
            new[]
            {
                "CS8022", // error CS8022: Feature is not available in C# 1. Please use language version X or greater.
                "CS8023", // error CS8023: Feature is not available in C# 2. Please use language version X or greater.
                "CS8024", // error CS8024: Feature is not available in C# 3. Please use language version X or greater.
                "CS8025", // error CS8025: Feature is not available in C# 4. Please use language version X or greater.
                "CS8026", // error CS8026: Feature is not available in C# 5. Please use language version X or greater.
                "CS8059", // error CS8059: Feature is not available in C# 6. Please use language version X or greater.
                "CS8107", // error CS8059: Feature is not available in C# 7.0. Please use language version X or greater.
                "CS8302", // error CS8302: Feature is not available in C# 7.1. Please use language version X or greater.
                "CS8306", // error CS8306: ... Please use language version 7.1 or greater to access a un-named element by its inferred name.
                "CS8314", // error CS9003: An expression of type '{0}' cannot be handled by a pattern of type '{1}' in C# {2}. Please use language version {3} or greater.
                "CS8320", // error CS8320: Feature is not available in C# 7.2. Please use language version X or greater.
                "CS1738", // error CS1738: Named argument specifications must appear after all fixed arguments have been specified. Please use language version 7.2 or greater to allow non-trailing named arguments.
                "CS8370", // error CS8370: Feature is not available in C# 7.3. Please use language version X or greater.
                "CS8371", // warning CS8371: Field-targeted attributes on auto-properties are not supported in language version 7.2. Please use language version 7.3 or greater.
                "CS8400", // error CS8400: Feature is not available in C# 8.0. Please use language version X or greater.
                "CS8401", // error CS8401: To use '@$' instead of '$@" for a verbatim interpolated string, please use language version 8.0 or greater.
                "CS8511", // error CS8511: An expression of type 'T' cannot be handled by a pattern of type '<null>'. Please use language version 'preview' or greater to match an open type with a constant pattern.
                "CS8652", // error CS8652: The feature '' is currently in Preview and *unsupported*. To use Preview features, use the 'preview' language version.
                "CS8703", // error CS8703: The modifier '{0}' is not valid for this item in C# {1}. Please use language version '{2}' or greater.
                "CS8706", // error CS8706: '{0}' cannot implement interface member '{1}' in type '{2}' because feature '{3}' is not available in C# {4}. Please use language version '{5}' or greater. 
            });

        public override string UpgradeThisProjectResource => CSharpFeaturesResources.Upgrade_this_project_to_csharp_language_version_0;
        public override string UpgradeAllProjectsResource => CSharpFeaturesResources.Upgrade_all_csharp_projects_to_language_version_0;

        public override string SuggestedVersion(ImmutableArray<Diagnostic> diagnostics)
        {
            return RequiredVersion(diagnostics).ToDisplayString();
        }

        private static LanguageVersion RequiredVersion(ImmutableArray<Diagnostic> diagnostics)
        {
            LanguageVersion max = 0;
            foreach (var diagnostic in diagnostics)
            {
                if (diagnostic.Properties.TryGetValue(DiagnosticPropertyConstants.RequiredLanguageVersion, out var requiredVersion) &&
                    LanguageVersionFacts.TryParse(requiredVersion, out var required))
                {
                    max = max > required ? max : required;
                }
                else if (diagnostic.Id == "CS8652")
                {
                    max = LanguageVersion.Preview;
                    break;
                }
            }

            return max;
        }

        public override Solution UpgradeProject(Project project, string newVersion)
        {
            if (IsUpgrade(project, newVersion))
            {
                Contract.ThrowIfFalse(LanguageVersionFacts.TryParse(newVersion, out var parsedNewVersion));
                var parseOptions = (CSharpParseOptions)project.ParseOptions!;

                return project.Solution.WithProjectParseOptions(project.Id, parseOptions.WithLanguageVersion(parsedNewVersion));
            }
            else
            {
                // when fixing all projects in a solution, don't downgrade those with newer language versions
                return project.Solution;
            }
        }

        public override bool IsUpgrade(Project project, string newVersion)
        {
            Contract.ThrowIfFalse(LanguageVersionFacts.TryParse(newVersion, out var parsedNewVersion));

            var parseOptions = (CSharpParseOptions)project.ParseOptions!;
            var mappedVersion = parsedNewVersion.MapSpecifiedToEffectiveVersion();

            var workspace = project.Solution.Workspace;

            // treat equivalent versions (one generic and one specific) to be a valid upgrade
            return mappedVersion >= parseOptions.LanguageVersion &&
<<<<<<< HEAD
                parseOptions.SpecifiedLanguageVersion.ToDisplayString() != newVersion;
=======
                parseOptions.SpecifiedLanguageVersion.ToDisplayString() != newVersion &&
                workspace.CanApplyParseOptionChange(parseOptions, parseOptions.WithLanguageVersion(parsedNewVersion), project);
>>>>>>> 28fdbf20
        }
    }
}<|MERGE_RESOLUTION|>--- conflicted
+++ resolved
@@ -99,12 +99,8 @@
 
             // treat equivalent versions (one generic and one specific) to be a valid upgrade
             return mappedVersion >= parseOptions.LanguageVersion &&
-<<<<<<< HEAD
-                parseOptions.SpecifiedLanguageVersion.ToDisplayString() != newVersion;
-=======
                 parseOptions.SpecifiedLanguageVersion.ToDisplayString() != newVersion &&
                 workspace.CanApplyParseOptionChange(parseOptions, parseOptions.WithLanguageVersion(parsedNewVersion), project);
->>>>>>> 28fdbf20
         }
     }
 }
--- conflicted
+++ resolved
@@ -1009,13 +1009,11 @@
   <data name="Decompiler_Legal_Notice_Title" xml:space="preserve">
     <value>Decompiler Legal Notice</value>
   </data>
-<<<<<<< HEAD
   <data name="Disabling_the_extension_0_unbound_your_keyboard_bindings" xml:space="preserve">
     <value>Disabling the extension '{0}' unbound your keyboard bindings.</value>
     <comment>0 is an extension name</comment>
-=======
+  </data>
   <data name="Code_style_header_use_editor_config" xml:space="preserve">
     <value>The settings configured here only apply to your machine. To configure these settings to travel with your solution, use .editorconfig files.</value>
->>>>>>> c9829c58
   </data>
 </root>
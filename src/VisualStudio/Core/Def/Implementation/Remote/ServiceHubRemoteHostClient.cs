﻿// Copyright (c) Microsoft.  All Rights Reserved.  Licensed under the Apache License, Version 2.0.  See License.txt in the project root for license information.

using System;
using System.Diagnostics;
using System.Globalization;
using System.IO;
using System.Threading;
using System.Threading.Tasks;
using Microsoft.CodeAnalysis.Editor.Shared.Utilities;
<<<<<<< HEAD
using Microsoft.CodeAnalysis.ErrorReporting;
=======
>>>>>>> e0ddfbc8
using Microsoft.CodeAnalysis.Internal.Log;
using Microsoft.CodeAnalysis.Notification;
using Microsoft.CodeAnalysis.Remote;
using Microsoft.ServiceHub.Client;
using Microsoft.VisualStudio.LanguageServices.Implementation.ProjectSystem;
using Microsoft.VisualStudio.Telemetry;
using Roslyn.Utilities;
using StreamJsonRpc;

namespace Microsoft.VisualStudio.LanguageServices.Remote
{
    using Workspace = Microsoft.CodeAnalysis.Workspace;

    internal sealed partial class ServiceHubRemoteHostClient : RemoteHostClient
    {
        private enum GlobalNotificationState
        {
            NotStarted,
            Started,
            Finished
        }

        private static int s_instanceId = 0;

        private readonly JsonRpc _rpc;
        private readonly ConnectionManager _connectionManager;

        /// <summary>
        /// Lock for the <see cref="_globalNotificationsTask"/> task chain.  Each time we hear 
        /// about a global operation starting or stopping (i.e. a build) we will '.ContinueWith'
        /// this task chain with a new notification to the OOP side.  This way all the messages
        /// are properly serialized and appera in the right order (i.e. we don't hear about a 
        /// stop prior to hearing about the relevant start).
        /// </summary>
        private readonly object _globalNotificationsGate = new object();
        private Task<GlobalNotificationState> _globalNotificationsTask = Task.FromResult(GlobalNotificationState.NotStarted);

        public static async Task<RemoteHostClient> CreateAsync(
            Workspace workspace, CancellationToken cancellationToken)
        {
            using (Logger.LogBlock(FunctionId.ServiceHubRemoteHostClient_CreateAsync, cancellationToken))
            {
                var primary = new HubClient("ManagedLanguage.IDE.RemoteHostClient");
                var timeout = TimeSpan.FromMilliseconds(workspace.Options.GetOption(RemoteHostOptions.RequestServiceTimeoutInMS));

                // Retry (with timeout) until we can connect to RemoteHost (service hub process). 
                // we are seeing cases where we failed to connect to service hub process when a machine is under heavy load.
                // (see https://devdiv.visualstudio.com/DevDiv/_workitems/edit/481103 as one of example)
                var instance = await Connections.RetryRemoteCallAsync<IOException, ServiceHubRemoteHostClient>(
                    () => CreateWorkerAsync(workspace, primary, timeout, cancellationToken), timeout, cancellationToken).ConfigureAwait(false);

                instance.Started();

                // Create a workspace host to hear about workspace changes.  We'll 
                // remote those changes over to the remote side when they happen.
                await RegisterWorkspaceHostAsync(workspace, instance).ConfigureAwait(false);

                // return instance
                return instance;
            }
        }

        public static async Task<ServiceHubRemoteHostClient> CreateWorkerAsync(Workspace workspace, HubClient primary, TimeSpan timeout, CancellationToken cancellationToken)
        {
            ServiceHubRemoteHostClient client = null;
            try
            {
                // let each client to have unique id so that we can distinguish different clients when service is restarted
                var currentInstanceId = Interlocked.Add(ref s_instanceId, 1);

                var current = $"VS ({Process.GetCurrentProcess().Id}) ({currentInstanceId})";

                var hostGroup = new HostGroup(current);
                var remoteHostStream = await Connections.RequestServiceAsync(primary, WellKnownRemoteHostServices.RemoteHostService, hostGroup, timeout, cancellationToken).ConfigureAwait(false);

                var remotableDataRpc = new RemotableDataJsonRpc(
                                          workspace, primary.Logger,
                                          await Connections.RequestServiceAsync(primary, WellKnownServiceHubServices.SnapshotService, hostGroup, timeout, cancellationToken).ConfigureAwait(false));

                var enableConnectionPool = workspace.Options.GetOption(RemoteHostOptions.EnableConnectionPool);
                var maxConnection = workspace.Options.GetOption(RemoteHostOptions.MaxPoolConnection);

                var connectionManager = new ConnectionManager(primary, hostGroup, enableConnectionPool, maxConnection, timeout, new ReferenceCountedDisposable<RemotableDataJsonRpc>(remotableDataRpc));

                client = new ServiceHubRemoteHostClient(workspace, connectionManager, remoteHostStream);

                var uiCultureLCID = CultureInfo.CurrentUICulture.LCID;
                var cultureLCID = CultureInfo.CurrentCulture.LCID;

                // make sure connection is done right
                var host = await client._rpc.InvokeWithCancellationAsync<string>(
                    nameof(IRemoteHostService.Connect), new object[] { current, uiCultureLCID, cultureLCID, TelemetryService.DefaultSession.SerializeSettings() }, cancellationToken).ConfigureAwait(false);

                return client;
            }
            catch (Exception ex)
            {
                // make sure we shutdown client if initializing client has failed.
                client?.Shutdown();

                // translate to our own cancellation if it is raised.
                cancellationToken.ThrowIfCancellationRequested();

                // otherwise, report watson and throw original exception
                ex.ReportServiceHubNFW("ServiceHub creation failed");
                throw;
            }
        }

        // internal for debugging purpose
        internal static async Task RegisterWorkspaceHostAsync(Workspace workspace, RemoteHostClient client)
        {
            var vsWorkspace = workspace as VisualStudioWorkspaceImpl;
            if (vsWorkspace == null)
            {
                return;
            }

            // Create a connection to the host in the BG to avoid taking the hit of loading service 
            // hub on the UI thread.  We'll initially set its ref count to 1, and we will decrement 
            // that ref-count at the end of the using block.  During this time though, when the 
            // projectTracker is sending events, the workspace host can then use that connection 
            // instead of having to expensively spin up a fresh one.
            var session = await client.TryCreateKeepAliveSessionAsync(WellKnownRemoteHostServices.RemoteHostService, CancellationToken.None).ConfigureAwait(false);
            var host = new WorkspaceHost(vsWorkspace, session);

            // RegisterWorkspaceHost is required to be called from UI thread so push the code
            // to UI thread to run. 
            await Task.Factory.SafeStartNew(() =>
            {
                var projectTracker = vsWorkspace.GetProjectTrackerAndInitializeIfNecessary(Shell.ServiceProvider.GlobalProvider);

                projectTracker.RegisterWorkspaceHost(host);
                projectTracker.StartSendingEventsToWorkspaceHost(host);
            }, CancellationToken.None, ForegroundThreadAffinitizedObject.CurrentForegroundThreadData.TaskScheduler).ConfigureAwait(false);
        }

        private ServiceHubRemoteHostClient(
            Workspace workspace,
            ConnectionManager connectionManager,
            Stream stream)
            : base(workspace)
        {
            _connectionManager = connectionManager;

            _rpc = new JsonRpc(new JsonRpcMessageHandler(stream, stream), target: this);
            _rpc.JsonSerializer.Converters.Add(AggregateJsonConverter.Instance);

            // handle disconnected situation
            _rpc.Disconnected += OnRpcDisconnected;

            _rpc.StartListening();
        }

        public override Task<Connection> TryCreateConnectionAsync(string serviceName, object callbackTarget, CancellationToken cancellationToken)
        {
            return _connectionManager.TryCreateConnectionAsync(serviceName, callbackTarget, cancellationToken);
        }

        protected override void OnStarted()
        {
            RegisterGlobalOperationNotifications();
        }

        protected override void OnStopped()
        {
            // we are asked to stop. unsubscribe and dispose to disconnect.
            // there are 2 ways to get disconnected. one is Roslyn decided to disconnect with RemoteHost (ex, cancellation or recycle OOP) and
            // the other is external thing disconnecting remote host from us (ex, user killing OOP process).
            // the Disconnected event we subscribe is to detect #2 case. and this method is for #1 case. so when we are willingly disconnecting
            // we don't need the event, otherwise, Disconnected event will be called twice.
            UnregisterGlobalOperationNotifications();
            _rpc.Disconnected -= OnRpcDisconnected;
            _rpc.Dispose();
            _connectionManager.Shutdown();
        }

        private void RegisterGlobalOperationNotifications()
        {
            var globalOperationService = this.Workspace.Services.GetService<IGlobalOperationNotificationService>();
            if (globalOperationService != null)
            {
                globalOperationService.Started += OnGlobalOperationStarted;
                globalOperationService.Stopped += OnGlobalOperationStopped;
            }
        }

        private void UnregisterGlobalOperationNotifications()
        {
            var globalOperationService = this.Workspace.Services.GetService<IGlobalOperationNotificationService>();
            if (globalOperationService != null)
            {
                globalOperationService.Started -= OnGlobalOperationStarted;
                globalOperationService.Stopped -= OnGlobalOperationStopped;
            }

            Task localTask;
            lock (_globalNotificationsGate)
            {
                // Unilaterally transition us to the finished state.  Once we're finished
                // we cannot start or stop anymore.
                _globalNotificationsTask = _globalNotificationsTask.ContinueWith(
                    _ => GlobalNotificationState.Finished, CancellationToken.None, TaskContinuationOptions.None, TaskScheduler.Default);
                localTask = _globalNotificationsTask;
            }

            // Have to wait for all the notifications to make it to the OOP side so we keep
            // it in a consistent state.  Also, if we don't do this, our _rpc object will
            // get disposed while we're remoting over the messages to the oop side.
            localTask.Wait();
        }

        private void OnGlobalOperationStarted(object sender, EventArgs e)
        {
            lock (_globalNotificationsGate)
            {
                _globalNotificationsTask = _globalNotificationsTask.ContinueWith(
                    continuation, CancellationToken.None, TaskContinuationOptions.None, TaskScheduler.Default).Unwrap();
            }

            async Task<GlobalNotificationState> continuation(Task<GlobalNotificationState> previousTask)
            {
                // Can only transition from NotStarted->Started.  If we hear about
                // anything else, do nothing.
                if (previousTask.Result != GlobalNotificationState.NotStarted)
                {
                    return previousTask.Result;
                }

                await _rpc.InvokeAsync(
                    nameof(IRemoteHostService.OnGlobalOperationStarted), "").ConfigureAwait(false);

                return GlobalNotificationState.Started;
            }
        }

        private void OnGlobalOperationStopped(object sender, GlobalOperationEventArgs e)
        {
            lock (_globalNotificationsGate)
            {
                _globalNotificationsTask = _globalNotificationsTask.ContinueWith(
                    continuation, CancellationToken.None,
                    TaskContinuationOptions.None, TaskScheduler.Default).Unwrap();
            }

            async Task<GlobalNotificationState> continuation(Task<GlobalNotificationState> previousTask)
            {
                // Can only transition from Started->NotStarted.  If we hear about
                // anything else, do nothing.
                if (previousTask.Result != GlobalNotificationState.Started)
                {
                    return previousTask.Result;
                }

                await _rpc.InvokeAsync(
                    nameof(IRemoteHostService.OnGlobalOperationStopped),
                    e.Operations, e.Cancelled).ConfigureAwait(false);

                // Mark that we're stopped now.
                return GlobalNotificationState.NotStarted;
            }
        }

        private void OnRpcDisconnected(object sender, JsonRpcDisconnectedEventArgs e)
        {
            Stopped();
        }
<<<<<<< HEAD

        /// <summary>
        /// call <paramref name="funcAsync"/> and retry up to <paramref name="timeout"/> if the call throws
        /// <typeparamref name="TException"/>. any other exception from the call won't be handled here.
        /// </summary>
        private static async Task<TResult> RetryRemoteCallAsync<TException, TResult>(
            Func<Task<TResult>> funcAsync,
            TimeSpan timeout,
            CancellationToken cancellationToken) where TException : Exception
        {
            const int retry_delayInMS = 50;

            using (var pooledStopwatch = SharedPools.Default<Stopwatch>().GetPooledObject())
            {
                var watch = pooledStopwatch.Object;
                watch.Start();

                while (watch.Elapsed < timeout)
                {
                    cancellationToken.ThrowIfCancellationRequested();

                    try
                    {
                        return await funcAsync().ConfigureAwait(false);
                    }
                    catch (TException)
                    {
                        // throw cancellation token if operation is cancelled
                        cancellationToken.ThrowIfCancellationRequested();
                    }

                    // wait for retry_delayInMS before next try
                    await Task.Delay(retry_delayInMS, cancellationToken).ConfigureAwait(false);

                    ReportTimeout(watch);
                }
            }

            // operation timed out, more than we are willing to wait
            RemoteHostCrashInfoBar.ShowInfoBar();

            // user didn't ask for cancellation, but we can't fullfill this request. so we
            // create our own cancellation token and then throw it. this doesn't guarantee
            // 100% that we won't crash, but this is at least safest way we know until user
            // restart VS (with info bar)
            using (var ownCancellationSource = new CancellationTokenSource())
            {
                ownCancellationSource.Cancel();
                ownCancellationSource.Token.ThrowIfCancellationRequested();
            }

            throw ExceptionUtilities.Unreachable;
        }

        private static async Task<Stream> RequestServiceAsync(
            HubClient client,
            string serviceName,
            HostGroup hostGroup,
            TimeSpan timeout,
            CancellationToken cancellationToken = default)
        {
            const int max_retry = 10;
            const int retry_delayInMS = 50;

            Exception lastException = null;

            var descriptor = new ServiceDescriptor(serviceName) { HostGroup = hostGroup };

            // call to get service can fail due to this bug - devdiv#288961 or more.
            // until root cause is fixed, we decide to have retry rather than fail right away
            for (var i = 0; i < max_retry; i++)
            {
                try
                {
                    // we are wrapping HubClient.RequestServiceAsync since we can't control its internal timeout value ourselves.
                    // we have bug opened to track the issue.
                    // https://devdiv.visualstudio.com/DefaultCollection/DevDiv/Editor/_workitems?id=378757&fullScreen=false&_a=edit

                    // retry on cancellation token since HubClient will throw its own cancellation token
                    // when it couldn't connect to service hub service for some reasons
                    // (ex, OOP process GC blocked and not responding to request)
                    return await RetryRemoteCallAsync<OperationCanceledException, Stream>(
                        () => client.RequestServiceAsync(descriptor, cancellationToken),
                        timeout,
                        cancellationToken).ConfigureAwait(false);
                }
                catch (RemoteInvocationException ex)
                {
                    // save info only if it failed with different issue than before.
                    if (lastException?.Message != ex.Message)
                    {
                        // RequestServiceAsync should never fail unless service itself is actually broken.
                        // So far, we catched multiple issues from this NFW. so we will keep this NFW.
                        ex.ReportServiceHubNFW("RequestServiceAsync Failed");

                        lastException = ex;
                    }
                }

                // wait for retry_delayInMS before next try
                await Task.Delay(retry_delayInMS, cancellationToken).ConfigureAwait(false);
            }

            // crash right away to get better dump. otherwise, we will get dump from async exception
            // which most likely lost all valuable data
            FatalError.ReportUnlessCanceled(lastException);
            GC.KeepAlive(lastException);

            // unreachable
            throw ExceptionUtilities.Unreachable;
        }

        #region code related to make diagnosis easier later

        private static readonly TimeSpan s_reportTimeout = TimeSpan.FromMinutes(10);
        private static bool s_timeoutReported = false;

        private static void ReportTimeout(Stopwatch watch)
        {
            // if we tried for 10 min and still couldn't connect. NFW (non fatal watson) some data
            if (!s_timeoutReported && watch.Elapsed > s_reportTimeout)
            {
                s_timeoutReported = true;

                // report service hub logs along with dump
                (new Exception("RequestServiceAsync Timeout")).ReportServiceHubNFW("RequestServiceAsync Timeout");
            }
        }
        #endregion
=======
>>>>>>> e0ddfbc8
    }
}<|MERGE_RESOLUTION|>--- conflicted
+++ resolved
@@ -7,10 +7,6 @@
 using System.Threading;
 using System.Threading.Tasks;
 using Microsoft.CodeAnalysis.Editor.Shared.Utilities;
-<<<<<<< HEAD
-using Microsoft.CodeAnalysis.ErrorReporting;
-=======
->>>>>>> e0ddfbc8
 using Microsoft.CodeAnalysis.Internal.Log;
 using Microsoft.CodeAnalysis.Notification;
 using Microsoft.CodeAnalysis.Remote;
@@ -278,137 +274,5 @@
         {
             Stopped();
         }
-<<<<<<< HEAD
-
-        /// <summary>
-        /// call <paramref name="funcAsync"/> and retry up to <paramref name="timeout"/> if the call throws
-        /// <typeparamref name="TException"/>. any other exception from the call won't be handled here.
-        /// </summary>
-        private static async Task<TResult> RetryRemoteCallAsync<TException, TResult>(
-            Func<Task<TResult>> funcAsync,
-            TimeSpan timeout,
-            CancellationToken cancellationToken) where TException : Exception
-        {
-            const int retry_delayInMS = 50;
-
-            using (var pooledStopwatch = SharedPools.Default<Stopwatch>().GetPooledObject())
-            {
-                var watch = pooledStopwatch.Object;
-                watch.Start();
-
-                while (watch.Elapsed < timeout)
-                {
-                    cancellationToken.ThrowIfCancellationRequested();
-
-                    try
-                    {
-                        return await funcAsync().ConfigureAwait(false);
-                    }
-                    catch (TException)
-                    {
-                        // throw cancellation token if operation is cancelled
-                        cancellationToken.ThrowIfCancellationRequested();
-                    }
-
-                    // wait for retry_delayInMS before next try
-                    await Task.Delay(retry_delayInMS, cancellationToken).ConfigureAwait(false);
-
-                    ReportTimeout(watch);
-                }
-            }
-
-            // operation timed out, more than we are willing to wait
-            RemoteHostCrashInfoBar.ShowInfoBar();
-
-            // user didn't ask for cancellation, but we can't fullfill this request. so we
-            // create our own cancellation token and then throw it. this doesn't guarantee
-            // 100% that we won't crash, but this is at least safest way we know until user
-            // restart VS (with info bar)
-            using (var ownCancellationSource = new CancellationTokenSource())
-            {
-                ownCancellationSource.Cancel();
-                ownCancellationSource.Token.ThrowIfCancellationRequested();
-            }
-
-            throw ExceptionUtilities.Unreachable;
-        }
-
-        private static async Task<Stream> RequestServiceAsync(
-            HubClient client,
-            string serviceName,
-            HostGroup hostGroup,
-            TimeSpan timeout,
-            CancellationToken cancellationToken = default)
-        {
-            const int max_retry = 10;
-            const int retry_delayInMS = 50;
-
-            Exception lastException = null;
-
-            var descriptor = new ServiceDescriptor(serviceName) { HostGroup = hostGroup };
-
-            // call to get service can fail due to this bug - devdiv#288961 or more.
-            // until root cause is fixed, we decide to have retry rather than fail right away
-            for (var i = 0; i < max_retry; i++)
-            {
-                try
-                {
-                    // we are wrapping HubClient.RequestServiceAsync since we can't control its internal timeout value ourselves.
-                    // we have bug opened to track the issue.
-                    // https://devdiv.visualstudio.com/DefaultCollection/DevDiv/Editor/_workitems?id=378757&fullScreen=false&_a=edit
-
-                    // retry on cancellation token since HubClient will throw its own cancellation token
-                    // when it couldn't connect to service hub service for some reasons
-                    // (ex, OOP process GC blocked and not responding to request)
-                    return await RetryRemoteCallAsync<OperationCanceledException, Stream>(
-                        () => client.RequestServiceAsync(descriptor, cancellationToken),
-                        timeout,
-                        cancellationToken).ConfigureAwait(false);
-                }
-                catch (RemoteInvocationException ex)
-                {
-                    // save info only if it failed with different issue than before.
-                    if (lastException?.Message != ex.Message)
-                    {
-                        // RequestServiceAsync should never fail unless service itself is actually broken.
-                        // So far, we catched multiple issues from this NFW. so we will keep this NFW.
-                        ex.ReportServiceHubNFW("RequestServiceAsync Failed");
-
-                        lastException = ex;
-                    }
-                }
-
-                // wait for retry_delayInMS before next try
-                await Task.Delay(retry_delayInMS, cancellationToken).ConfigureAwait(false);
-            }
-
-            // crash right away to get better dump. otherwise, we will get dump from async exception
-            // which most likely lost all valuable data
-            FatalError.ReportUnlessCanceled(lastException);
-            GC.KeepAlive(lastException);
-
-            // unreachable
-            throw ExceptionUtilities.Unreachable;
-        }
-
-        #region code related to make diagnosis easier later
-
-        private static readonly TimeSpan s_reportTimeout = TimeSpan.FromMinutes(10);
-        private static bool s_timeoutReported = false;
-
-        private static void ReportTimeout(Stopwatch watch)
-        {
-            // if we tried for 10 min and still couldn't connect. NFW (non fatal watson) some data
-            if (!s_timeoutReported && watch.Elapsed > s_reportTimeout)
-            {
-                s_timeoutReported = true;
-
-                // report service hub logs along with dump
-                (new Exception("RequestServiceAsync Timeout")).ReportServiceHubNFW("RequestServiceAsync Timeout");
-            }
-        }
-        #endregion
-=======
->>>>>>> e0ddfbc8
     }
 }
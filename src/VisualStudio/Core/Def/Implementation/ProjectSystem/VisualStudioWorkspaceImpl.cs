--- conflicted
+++ resolved
@@ -59,11 +59,8 @@
 
         private readonly ITextBufferCloneService _textBufferCloneService;
 
-<<<<<<< HEAD
-=======
         private readonly object _gate = new object();
 
->>>>>>> 28fdbf20
         /// <summary>
         /// A <see cref="ForegroundThreadAffinitizedObject"/> to make assertions that stuff is on the right thread.
         /// </summary>
@@ -1353,12 +1350,9 @@
                 _projectionBufferFactoryService.ProjectionBufferCreated -= AddTextBufferCloneServiceToBuffer;
                 FileWatchedReferenceFactory.ReferenceChanged -= RefreshMetadataReferencesForFile;
 
-<<<<<<< HEAD
-=======
                 _deferredJoinableTasks.Join();
             }
 
->>>>>>> 28fdbf20
             base.Dispose(finalize);
         }
 

--- conflicted
+++ resolved
@@ -482,15 +482,14 @@
         <target state="translated">사용되지 않는 값이 무시 항목에 명시적으로 할당됩니다.</target>
         <note />
       </trans-unit>
-<<<<<<< HEAD
       <trans-unit id="Updating_severity">
         <source>Updating severity</source>
         <target state="new">Updating severity</target>
-=======
+        <note />
+      </trans-unit>
       <trans-unit id="Use_editorconfig_compatibility_mode">
         <source>Use .editorconfig compatibility mode (requires restart)</source>
         <target state="new">Use .editorconfig compatibility mode (requires restart)</target>
->>>>>>> 4d749695
         <note />
       </trans-unit>
       <trans-unit id="Use_enhanced_colors_for_C_and_Basic">

--- conflicted
+++ resolved
@@ -85,14 +85,11 @@
       <trans-unit id="Enable_nullable_reference_analysis_IDE_features">
         <source>Enable nullable reference analysis IDE features</source>
         <target state="translated">Włącz funkcje środowiska IDE do analizy odwołań dopuszczających wartość null</target>
-<<<<<<< HEAD
-=======
         <note />
       </trans-unit>
       <trans-unit id="Evaluating_0_tasks_in_queue">
         <source>Evaluating ({0} tasks in queue)</source>
         <target state="new">Evaluating ({0} tasks in queue)</target>
->>>>>>> a35da5a1
         <note />
       </trans-unit>
       <trans-unit id="Finish">
@@ -135,14 +132,6 @@
         <target state="translated">Rodzaj</target>
         <note />
       </trans-unit>
-<<<<<<< HEAD
-      <trans-unit id="Live_analysis">
-        <source>Live analysis</source>
-        <target state="translated">Analiza na żywo</target>
-        <note />
-      </trans-unit>
-=======
->>>>>>> a35da5a1
       <trans-unit id="Live_analysis_VSIX_extension">
         <source>Live analysis (VSIX extension)</source>
         <target state="new">Live analysis (VSIX extension)</target>

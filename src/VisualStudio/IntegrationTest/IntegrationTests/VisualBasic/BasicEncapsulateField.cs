--- conflicted
+++ resolved
@@ -79,11 +79,7 @@
 End Module");
         }
 
-<<<<<<< HEAD
-        [Fact(Skip = "https://github.com/dotnet/roslyn/issues/21750"), Trait(Traits.Feature, Traits.Features.EncapsulateField)]
-=======
         [WpfFact, Trait(Traits.Feature, Traits.Features.EncapsulateField)]
->>>>>>> 62bb55cf
         public void EncapsulateThroughLightbulbDefinitionsOnly()
         {
             SetUpEditor(TestSource);

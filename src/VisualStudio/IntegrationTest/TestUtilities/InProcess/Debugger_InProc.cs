﻿// Copyright (c) Microsoft.  All Rights Reserved.  Licensed under the Apache License, Version 2.0.  See License.txt in the project root for license information.

using System;
using System.Globalization;
using System.Runtime.InteropServices;
using EnvDTE;

namespace Microsoft.VisualStudio.IntegrationTest.Utilities.InProcess
{
    internal class Debugger_InProc : InProcComponent
    {
<<<<<<< HEAD
        private readonly EnvDTE.Debugger _debugger;
=======
        /// <summary>
        /// HResult for "Operation Not Supported" when raising commands. 
        /// </summary>
        private const uint OperationNotSupportedHResult = 0x8971003c;

        /// <summary>
        /// Time to wait between retries if "Operation Not Supported" is thrown when raising a debugger stepping command.
        /// </summary>
        private static readonly TimeSpan DebuggerCommandRetryTimeout = TimeSpan.FromSeconds(10);

        /// <summary>
        /// Time to wait before re-polling a delegate.
        /// </summary>
        private static readonly TimeSpan DefaultPollingInterCallSleep = TimeSpan.FromMilliseconds(250);

        private readonly Debugger _debugger;
>>>>>>> b01e4b25

        private Debugger_InProc()
        {
            _debugger = GetDTE().Debugger;
        }

        public static Debugger_InProc Create()
            => new Debugger_InProc();

        public void SetBreakPoint(string fileName, int lineNumber, int columnIndex)
        {
            // Need to increment the line number because editor line numbers starts from 0 but the debugger ones starts from 1.
            _debugger.Breakpoints.Add(File: fileName, Line: lineNumber + 1, Column: columnIndex);
        }

        public void Go(bool waitForBreakMode) => _debugger.Go(waitForBreakMode);

        public void StepOver(bool waitForBreakOrEnd) => this.WaitForRaiseDebuggerDteCommand(() => _debugger.StepOver(waitForBreakOrEnd));

        public void Stop(bool waitForDesignMode) => _debugger.Stop(WaitForDesignMode: waitForDesignMode);

        public void SetNextStatement() => _debugger.SetNextStatement();

        public void ExecuteStatement(string statement) => _debugger.ExecuteStatement(statement);

        public Common.Expression GetExpression(string expressionText) => new Common.Expression(_debugger.GetExpression(expressionText));

        /// <summary>
        /// Executes the specified action delegate and retries if Operation Not Supported is thrown.
        /// </summary>
        /// <param name="action">Action delegate to exectute.</param>
        private void WaitForRaiseDebuggerDteCommand(Action action)
        {
            bool actionSucceeded = false;

            Func<bool> predicate = delegate
            {
                try
                {
                    action();
                    actionSucceeded = true;
                }
                catch (COMException ex)
                {
                    if ((uint)ex.ErrorCode != OperationNotSupportedHResult)
                    {
                        string message = string.Format(
                            CultureInfo.InvariantCulture,
                            "Failed to raise debugger command, an unexpected '{0}' was thrown with the HResult of '{1}'.",
                            typeof(COMException),
                            ex.ErrorCode);

                        throw new Exception(message, ex);
                    }

                    actionSucceeded = false;
                }

                return actionSucceeded;
            };

            // Repeat the command if "Operation Not Supported" is thrown.
            if (!TryWaitFor(DebuggerCommandRetryTimeout, predicate))
            {
                string message = string.Format(
                    CultureInfo.InvariantCulture,
                    "Failed to raise debugger command within '{0}' seconds.",
                    DebuggerCommandRetryTimeout.TotalSeconds);

                throw new Exception(message);
            }
        }

        /// <summary>
        /// Polls for the specified delegate to return true for the given timeout.
        /// </summary>
        /// <param name="timeout">Timeout to keep polling.</param>
        /// <param name="predicate">Delegate to invoke.</param>
        /// <returns>True if the delegate returned true when polled, otherwise false.</returns>
        public static bool TryWaitFor(TimeSpan timeout, Func<bool> predicate)
        {
            return TryWaitFor(timeout, DefaultPollingInterCallSleep, predicate);
        }

        /// <summary>
        /// Polls for the specified delegate to return true for the given timeout.
        /// </summary>
        /// <param name="timeout">Timeout to keep polling.</param>
        /// <param name="interval">Time to wait between polling.</param>
        /// <param name="predicate">Delegate to invoke.</param>
        /// <returns>
        /// True if the delegate returned true when polled, otherwise false.
        /// </returns>
        private static bool TryWaitFor(TimeSpan timeout, TimeSpan interval, Func<bool> predicate)
        {
            DateTime endTime = DateTime.UtcNow + timeout;
            bool validationDelegateSuccess = false;

            while (DateTime.UtcNow < endTime)
            {
                // Note: we don't do this inline in the while() condition and return the result of 
                // (DateTime.Now < startTime + timeout) as this could lead to cases where the validation
                // delegate returned true, at the boundary of the valid time, and would return false
                // when hitting the return statement. 
                if (predicate())
                {
                    validationDelegateSuccess = true;
                    break;
                }

                System.Threading.Thread.Sleep(interval);
            }

            return validationDelegateSuccess;
        }
    }
}<|MERGE_RESOLUTION|>--- conflicted
+++ resolved
@@ -9,9 +9,6 @@
 {
     internal class Debugger_InProc : InProcComponent
     {
-<<<<<<< HEAD
-        private readonly EnvDTE.Debugger _debugger;
-=======
         /// <summary>
         /// HResult for "Operation Not Supported" when raising commands. 
         /// </summary>
@@ -27,8 +24,7 @@
         /// </summary>
         private static readonly TimeSpan DefaultPollingInterCallSleep = TimeSpan.FromMilliseconds(250);
 
-        private readonly Debugger _debugger;
->>>>>>> b01e4b25
+        private readonly EnvDTE.Debugger _debugger;
 
         private Debugger_InProc()
         {

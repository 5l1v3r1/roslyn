--- conflicted
+++ resolved
@@ -405,7 +405,12 @@
   <data name="NewLinesForBracesProperty" xml:space="preserve">
     <value>Place open brace on new line for properties, indexers, and events</value>
   </data>
-<<<<<<< HEAD
+  <data name="Option_Suggest_usings_for_types_in_reference_assemblies" xml:space="preserve">
+    <value>Suggest usings for types in _reference assemblies</value>
+  </data>
+  <data name="Option_Suggest_usings_for_types_in_NuGet_packages" xml:space="preserve">
+    <value>Suggest usings for types in _NuGet packages</value>
+  </data>
   <data name="SetTypeInferencePreferences" xml:space="preserve">
     <value>Type Inference preferences:</value>
   </data>
@@ -456,12 +461,5 @@
   </data>
   <data name="PredefinedTypesGroupTitle" xml:space="preserve">
     <value>predefined type preferences:</value>
-=======
-  <data name="Option_Suggest_usings_for_types_in_reference_assemblies" xml:space="preserve">
-    <value>Suggest usings for types in _reference assemblies</value>
-  </data>
-  <data name="Option_Suggest_usings_for_types_in_NuGet_packages" xml:space="preserve">
-    <value>Suggest usings for types in _NuGet packages</value>
->>>>>>> 006b915c
   </data>
 </root>
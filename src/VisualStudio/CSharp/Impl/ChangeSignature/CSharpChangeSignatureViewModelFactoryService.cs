--- conflicted
+++ resolved
@@ -23,7 +23,6 @@
         }
 
         public override SymbolDisplayPart[] GeneratePreviewDisplayParts(AddedParameterViewModel addedParameterViewModel)
-<<<<<<< HEAD
         {
             var parts = new List<SymbolDisplayPart>();
 
@@ -44,12 +43,6 @@
 
             return parts.ToArray();
         }
-=======
-            => new[] {
-                new SymbolDisplayPart(SymbolDisplayPartKind.Keyword, null, addedParameterViewModel.Type),
-                new SymbolDisplayPart(SymbolDisplayPartKind.Space, null, " "),
-                new SymbolDisplayPart(SymbolDisplayPartKind.ParameterName, null, addedParameterViewModel.ParameterName)};
->>>>>>> 483dfb43
 
         public override bool IsTypeNameValid(string typeName) => !SyntaxFactory.ParseTypeName(typeName).ContainsDiagnostics;
 

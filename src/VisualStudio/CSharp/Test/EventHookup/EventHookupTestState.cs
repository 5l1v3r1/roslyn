﻿// Copyright (c) Microsoft.  All Rights Reserved.  Licensed under the Apache License, Version 2.0.  See License.txt in the project root for license information.

using System.Collections.Generic;
using System.Linq;
using System.Threading;
using System.Xml.Linq;
using Microsoft.CodeAnalysis.Editor.CSharp.EventHookup;
using Microsoft.CodeAnalysis.Editor.UnitTests;
using Microsoft.CodeAnalysis.Editor.UnitTests.Extensions;
using Microsoft.CodeAnalysis.Options;
using Microsoft.CodeAnalysis.Shared.TestHooks;
using Microsoft.CodeAnalysis.Test.Utilities;
using Microsoft.VisualStudio.Composition;
using Roslyn.Utilities;
using Xunit;

namespace Microsoft.CodeAnalysis.Editor.CSharp.UnitTests.EventHookup
{
    internal sealed class EventHookupTestState : AbstractCommandHandlerTestState
    {
        private readonly EventHookupCommandHandler _commandHandler;
        private Mutex _testSessionHookupMutex;

        public EventHookupTestState(XElement workspaceElement, IDictionary<OptionKey, object> options)
            : base(workspaceElement, GetExtraParts(), false)
        {
            _commandHandler = new EventHookupCommandHandler(Workspace.GetService<IInlineRenameService>(),
                Workspace.ExportProvider.GetExportedValue<IAsynchronousOperationListenerProvider>(),
                Workspace.ExportProvider.GetExportedValue<EventHookupSessionManager>());

            _testSessionHookupMutex = new Mutex(false);
            _commandHandler.TESTSessionHookupMutex = _testSessionHookupMutex;
            Workspace.ApplyOptions(options);
        }

        private static ComposableCatalog GetExtraParts()
        {
<<<<<<< HEAD
            return ExportProviderCache.CreateTypeCatalog(new[] { typeof(EventHookupCommandHandler), typeof(EventHookupQuickInfoSourceProvider) });
=======
            return MinimalTestExportProvider.CreateTypeCatalog(new[] { typeof(EventHookupCommandHandler), typeof(EventHookupSessionManager) });
>>>>>>> 6a8b150d
        }

        public static EventHookupTestState CreateTestState(string markup, IDictionary<OptionKey, object> options = null)
        {
            var workspaceXml = string.Format(@"
<Workspace>
    <Project Language=""C#"" CommonReferences=""true"">
        <Document>{0}</Document>
    </Project>
</Workspace>", markup);

            return new EventHookupTestState(XElement.Parse(workspaceXml), options);
        }

        internal void AssertShowing(string expectedText)
        {
            Assert.NotNull(_commandHandler.EventHookupSessionManager.TEST_MostRecentToolTipContent);
            Assert.Single(_commandHandler.EventHookupSessionManager.TEST_MostRecentToolTipContent);

            var textElement = _commandHandler.EventHookupSessionManager.TEST_MostRecentToolTipContent.First();
            Assert.Equal(2, textElement.Runs.Count());
            Assert.Equal(expectedText, textElement.Runs.First().Text);
        }

        internal void AssertNotShowing()
        {
            Assert.Null(_commandHandler.EventHookupSessionManager.TEST_MostRecentToolTipContent);
        }

        internal void SetEventHookupCheckMutex()
        {
            _testSessionHookupMutex.WaitOne();
        }

        internal void ReleaseEventHookupCheckMutex()
        {
            _testSessionHookupMutex.ReleaseMutex();
        }

        internal void AssertCodeIs(string expectedCode)
        {
            Assert.Equal(expectedCode, TextView.TextSnapshot.GetText());
        }

        public void SendTypeChar(char ch)
        {
            SendTypeChar(ch, _commandHandler.ExecuteCommand, () => EditorOperations.InsertText(ch.ToString()));
        }

        internal void SendTab()
        {
            base.SendTab(_commandHandler.ExecuteCommand, () => EditorOperations.InsertText("    "));
        }
    }
}<|MERGE_RESOLUTION|>--- conflicted
+++ resolved
@@ -35,11 +35,7 @@
 
         private static ComposableCatalog GetExtraParts()
         {
-<<<<<<< HEAD
-            return ExportProviderCache.CreateTypeCatalog(new[] { typeof(EventHookupCommandHandler), typeof(EventHookupQuickInfoSourceProvider) });
-=======
-            return MinimalTestExportProvider.CreateTypeCatalog(new[] { typeof(EventHookupCommandHandler), typeof(EventHookupSessionManager) });
->>>>>>> 6a8b150d
+            return ExportProviderCache.CreateTypeCatalog(new[] { typeof(EventHookupCommandHandler), typeof(EventHookupSessionManager) });
         }
 
         public static EventHookupTestState CreateTestState(string markup, IDictionary<OptionKey, object> options = null)

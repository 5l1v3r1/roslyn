﻿// Copyright (c) Microsoft.  All Rights Reserved.  Licensed under the Apache License, Version 2.0.  See License.txt in the project root for license information.

using System;
using System.Collections.Generic;
using System.Collections.Immutable;
using System.Diagnostics;
using System.Linq;
using Microsoft.CodeAnalysis.CSharp;
using Microsoft.CodeAnalysis.FlowAnalysis;
using Microsoft.CodeAnalysis.Operations;
using Microsoft.CodeAnalysis.PooledObjects;
using Microsoft.CodeAnalysis.VisualBasic;
using Roslyn.Test.Utilities;
using Roslyn.Utilities;
using Xunit;

namespace Microsoft.CodeAnalysis.Test.Utilities
{
    public sealed class TestOperationVisitor : OperationVisitor
    {
        public static readonly TestOperationVisitor Singleton = new TestOperationVisitor();

        private TestOperationVisitor()
            : base()
        { }

        public override void DefaultVisit(IOperation operation)
        {
            throw new NotImplementedException(operation.GetType().ToString());
        }

        internal override void VisitNoneOperation(IOperation operation)
        {
#if Test_IOperation_None_Kind
            Assert.True(false, "Encountered an IOperation with `Kind == OperationKind.None` while walking the operation tree.");
#endif
            Assert.Equal(OperationKind.None, operation.Kind);
        }

        public override void Visit(IOperation operation)
        {
            if (operation != null)
            {
                var syntax = operation.Syntax;
                var type = operation.Type;
                var constantValue = operation.ConstantValue;

                Assert.NotNull(syntax);
                // operation.Language can throw due to https://github.com/dotnet/roslyn/issues/23821
                // Conditional logic below should be removed once the issue is fixed
                if (syntax is Microsoft.CodeAnalysis.Syntax.SyntaxList)
                {
                    Assert.Equal(OperationKind.None, operation.Kind);
                    Assert.Equal(LanguageNames.CSharp, operation.Parent.Language);
                }
                else
                {
                    var language = operation.Language;
                }

                var isImplicit = operation.IsImplicit;

                foreach (IOperation child in operation.Children)
                {
                    Assert.NotNull(child);
                }

                if (operation.SemanticModel != null)
                {
                    Assert.Same(operation.SemanticModel, operation.SemanticModel.ContainingModelOrSelf);
                }
            }
            base.Visit(operation);
        }

        public override void VisitBlock(IBlockOperation operation)
        {
            Assert.Equal(OperationKind.Block, operation.Kind);
            VisitLocals(operation.Locals);

            AssertEx.Equal(operation.Operations, operation.Children);
        }

        public override void VisitVariableDeclarationGroup(IVariableDeclarationGroupOperation operation)
        {
            Assert.Equal(OperationKind.VariableDeclarationGroup, operation.Kind);
            AssertEx.Equal(operation.Declarations, operation.Children);
        }

        public override void VisitVariableDeclarator(IVariableDeclaratorOperation operation)
        {
            Assert.Equal(OperationKind.VariableDeclarator, operation.Kind);
            Assert.NotNull(operation.Symbol);
            IEnumerable<IOperation> children = operation.IgnoredArguments;
            var initializer = operation.Initializer;

            if (initializer != null)
            {
                children = children.Concat(new[] { initializer });
            }

            AssertEx.Equal(children, operation.Children);
        }

        public override void VisitVariableDeclaration(IVariableDeclarationOperation operation)
        {
            Assert.Equal(OperationKind.VariableDeclaration, operation.Kind);
            IEnumerable<IOperation> children = operation.Declarators;
            var initializer = operation.Initializer;

            if (initializer != null)
            {
                children = children.Concat(new[] { initializer });
            }

            AssertEx.Equal(children, operation.Children);
        }

        public override void VisitSwitch(ISwitchOperation operation)
        {
            Assert.Equal(OperationKind.Switch, operation.Kind);
            VisitLocals(operation.Locals);
            Assert.NotNull(operation.ExitLabel);
            AssertEx.Equal(new [] { operation.Value}.Concat(operation.Cases), operation.Children);
        }

        public override void VisitSwitchCase(ISwitchCaseOperation operation)
        {
            Assert.Equal(OperationKind.SwitchCase, operation.Kind);
            VisitLocals(operation.Locals);
            AssertEx.Equal(operation.Clauses.Concat(operation.Body), operation.Children);

            VerifySubTree(((BaseSwitchCase)operation).Condition);
        }

        internal static void VerifySubTree(IOperation root)
        {
            if (root != null)
            {
                Assert.Null(root.Parent);
                var explictNodeMap = new Dictionary<SyntaxNode, IOperation>();

                foreach (IOperation descendant in root.DescendantsAndSelf())
                {
                    if (!descendant.IsImplicit)
                    {
                        try
                        {
                            explictNodeMap.Add(descendant.Syntax, descendant);
                        }
                        catch (ArgumentException)
                        {
                            Assert.False(true, $"Duplicate explicit node for syntax ({descendant.Syntax.RawKind}): {descendant.Syntax.ToString()}");
                        }
                    }

                    Singleton.Visit(descendant);
                }
            }
        }

        public override void VisitSingleValueCaseClause(ISingleValueCaseClauseOperation operation)
        {
            VisitCaseClauseOperation(operation);
            Assert.Equal(CaseKind.SingleValue, operation.CaseKind);
            AssertEx.Equal(new[] { operation.Value }, operation.Children);
        }

        private static void VisitCaseClauseOperation(ICaseClauseOperation operation)
        {
            Assert.Equal(OperationKind.CaseClause, operation.Kind);
            _ = operation.Label;
        }

        public override void VisitRelationalCaseClause(IRelationalCaseClauseOperation operation)
        {
            VisitCaseClauseOperation(operation);
            Assert.Equal(CaseKind.Relational, operation.CaseKind);
            var relation = operation.Relation;

            AssertEx.Equal(new[] { operation.Value }, operation.Children);
        }

        public override void VisitDefaultCaseClause(IDefaultCaseClauseOperation operation)
        {
            VisitCaseClauseOperation(operation);
            Assert.Equal(CaseKind.Default, operation.CaseKind);
            Assert.Empty(operation.Children);
        }

        private static void VisitLocals(ImmutableArray<ILocalSymbol> locals)
        {
            foreach (var local in locals)
            {
                Assert.NotNull(local);
            }
        }

        public override void VisitWhileLoop(IWhileLoopOperation operation)
        {
            VisitLoop(operation);
            Assert.Equal(LoopKind.While, operation.LoopKind);

            var conditionIsTop = operation.ConditionIsTop;
            var conditionIsUntil = operation.ConditionIsUntil;

            IEnumerable<IOperation> children;

            if (conditionIsTop)
            {
                if (operation.IgnoredCondition != null)
                {
                    children = new[] { operation.Condition, operation.Body, operation.IgnoredCondition };
                }
                else
                {
                    children = new[] { operation.Condition, operation.Body };
                }
            }
            else
            {
                Assert.Null(operation.IgnoredCondition);

                if (operation.Condition != null)
                {
                    children = new[] { operation.Body, operation.Condition };
                }
                else
                {
                    children = new[] { operation.Body };
                }
            }

            AssertEx.Equal(children, operation.Children);
        }

        public override void VisitForLoop(IForLoopOperation operation)
        {
            VisitLoop(operation);
            Assert.Equal(LoopKind.For, operation.LoopKind);
            VisitLocals(operation.Locals);
            VisitLocals(operation.ConditionLocals);

            IEnumerable<IOperation> children = operation.Before;

            if (operation.Condition != null)
            {
                children = children.Concat( new[] { operation.Condition} );
            }

            children = children.Concat(new[] { operation.Body });
            children = children.Concat(operation.AtLoopBottom);

            AssertEx.Equal(children, operation.Children);
        }

        public override void VisitForToLoop(IForToLoopOperation operation)
        {
            VisitLoop(operation);
            Assert.Equal(LoopKind.ForTo, operation.LoopKind);
            _ = operation.IsChecked;
            (ILocalSymbol loopObject, ForToLoopOperationUserDefinedInfo userDefinedInfo) = ((BaseForToLoopStatement)operation).Info;

            if (userDefinedInfo != null)
            {
                VerifySubTree(userDefinedInfo.Addition.Value);
                VerifySubTree(userDefinedInfo.Subtraction.Value);
                VerifySubTree(userDefinedInfo.LessThanOrEqual.Value);
                VerifySubTree(userDefinedInfo.GreaterThanOrEqual.Value);
            }

            IEnumerable<IOperation> children;
            children = new[] { operation.LoopControlVariable, operation.InitialValue, operation.LimitValue, operation.StepValue, operation.Body };
            children = children.Concat(operation.NextVariables);
            AssertEx.Equal(children, operation.Children);
        }

        public override void VisitForEachLoop(IForEachLoopOperation operation)
        {
            VisitLoop(operation);
            Assert.Equal(LoopKind.ForEach, operation.LoopKind);

            IEnumerable<IOperation> children = new[] { operation.Collection, operation.LoopControlVariable, operation.Body }.Concat(operation.NextVariables);
            AssertEx.Equal(children, operation.Children);
            ForEachLoopOperationInfo info = ((BaseForEachLoopStatement)operation).Info;
            visitArguments(info.GetEnumeratorArguments);
            visitArguments(info.MoveNextArguments);
            visitArguments(info.CurrentArguments);

            void visitArguments(Lazy<ImmutableArray<IArgumentOperation>> arguments)
            {
                if (arguments != null)
                {
                    foreach (IArgumentOperation arg in arguments.Value)
                    {
                        VerifySubTree(arg);
                    }
                }
            }
        }

        private static void VisitLoop(ILoopOperation operation)
        {
            Assert.Equal(OperationKind.Loop, operation.Kind);
            VisitLocals(operation.Locals);
            Assert.NotNull(operation.ContinueLabel);
            Assert.NotNull(operation.ExitLabel);
        }

        public override void VisitLabeled(ILabeledOperation operation)
        {
            Assert.Equal(OperationKind.Labeled, operation.Kind);
            Assert.NotNull(operation.Label);

            if (operation.Operation == null)
            {
                Assert.Empty(operation.Children);
            }
            else
            {
                Assert.Same(operation.Operation, operation.Children.Single());
            }
        }

        public override void VisitBranch(IBranchOperation operation)
        {
            Assert.Equal(OperationKind.Branch, operation.Kind);
            Assert.NotNull(operation.Target);

            switch (operation.BranchKind)
            {
                case BranchKind.Break:
                case BranchKind.Continue:
                case BranchKind.GoTo:
                    break;
                default:
                    Assert.False(true);
                    break;
            }

            Assert.Empty(operation.Children);
        }

        public override void VisitEmpty(IEmptyOperation operation)
        {
            Assert.Equal(OperationKind.Empty, operation.Kind);
            Assert.Empty(operation.Children);
        }

        public override void VisitReturn(IReturnOperation operation)
        {
            Assert.Contains(operation.Kind, new[] { OperationKind.Return, OperationKind.YieldReturn, OperationKind.YieldBreak });
            if (operation.ReturnedValue == null)
            {
                Assert.NotEqual(OperationKind.YieldReturn, operation.Kind);
                Assert.Empty(operation.Children);
            }
            else
            {
                Assert.Same(operation.ReturnedValue, operation.Children.Single());
            }
        }

        public override void VisitLock(ILockOperation operation)
        {
            Assert.Equal(OperationKind.Lock, operation.Kind);
            AssertEx.Equal(new[] { operation.LockedValue, operation.Body }, operation.Children);
        }

        public override void VisitTry(ITryOperation operation)
        {
            Assert.Equal(OperationKind.Try, operation.Kind);
            IEnumerable<IOperation> children = new[] { operation.Body };
            _ = operation.ExitLabel;
            children = children.Concat(operation.Catches);
            if (operation.Finally != null)
            {
                children = children.Concat(new[] { operation.Finally });
            }

            AssertEx.Equal(children, operation.Children);
        }

        public override void VisitCatchClause(ICatchClauseOperation operation)
        {
            Assert.Equal(OperationKind.CatchClause, operation.Kind);
            var exceptionType = operation.ExceptionType;
            VisitLocals(operation.Locals);

            IEnumerable<IOperation> children = Array.Empty<IOperation>();
            if (operation.ExceptionDeclarationOrExpression != null)
            {
                children = children.Concat(new[] { operation.ExceptionDeclarationOrExpression });
            }

            if (operation.Filter != null)
            {
                children = children.Concat(new[] { operation.Filter });
            }

            children = children.Concat(new[] { operation.Handler });
            AssertEx.Equal(children, operation.Children);
        }

        public override void VisitUsing(IUsingOperation operation)
        {
            Assert.Equal(OperationKind.Using, operation.Kind);
            VisitLocals(operation.Locals);
            AssertEx.Equal(new[] { operation.Resources, operation.Body }, operation.Children);
            Assert.NotEqual(OperationKind.VariableDeclaration, operation.Resources.Kind);
            Assert.NotEqual(OperationKind.VariableDeclarator, operation.Resources.Kind);
        }

        // https://github.com/dotnet/roslyn/issues/21281
        internal override void VisitFixed(IFixedOperation operation)
        {
            Assert.Equal(OperationKind.None, operation.Kind);
            VisitLocals(operation.Locals);
            AssertEx.Equal(new[] { operation.Variables, operation.Body }, operation.Children);
        }

        internal override void VisitAggregateQuery(IAggregateQueryOperation operation)
        {
            Assert.Equal(OperationKind.None, operation.Kind);
            AssertEx.Equal(new[] { operation.Group, operation.Aggregation }, operation.Children);
        }

        public override void VisitExpressionStatement(IExpressionStatementOperation operation)
        {
            Assert.Equal(OperationKind.ExpressionStatement, operation.Kind);
            Assert.Same(operation.Operation, operation.Children.Single());
        }

        internal override void VisitWith(IWithOperation operation)
        {
            Assert.Equal(OperationKind.None, operation.Kind);
            AssertEx.Equal(new[] { operation.Value, operation.Body }, operation.Children);
        }

        public override void VisitStop(IStopOperation operation)
        {
            Assert.Equal(OperationKind.Stop, operation.Kind);
            Assert.Empty(operation.Children);
        }

        public override void VisitEnd(IEndOperation operation)
        {
            Assert.Equal(OperationKind.End, operation.Kind);
            Assert.Empty(operation.Children);
        }

        public override void VisitInvocation(IInvocationOperation operation)
        {
            Assert.Equal(OperationKind.Invocation, operation.Kind);
            Assert.NotNull(operation.TargetMethod);
            var isVirtual = operation.IsVirtual;

            IEnumerable<IOperation> children;
            if (operation.Instance != null)
            {
                children = new[] { operation.Instance }.Concat(operation.Arguments);
            }
            else
            {
                children = operation.Arguments;
            }

            AssertEx.Equal(children, operation.Children);

            // Make sure that all static member references or invocations of static methods do not have implicit IInstanceReferenceOperations
            // as their receivers
            if (operation.TargetMethod.IsStatic &&
                operation.Instance is IInstanceReferenceOperation)
            {
                Assert.False(operation.Instance.IsImplicit, $"Implicit {nameof(IInstanceReferenceOperation)} on {operation.Syntax}");
            }
        }

        public override void VisitArgument(IArgumentOperation operation)
        {
            Assert.Equal(OperationKind.Argument, operation.Kind);
            Assert.Contains(operation.ArgumentKind, new[] { ArgumentKind.DefaultValue, ArgumentKind.Explicit, ArgumentKind.ParamArray });
            var parameter = operation.Parameter;

            Assert.Same(operation.Value, operation.Children.Single());
            var inConversion = operation.InConversion;
            var outConversion = operation.OutConversion;

            if (operation.ArgumentKind == ArgumentKind.DefaultValue)
            {
                Assert.True(operation.Descendants().All(n => n.IsImplicit), $"Explicit node in default argument value ({operation.Syntax.RawKind}): {operation.Syntax.ToString()}");
            }
        }

        public override void VisitOmittedArgument(IOmittedArgumentOperation operation)
        {
            Assert.Equal(OperationKind.OmittedArgument, operation.Kind);
            Assert.Empty(operation.Children);
        }

        public override void VisitArrayElementReference(IArrayElementReferenceOperation operation)
        {
            Assert.Equal(OperationKind.ArrayElementReference, operation.Kind);
            AssertEx.Equal(new[] { operation.ArrayReference }.Concat(operation.Indices), operation.Children);
        }

        internal override void VisitPointerIndirectionReference(IPointerIndirectionReferenceOperation operation)
        {
            Assert.Equal(OperationKind.None, operation.Kind);
            Assert.Same(operation.Pointer, operation.Children.Single());
        }

        public override void VisitLocalReference(ILocalReferenceOperation operation)
        {
            Assert.Equal(OperationKind.LocalReference, operation.Kind);
            Assert.NotNull(operation.Local);
            var isDeclaration = operation.IsDeclaration;
            Assert.Empty(operation.Children);
        }

        public override void VisitParameterReference(IParameterReferenceOperation operation)
        {
            Assert.Equal(OperationKind.ParameterReference, operation.Kind);
            Assert.NotNull(operation.Parameter);
            Assert.Empty(operation.Children);
        }

        public override void VisitInstanceReference(IInstanceReferenceOperation operation)
        {
            Assert.Equal(OperationKind.InstanceReference, operation.Kind);
            Assert.Empty(operation.Children);
            var referenceKind = operation.ReferenceKind;
        }

        private void VisitMemberReference(IMemberReferenceOperation operation)
        {
            VisitMemberReference(operation, Array.Empty<IOperation>()); 
        }

        private void VisitMemberReference(IMemberReferenceOperation operation, IEnumerable<IOperation> additionalChildren)
        {
            Assert.NotNull(operation.Member);

            IEnumerable<IOperation> children;

            if (operation.Instance != null)
            {
                children = new[] { operation.Instance }.Concat(additionalChildren);

                // Make sure that all static member references or invocations of static methods do not have implicit IInstanceReferenceOperations
                // as their receivers
                if (operation.Member.IsStatic &&
                    operation.Instance is IInstanceReferenceOperation)
                {
                    Assert.False(operation.Instance.IsImplicit, $"Implicit {nameof(IInstanceReferenceOperation)} on {operation.Syntax}");
                }
            }
            else
            {
                children = additionalChildren;
            }

            AssertEx.Equal(children, operation.Children);
        }

        public override void VisitFieldReference(IFieldReferenceOperation operation)
        {
            Assert.Equal(OperationKind.FieldReference, operation.Kind);
            VisitMemberReference(operation);

            Assert.Same(operation.Member, operation.Field);
            var isDeclaration = operation.IsDeclaration;
        }

        public override void VisitMethodReference(IMethodReferenceOperation operation)
        {
            Assert.Equal(OperationKind.MethodReference, operation.Kind);
            VisitMemberReference(operation);

            Assert.Same(operation.Member, operation.Method);
            var isVirtual = operation.IsVirtual;
        }

        public override void VisitPropertyReference(IPropertyReferenceOperation operation)
        {
            Assert.Equal(OperationKind.PropertyReference, operation.Kind);
            VisitMemberReference(operation, operation.Arguments);

            Assert.Same(operation.Member, operation.Property);
        }

        public override void VisitEventReference(IEventReferenceOperation operation)
        {
            Assert.Equal(OperationKind.EventReference, operation.Kind);
            VisitMemberReference(operation);

            Assert.Same(operation.Member, operation.Event);
        }

        public override void VisitEventAssignment(IEventAssignmentOperation operation)
        {
            Assert.Equal(OperationKind.EventAssignment, operation.Kind);
            var adds = operation.Adds;
            AssertEx.Equal(new[] { operation.EventReference, operation.HandlerValue }, operation.Children);
        }

        public override void VisitConditionalAccess(IConditionalAccessOperation operation)
        {
            Assert.Equal(OperationKind.ConditionalAccess, operation.Kind);
            Assert.NotNull(operation.Type);
            AssertEx.Equal(new[] { operation.Operation, operation.WhenNotNull }, operation.Children);
        }

        public override void VisitConditionalAccessInstance(IConditionalAccessInstanceOperation operation)
        {
            Assert.Equal(OperationKind.ConditionalAccessInstance, operation.Kind);
            Assert.Empty(operation.Children);
        }

        internal override void VisitPlaceholder(IPlaceholderOperation operation)
        {
            Assert.Equal(OperationKind.None, operation.Kind);
            Assert.Empty(operation.Children);
        }

        public override void VisitUnaryOperator(IUnaryOperation operation)
        {
            Assert.Equal(OperationKind.UnaryOperator, operation.Kind);
            var operatorMethod = operation.OperatorMethod;
            var unaryOperationKind = operation.OperatorKind;
            var isLifted = operation.IsLifted;
            var isChecked = operation.IsChecked;

            Assert.Same(operation.Operand, operation.Children.Single());
        }

        public override void VisitBinaryOperator(IBinaryOperation operation)
        {
            Assert.Equal(OperationKind.BinaryOperator, operation.Kind);
            var operatorMethod = operation.OperatorMethod;
            var unaryOperatorMethod = ((BaseBinaryOperatorExpression)operation).UnaryOperatorMethod;
            var binaryOperationKind = operation.OperatorKind;
            var isLifted = operation.IsLifted;
            var isChecked = operation.IsChecked;
            var isCompareText = operation.IsCompareText;

            AssertEx.Equal(new[] { operation.LeftOperand, operation.RightOperand }, operation.Children);
        }

        public override void VisitTupleBinaryOperator(ITupleBinaryOperation operation)
        {
            Assert.Equal(OperationKind.TupleBinaryOperator, operation.Kind);
            var binaryOperationKind = operation.OperatorKind;

            AssertEx.Equal(new[] { operation.LeftOperand, operation.RightOperand }, operation.Children);
        }

        public override void VisitConversion(IConversionOperation operation)
        {
            Assert.Equal(OperationKind.Conversion, operation.Kind);
            var operatorMethod = operation.OperatorMethod;
            var conversion = operation.Conversion;
            var isChecked = operation.IsChecked;
            var isTryCast = operation.IsTryCast;

            switch (operation.Language)
            {
                case LanguageNames.CSharp:
                    CSharp.Conversion csharpConversion = CSharp.CSharpExtensions.GetConversion(operation);
                    Assert.Throws<ArgumentException>(() => VisualBasic.VisualBasicExtensions.GetConversion(operation));
                    break;
                case LanguageNames.VisualBasic:
                    VisualBasic.Conversion visualBasicConversion = VisualBasic.VisualBasicExtensions.GetConversion(operation);
                    Assert.Throws<ArgumentException>(() => CSharp.CSharpExtensions.GetConversion(operation));
                    break;
                default:
                    Debug.Fail($"Language {operation.Language} is unknown!");
                    break;
            }

            Assert.Same(operation.Operand, operation.Children.Single());
        }

        public override void VisitConditional(IConditionalOperation operation)
        {
            Assert.Equal(OperationKind.Conditional, operation.Kind);
            bool isRef = operation.IsRef;

            if (operation.WhenFalse != null)
            {
                AssertEx.Equal(new[] { operation.Condition, operation.WhenTrue, operation.WhenFalse }, operation.Children);
            }
            else
            {
                AssertEx.Equal(new[] { operation.Condition, operation.WhenTrue }, operation.Children);
            }
        }

        public override void VisitCoalesce(ICoalesceOperation operation)
        {
            Assert.Equal(OperationKind.Coalesce, operation.Kind);
            AssertEx.Equal(new[] { operation.Value, operation.WhenNull }, operation.Children);
            var valueConversion = operation.ValueConversion;
        }

        public override void VisitCoalesceAssignment(ICoalesceAssignmentOperation operation)
        {
            Assert.Equal(OperationKind.CoalesceAssignment, operation.Kind);
            AssertEx.Equal(new[] { operation.Target, operation.Value }, operation.Children);
        }

        public override void VisitIsType(IIsTypeOperation operation)
        {
            Assert.Equal(OperationKind.IsType, operation.Kind);
            Assert.NotNull(operation.TypeOperand);
            bool isNegated = operation.IsNegated;
            Assert.Same(operation.ValueOperand, operation.Children.Single());
        }

        public override void VisitSizeOf(ISizeOfOperation operation)
        {
            Assert.Equal(OperationKind.SizeOf, operation.Kind);
            Assert.NotNull(operation.TypeOperand);
            Assert.Empty(operation.Children);
        }

        public override void VisitTypeOf(ITypeOfOperation operation)
        {
            Assert.Equal(OperationKind.TypeOf, operation.Kind);
            Assert.NotNull(operation.TypeOperand);
            Assert.Empty(operation.Children);
        }

        public override void VisitAnonymousFunction(IAnonymousFunctionOperation operation)
        {
            Assert.Equal(OperationKind.AnonymousFunction, operation.Kind);
            Assert.NotNull(operation.Symbol);
            Assert.Same(operation.Body, operation.Children.Single());
        }

        public override void VisitFlowAnonymousFunction(IFlowAnonymousFunctionOperation operation)
        {
            Assert.Equal(OperationKind.FlowAnonymousFunction, operation.Kind);
            Assert.NotNull(operation.Symbol);
            Assert.Empty(operation.Children);
        }

        public override void VisitLocalFunction(ILocalFunctionOperation operation)
        {
            Assert.Equal(OperationKind.LocalFunction, operation.Kind);
            Assert.NotNull(operation.Symbol);

            if (operation.Body != null)
            {
                var children = operation.Children.ToImmutableArray();
                Assert.Same(operation.Body, children[0]);
                if (operation.IgnoredBody != null)
                {
                    Assert.Same(operation.IgnoredBody, children[1]);
                    Assert.Equal(2, children.Length);
                }
                else
                {
                    Assert.Equal(1, children.Length);
                }
            }
            else
            {
                Assert.Null(operation.IgnoredBody);
                Assert.Empty(operation.Children);
            }
        }

        public override void VisitLiteral(ILiteralOperation operation)
        {
            Assert.Equal(OperationKind.Literal, operation.Kind);
            Assert.Empty(operation.Children);
        }

        public override void VisitAwait(IAwaitOperation operation)
        {
            Assert.Equal(OperationKind.Await, operation.Kind);
            Assert.Same(operation.Operation, operation.Children.Single());
        }

        public override void VisitNameOf(INameOfOperation operation)
        {
            Assert.Equal(OperationKind.NameOf, operation.Kind);
            Assert.Same(operation.Argument, operation.Children.Single());
        }

        public override void VisitThrow(IThrowOperation operation)
        {
            Assert.Equal(OperationKind.Throw, operation.Kind);
            if (operation.Exception == null)
            {
                Assert.Empty(operation.Children);
            }
            else
            {
                Assert.Same(operation.Exception, operation.Children.Single());
            }
        }

        public override void VisitAddressOf(IAddressOfOperation operation)
        {
            Assert.Equal(OperationKind.AddressOf, operation.Kind);
            Assert.Same(operation.Reference, operation.Children.Single());
        }

        public override void VisitObjectCreation(IObjectCreationOperation operation)
        {
            Assert.Equal(OperationKind.ObjectCreation, operation.Kind);
            var constructor = operation.Constructor;

            // When parameter-less struct constructor is inaccessible, the constructor symbol is null
            if (!operation.Type.IsValueType)
            {
                Assert.NotNull(constructor);

                if (constructor == null)
                {
                    Assert.Empty(operation.Arguments);
                }
            }

            IEnumerable<IOperation> children = operation.Arguments;
            if (operation.Initializer != null)
            {
                children = children.Concat(new[] { operation.Initializer });
            }

            AssertEx.Equal(children, operation.Children);
        }

        public override void VisitAnonymousObjectCreation(IAnonymousObjectCreationOperation operation)
        {
            Assert.Equal(OperationKind.AnonymousObjectCreation, operation.Kind);
            AssertEx.Equal(operation.Initializers, operation.Children);
            foreach (var initializer in operation.Initializers)
            {
                var simpleAssignment = (ISimpleAssignmentOperation)initializer;
                var propertyReference = (IPropertyReferenceOperation)simpleAssignment.Target;
                Assert.Empty(propertyReference.Arguments);
                Assert.Equal(OperationKind.InstanceReference, propertyReference.Instance.Kind);
                Assert.Equal(InstanceReferenceKind.ImplicitReceiver, ((IInstanceReferenceOperation)propertyReference.Instance).ReferenceKind);
            }
        }

        public override void VisitDynamicObjectCreation(IDynamicObjectCreationOperation operation)
        {
            Assert.Equal(OperationKind.DynamicObjectCreation, operation.Kind);

            IEnumerable<IOperation> children = operation.Arguments;
            if (operation.Initializer != null)
            {
                children = children.Concat(new[] { operation.Initializer });
            }

            AssertEx.Equal(children, operation.Children);
        }

        public override void VisitDynamicInvocation(IDynamicInvocationOperation operation)
        {
            Assert.Equal(OperationKind.DynamicInvocation, operation.Kind);
            AssertEx.Equal(new[] { operation.Operation}.Concat(operation.Arguments), operation.Children);
        }

        public override void VisitDynamicIndexerAccess(IDynamicIndexerAccessOperation operation)
        {
            Assert.Equal(OperationKind.DynamicIndexerAccess, operation.Kind);
            AssertEx.Equal(new[] { operation.Operation }.Concat(operation.Arguments), operation.Children);
        }

        public override void VisitObjectOrCollectionInitializer(IObjectOrCollectionInitializerOperation operation)
        {
            Assert.Equal(OperationKind.ObjectOrCollectionInitializer, operation.Kind);
            AssertEx.Equal(operation.Initializers, operation.Children);
        }

        public override void VisitMemberInitializer(IMemberInitializerOperation operation)
        {
            Assert.Equal(OperationKind.MemberInitializer, operation.Kind);
            AssertEx.Equal(new[] { operation.InitializedMember, operation.Initializer }, operation.Children);
        }

        private void VisitSymbolInitializer(ISymbolInitializerOperation operation)
        {
            VisitLocals(operation.Locals);
            Assert.Same(operation.Value, operation.Children.Single());
        }

        public override void VisitFieldInitializer(IFieldInitializerOperation operation)
        {
            Assert.Equal(OperationKind.FieldInitializer, operation.Kind);
            foreach (var field in operation.InitializedFields)
            {
                Assert.NotNull(field);
            }
            VisitSymbolInitializer(operation);
        }

        public override void VisitVariableInitializer(IVariableInitializerOperation operation)
        {
            Assert.Equal(OperationKind.VariableInitializer, operation.Kind);
            Assert.Empty(operation.Locals);
            VisitSymbolInitializer(operation);
        }

        public override void VisitPropertyInitializer(IPropertyInitializerOperation operation)
        {
            Assert.Equal(OperationKind.PropertyInitializer, operation.Kind);
            foreach (var property in operation.InitializedProperties)
            {
                Assert.NotNull(property);
            }
            VisitSymbolInitializer(operation);
        }

        public override void VisitParameterInitializer(IParameterInitializerOperation operation)
        {
            Assert.Equal(OperationKind.ParameterInitializer, operation.Kind);
            Assert.NotNull(operation.Parameter);
            VisitSymbolInitializer(operation);
        }

        public override void VisitArrayCreation(IArrayCreationOperation operation)
        {
            Assert.Equal(OperationKind.ArrayCreation, operation.Kind);

            IEnumerable<IOperation> children = operation.DimensionSizes;
            if (operation.Initializer != null)
            {
                children = children.Concat(new[] { operation.Initializer });
            }

            AssertEx.Equal(children, operation.Children);
        }

        public override void VisitArrayInitializer(IArrayInitializerOperation operation)
        {
            Assert.Equal(OperationKind.ArrayInitializer, operation.Kind);
            Assert.Null(operation.Type);
            AssertEx.Equal(operation.ElementValues, operation.Children);
        }

        private void VisitAssignment(IAssignmentOperation operation)
        {
            AssertEx.Equal(new[] { operation.Target, operation.Value }, operation.Children);
        }

        public override void VisitSimpleAssignment(ISimpleAssignmentOperation operation)
        {
            Assert.Equal(OperationKind.SimpleAssignment, operation.Kind);
            bool isRef = operation.IsRef;
            VisitAssignment(operation);
        }

        public override void VisitCompoundAssignment(ICompoundAssignmentOperation operation)
        {
            Assert.Equal(OperationKind.CompoundAssignment, operation.Kind);
            var operatorMethod = operation.OperatorMethod;
            var binaryOperationKind = operation.OperatorKind;
            var inConversion = operation.InConversion;
            var outConversion = operation.OutConversion;

            if (operation.Syntax.Language == LanguageNames.CSharp)
            {
                Assert.Throws<ArgumentException>("compoundAssignment", () => VisualBasic.VisualBasicExtensions.GetInConversion(operation));
                Assert.Throws<ArgumentException>("compoundAssignment", () => VisualBasic.VisualBasicExtensions.GetOutConversion(operation));
                var inConversionInteranl = CSharp.CSharpExtensions.GetInConversion(operation);
                var outConversionInteranl = CSharp.CSharpExtensions.GetOutConversion(operation);
            }
            else
            {
                Assert.Throws<ArgumentException>("compoundAssignment", () => CSharp.CSharpExtensions.GetInConversion(operation));
                Assert.Throws<ArgumentException>("compoundAssignment", () => CSharp.CSharpExtensions.GetOutConversion(operation));
                var inConversionInternal = VisualBasic.VisualBasicExtensions.GetInConversion(operation);
                var outConversionInternal = VisualBasic.VisualBasicExtensions.GetOutConversion(operation);
            }

            var isLifted = operation.IsLifted;
            var isChecked = operation.IsChecked;
            VisitAssignment(operation);
        }

        public override void VisitIncrementOrDecrement(IIncrementOrDecrementOperation operation)
        {
            Assert.Contains(operation.Kind, new[] { OperationKind.Increment, OperationKind.Decrement });
            var operatorMethod = operation.OperatorMethod;
            var isPostFix = operation.IsPostfix;
            var isLifted = operation.IsLifted;
            var isChecked = operation.IsChecked;

            Assert.Same(operation.Target, operation.Children.Single());
        }

        public override void VisitParenthesized(IParenthesizedOperation operation)
        {
            Assert.Equal(OperationKind.Parenthesized, operation.Kind);
            Assert.Same(operation.Operand, operation.Children.Single());
        }

        public override void VisitDynamicMemberReference(IDynamicMemberReferenceOperation operation)
        {
            Assert.Equal(OperationKind.DynamicMemberReference, operation.Kind);
            Assert.NotNull(operation.MemberName);

            foreach (var typeArg in operation.TypeArguments)
            {
                Assert.NotNull(typeArg);
            }

            var containingType = operation.ContainingType;

            if (operation.Instance == null)
            {
                Assert.Empty(operation.Children);
            }
            else
            {
                Assert.Same(operation.Instance, operation.Children.Single());
            }
        }

        public override void VisitDefaultValue(IDefaultValueOperation operation)
        {
            Assert.Equal(OperationKind.DefaultValue, operation.Kind);
            Assert.Empty(operation.Children);
        }

        public override void VisitTypeParameterObjectCreation(ITypeParameterObjectCreationOperation operation)
        {
            Assert.Equal(OperationKind.TypeParameterObjectCreation, operation.Kind);
            if (operation.Initializer == null)
            {
                Assert.Empty(operation.Children);
            }
            else
            {
                Assert.Same(operation.Initializer, operation.Children.Single());
            }
        }

        internal override void VisitNoPiaObjectCreation(INoPiaObjectCreationOperation operation)
        {
            Assert.Equal(OperationKind.None, operation.Kind);
            if (operation.Initializer == null)
            {
                Assert.Empty(operation.Children);
            }
            else
            {
                Assert.Same(operation.Initializer, operation.Children.Single());
            }
        }

        public override void VisitInvalid(IInvalidOperation operation)
        {
            Assert.Equal(OperationKind.Invalid, operation.Kind);
        }

        public override void VisitTuple(ITupleOperation operation)
        {
            Assert.Equal(OperationKind.Tuple, operation.Kind);
            var naturalType = operation.NaturalType;
            AssertEx.Equal(operation.Elements, operation.Children);
        }

        public override void VisitInterpolatedString(IInterpolatedStringOperation operation)
        {
            Assert.Equal(OperationKind.InterpolatedString, operation.Kind);
            AssertEx.Equal(operation.Parts, operation.Children);
        }

        public override void VisitInterpolatedStringText(IInterpolatedStringTextOperation operation)
        {
            Assert.Equal(OperationKind.InterpolatedStringText, operation.Kind);
            Assert.Equal(OperationKind.Literal, operation.Text.Kind);
            Assert.Same(operation.Text, operation.Children.Single());
        }

        public override void VisitInterpolation(IInterpolationOperation operation)
        {
            Assert.Equal(OperationKind.Interpolation, operation.Kind);
            IEnumerable<IOperation> children = new[] { operation.Expression };
            if (operation.Alignment != null)
            {
                children = children.Concat(new[] { operation.Alignment });
            }

            if (operation.FormatString != null)
            {
                Assert.Equal(OperationKind.Literal, operation.FormatString.Kind);
                children = children.Concat(new[] { operation.FormatString });
            }

            AssertEx.Equal(children, operation.Children);
        }

        public override void VisitConstantPattern(IConstantPatternOperation operation)
        {
            Assert.Equal(OperationKind.ConstantPattern, operation.Kind);
            Assert.Same(operation.Value, operation.Children.Single());
        }

        public override void VisitDeclarationPattern(IDeclarationPatternOperation operation)
        {
            Assert.Equal(OperationKind.DeclarationPattern, operation.Kind);

            if (!((operation.Syntax as CSharp.Syntax.DeclarationPatternSyntax)?.Designation).IsKind(CSharp.SyntaxKind.DiscardDesignation))
            {
                Assert.NotNull(operation.DeclaredSymbol);
            }

            Assert.Empty(operation.Children);
        }

        public override void VisitIsPattern(IIsPatternOperation operation)
        {
            Assert.Equal(OperationKind.IsPattern, operation.Kind);
            AssertEx.Equal(new[] { operation.Value, operation.Pattern }, operation.Children);
        }

        public override void VisitPatternCaseClause(IPatternCaseClauseOperation operation)
        {
            VisitCaseClauseOperation(operation);
            Assert.Equal(CaseKind.Pattern, operation.CaseKind);
            Assert.Same(((ICaseClauseOperation)operation).Label, operation.Label);

            if (operation.Guard != null)
            {
                AssertEx.Equal(new[] { operation.Pattern, operation.Guard }, operation.Children);
            }
            else
            {
                Assert.Same(operation.Pattern, operation.Children.Single());
            }
        }

        public override void VisitTranslatedQuery(ITranslatedQueryOperation operation)
        {
            Assert.Equal(OperationKind.TranslatedQuery, operation.Kind);
            Assert.Same(operation.Operation, operation.Children.Single());
        }

        public override void VisitDeclarationExpression(IDeclarationExpressionOperation operation)
        {
            Assert.Equal(OperationKind.DeclarationExpression, operation.Kind);
            Assert.Same(operation.Expression, operation.Children.Single());
        }

        public override void VisitDeconstructionAssignment(IDeconstructionAssignmentOperation operation)
        {
            Assert.Equal(OperationKind.DeconstructionAssignment, operation.Kind);
            VisitAssignment(operation);
        }

        public override void VisitDelegateCreation(IDelegateCreationOperation operation)
        {
            Assert.Equal(OperationKind.DelegateCreation, operation.Kind);
            Assert.Same(operation.Target, operation.Children.Single());
        }

        public override void VisitRaiseEvent(IRaiseEventOperation operation)
        {
            Assert.Equal(OperationKind.RaiseEvent, operation.Kind);
            AssertEx.Equal(new IOperation[] { operation.EventReference }.Concat(operation.Arguments), operation.Children);
        }

        public override void VisitRangeCaseClause(IRangeCaseClauseOperation operation)
        {
            VisitCaseClauseOperation(operation);
            Assert.Equal(CaseKind.Range, operation.CaseKind);
            AssertEx.Equal(new[] { operation.MinimumValue, operation.MaximumValue }, operation.Children);
        }

        public override void VisitConstructorBodyOperation(IConstructorBodyOperation operation)
        {
            Assert.Equal(OperationKind.ConstructorBodyOperation, operation.Kind);
            VisitLocals(operation.Locals);

            var builder = ArrayBuilder<IOperation>.GetInstance();

            if (operation.Initializer != null)
            {
                builder.Add(operation.Initializer);
            }

            if (operation.BlockBody != null)
            {
                builder.Add(operation.BlockBody);
            }

            if (operation.ExpressionBody != null)
            {
                builder.Add(operation.ExpressionBody);
            }

            AssertEx.Equal(builder, operation.Children);
            builder.Free();
        }

        public override void VisitMethodBodyOperation(IMethodBodyOperation operation)
        {
            Assert.Equal(OperationKind.MethodBodyOperation, operation.Kind);

            if (operation.BlockBody != null)
            {
                if (operation.ExpressionBody != null)
                {
                    AssertEx.Equal(new[] { operation.BlockBody, operation.ExpressionBody }, operation.Children);
                }
                else
                {
                    Assert.Same(operation.BlockBody, operation.Children.Single());
                }
            }
            else if (operation.ExpressionBody != null)
            {
                Assert.Same(operation.ExpressionBody, operation.Children.Single());
            }
            else
            {
                Assert.Empty(operation.Children);
            }
        }

        public override void VisitDiscardOperation(IDiscardOperation operation)
        {
            Assert.Equal(OperationKind.Discard, operation.Kind);
            Assert.Empty(operation.Children);

            var discardSymbol = operation.DiscardSymbol;
            Assert.Equal(operation.Type, discardSymbol.Type);
        }

        public override void VisitFlowCapture(IFlowCaptureOperation operation)
        {
            Assert.Equal(OperationKind.FlowCapture, operation.Kind);
            Assert.True(operation.IsImplicit);
            Assert.Same(operation.Value, operation.Children.Single());

            switch (operation.Value.Kind)
            {
                case OperationKind.Invalid:
                case OperationKind.None:
                case OperationKind.AnonymousFunction:
                case OperationKind.FlowCaptureReference:
                case OperationKind.DefaultValue:
                case OperationKind.FlowAnonymousFunction: // must be an error case like in Microsoft.CodeAnalysis.CSharp.UnitTests.ConditionalOperatorTests.TestBothUntyped unit-test
                    break;

                case OperationKind.OmittedArgument:
                case OperationKind.DeclarationExpression:
                case OperationKind.Discard:
                    Assert.False(true, $"A {operation.Value.Kind} node should not be spilled or captured.");
                    break;

                default:
                    // Only values can be spilled/captured
                    if (!operation.Value.ConstantValue.HasValue || operation.Value.ConstantValue.Value != null)
                    {
                        Assert.NotNull(operation.Value.Type);
                    }
                    break;
            }
        }

        public override void VisitFlowCaptureReference(IFlowCaptureReferenceOperation operation)
        {
            Assert.Equal(OperationKind.FlowCaptureReference, operation.Kind);
            Assert.True(operation.IsImplicit);
            Assert.Empty(operation.Children);
        }

        public override void VisitIsNull(IIsNullOperation operation)
        {
            Assert.Equal(OperationKind.IsNull, operation.Kind);
            Assert.True(operation.IsImplicit);
            Assert.Same(operation.Operand, operation.Children.Single());
        }

        public override void VisitCaughtException(ICaughtExceptionOperation operation)
        {
            Assert.Equal(OperationKind.CaughtException, operation.Kind);
            Assert.True(operation.IsImplicit);
            Assert.Empty(operation.Children);
        }

        public override void VisitStaticLocalInitializationSemaphore(IStaticLocalInitializationSemaphoreOperation operation)
        {
            Assert.Equal(OperationKind.StaticLocalInitializationSemaphore, operation.Kind);
            Assert.True(operation.IsImplicit);
            Assert.Empty(operation.Children);
            Assert.NotNull(operation.Local);
            Assert.True(operation.Local.IsStatic);
        }

<<<<<<< HEAD
        public override void VisitReDim(IReDimOperation operation)
        {
            Assert.Equal(OperationKind.ReDim, operation.Kind);
            AssertEx.Equal(operation.Clauses, operation.Children);
            var preserve = operation.Preserve;
        }

        public override void VisitReDimClause(IReDimClauseOperation operation)
        {
            Assert.Equal(OperationKind.ReDimClause, operation.Kind);
            AssertEx.Equal(SpecializedCollections.SingletonEnumerable(operation.Operand).Concat(operation.DimensionSizes), operation.Children);
=======
        public override void VisitFromEndIndexOperation(IFromEndIndexOperation operation)
        {
            Assert.Equal(OperationKind.FromEndIndex, operation.Kind);
            Assert.Same(operation.Operand, operation.Children.Single());
        }

        public override void VisitRangeOperation(IRangeOperation operation)
        {
            Assert.Equal(OperationKind.Range, operation.Kind);

            IOperation[] children = operation.Children.ToArray();

            int index = 0;

            if (operation.LeftOperand != null)
            {
                Assert.Same(operation.LeftOperand, children[index++]);
            }

            if (operation.RightOperand != null)
            {
                Assert.Same(operation.RightOperand, children[index++]);
            }

            Assert.Equal(index, children.Length);
>>>>>>> 9950c9ee
        }
    }
}<|MERGE_RESOLUTION|>--- conflicted
+++ resolved
@@ -1297,7 +1297,33 @@
             Assert.True(operation.Local.IsStatic);
         }
 
-<<<<<<< HEAD
+        public override void VisitFromEndIndexOperation(IFromEndIndexOperation operation)
+        {
+            Assert.Equal(OperationKind.FromEndIndex, operation.Kind);
+            Assert.Same(operation.Operand, operation.Children.Single());
+        }
+
+        public override void VisitRangeOperation(IRangeOperation operation)
+        {
+            Assert.Equal(OperationKind.Range, operation.Kind);
+
+            IOperation[] children = operation.Children.ToArray();
+
+            int index = 0;
+
+            if (operation.LeftOperand != null)
+            {
+                Assert.Same(operation.LeftOperand, children[index++]);
+            }
+
+            if (operation.RightOperand != null)
+            {
+                Assert.Same(operation.RightOperand, children[index++]);
+            }
+
+            Assert.Equal(index, children.Length);
+        }
+
         public override void VisitReDim(IReDimOperation operation)
         {
             Assert.Equal(OperationKind.ReDim, operation.Kind);
@@ -1309,33 +1335,6 @@
         {
             Assert.Equal(OperationKind.ReDimClause, operation.Kind);
             AssertEx.Equal(SpecializedCollections.SingletonEnumerable(operation.Operand).Concat(operation.DimensionSizes), operation.Children);
-=======
-        public override void VisitFromEndIndexOperation(IFromEndIndexOperation operation)
-        {
-            Assert.Equal(OperationKind.FromEndIndex, operation.Kind);
-            Assert.Same(operation.Operand, operation.Children.Single());
-        }
-
-        public override void VisitRangeOperation(IRangeOperation operation)
-        {
-            Assert.Equal(OperationKind.Range, operation.Kind);
-
-            IOperation[] children = operation.Children.ToArray();
-
-            int index = 0;
-
-            if (operation.LeftOperand != null)
-            {
-                Assert.Same(operation.LeftOperand, children[index++]);
-            }
-
-            if (operation.RightOperand != null)
-            {
-                Assert.Same(operation.RightOperand, children[index++]);
-            }
-
-            Assert.Equal(index, children.Length);
->>>>>>> 9950c9ee
         }
     }
 }
--- conflicted
+++ resolved
@@ -251,7 +251,7 @@
                 var df = model.AnalyzeDataFlow(body.Statements.First(), body.Statements.Last());
                 foreach (var local in df.VariablesDeclared)
                 {
-                    var localType = ((LocalSymbol)local).Type;
+                    var localType = ((LocalSymbol)local).Type.TypeSymbol;
 
                     if (local.Name == "fi")
                     {
@@ -263,24 +263,7 @@
                     }
                     else if (local.Name == "dt")
                     {
-<<<<<<< HEAD
-                        var localType = ((LocalSymbol)local).Type.TypeSymbol;
-
-                        if (local.Name == "fi")
-                        {
-                            ResolveAndVerifySymbol(localType, comp40, mtsym20_1, comp20, SymbolKeyComparison.CaseSensitive);
-                        }
-                        else if (local.Name == "ary")
-                        {
-                            ResolveAndVerifySymbol(localType, comp40, mtsym20_2, comp20, SymbolKeyComparison.CaseSensitive);
-                        }
-                        else if (local.Name == "dt")
-                        {
-                            ResolveAndVerifySymbol(localType, comp40, mtsym20_3, comp20, SymbolKeyComparison.CaseSensitive);
-                        }
-=======
                         ResolveAndVerifySymbol(localType, mtsym20_3, comp20, SymbolKeyComparison.None);
->>>>>>> 2355a7be
                     }
                 }
             }

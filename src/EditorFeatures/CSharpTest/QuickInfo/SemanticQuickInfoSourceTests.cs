--- conflicted
+++ resolved
@@ -6585,7 +6585,27 @@
         }
 
         [Fact, Trait(Traits.Feature, Traits.Features.QuickInfo)]
-<<<<<<< HEAD
+        public async Task NullableNotShownInNullableDisableContextEvenIfAnalysisIsRunning()
+        {
+            var options = TestOptions.Regular8.WithFeature(CompilerFeatureFlags.RunNullableAnalysis, "true");
+            await TestWithOptionsAsync(options,
+@"#nullable disable
+
+using System.Collections.Generic;
+
+class X
+{
+    void N()
+    {
+        string s = """";
+        string s2 = $$s;
+    }
+}",
+                MainDescription($"({FeaturesResources.local_variable}) string s"),
+                NullabilityAnalysis(""));
+        }
+
+        [Fact, Trait(Traits.Feature, Traits.Features.QuickInfo)]
         public async Task TestInheritdocInlineSummary()
         {
             var markup =
@@ -6600,26 +6620,6 @@
             await TestInClassAsync(markup,
                 MainDescription("void C.M(int x, int y)"),
                 Documentation("Summary documentation"));
-=======
-        public async Task NullableNotShownInNullableDisableContextEvenIfAnalysisIsRunning()
-        {
-            var options = TestOptions.Regular8.WithFeature(CompilerFeatureFlags.RunNullableAnalysis, "true");
-            await TestWithOptionsAsync(options,
-@"#nullable disable
-
-using System.Collections.Generic;
-
-class X
-{
-    void N()
-    {
-        string s = """";
-        string s2 = $$s;
-    }
-}",
-                MainDescription($"({FeaturesResources.local_variable}) string s"),
-                NullabilityAnalysis(""));
->>>>>>> db62a2cb
         }
     }
 }
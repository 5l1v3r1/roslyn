--- conflicted
+++ resolved
@@ -6305,7 +6305,294 @@
         }
 
         [Fact, Trait(Traits.Feature, Traits.Features.QuickInfo)]
-<<<<<<< HEAD
+        public async Task NotNullConstraint_Type()
+        {
+            await TestAsync(
+@"
+class $$X<T> where T : notnull
+{
+}",
+                MainDescription("class X<T> where T : notnull"));
+        }
+
+        [Fact, Trait(Traits.Feature, Traits.Features.QuickInfo)]
+        public async Task NotNullConstraint_Method()
+        {
+            await TestAsync(
+@"
+class X
+{
+    void $$M<T>() where T : notnull { }
+}",
+                MainDescription("void X.M<T>() where T : notnull"));
+        }
+
+        [Fact, Trait(Traits.Feature, Traits.Features.QuickInfo)]
+        public async Task NotNullConstraint_Delegate()
+        {
+            await TestAsync(
+                "delegate void $$D<T>() where T : notnull;",
+                MainDescription("delegate void D<T>() where T : notnull"));
+        }
+
+        [Fact, Trait(Traits.Feature, Traits.Features.QuickInfo)]
+        public async Task NotNullConstraint_LocalFunction()
+        {
+            await TestAsync(
+@"
+class X
+{
+    void N()
+    {
+        void $$M<T>() where T : notnull { }
+    }
+}",
+                MainDescription("void M<T>() where T : notnull"));
+        }
+
+        [Fact, Trait(Traits.Feature, Traits.Features.QuickInfo)]
+        public async Task NullableParameterThatIsMaybeNull()
+        {
+            await TestWithOptionsAsync(TestOptions.Regular8,
+@"#nullable enable
+
+class X
+{
+    void N(string? s)
+    {
+        string s2 = $$s;
+    }
+}",
+                MainDescription($"({FeaturesResources.parameter}) string? s"),
+                NullabilityAnalysis(string.Format(CSharpFeaturesResources._0_may_be_null_here, "s")));
+        }
+
+        [Fact, Trait(Traits.Feature, Traits.Features.QuickInfo)]
+        public async Task NullableParameterThatIsNotNull()
+        {
+            await TestWithOptionsAsync(TestOptions.Regular8,
+@"#nullable enable
+
+class X
+{
+    void N(string? s)
+    {
+        s = """";
+        string s2 = $$s;
+    }
+}",
+                MainDescription($"({FeaturesResources.parameter}) string? s"),
+                NullabilityAnalysis(string.Format(CSharpFeaturesResources._0_is_not_null_here, "s")));
+        }
+
+        [Fact, Trait(Traits.Feature, Traits.Features.QuickInfo)]
+        public async Task NullableFieldThatIsMaybeNull()
+        {
+            await TestWithOptionsAsync(TestOptions.Regular8,
+@"#nullable enable
+
+class X
+{
+    string? s = null;
+
+    void N()
+    {
+        string s2 = $$s;
+    }
+}",
+                MainDescription($"({FeaturesResources.field}) string? X.s"),
+                NullabilityAnalysis(string.Format(CSharpFeaturesResources._0_may_be_null_here, "s")));
+        }
+
+        [Fact, Trait(Traits.Feature, Traits.Features.QuickInfo)]
+        public async Task NullableFieldThatIsNotNull()
+        {
+            await TestWithOptionsAsync(TestOptions.Regular8,
+@"#nullable enable
+
+class X
+{
+    string? s = null;
+
+    void N()
+    {
+        s = """";
+        string s2 = $$s;
+    }
+}",
+                MainDescription($"({FeaturesResources.field}) string? X.s"),
+                NullabilityAnalysis(string.Format(CSharpFeaturesResources._0_is_not_null_here, "s")));
+        }
+
+        [Fact, Trait(Traits.Feature, Traits.Features.QuickInfo)]
+        public async Task NullablePropertyThatIsMaybeNull()
+        {
+            await TestWithOptionsAsync(TestOptions.Regular8,
+@"#nullable enable
+
+class X
+{
+    string? S { get; set; }
+
+    void N()
+    {
+        string s2 = $$S;
+    }
+}",
+                MainDescription("string? X.S { get; set; }"),
+                NullabilityAnalysis(string.Format(CSharpFeaturesResources._0_may_be_null_here, "S")));
+        }
+
+        [Fact, Trait(Traits.Feature, Traits.Features.QuickInfo)]
+        public async Task NullablePropertyThatIsNotNull()
+        {
+            await TestWithOptionsAsync(TestOptions.Regular8,
+@"#nullable enable
+
+class X
+{
+    string? S { get; set; }
+
+    void N()
+    {
+        S = """";
+        string s2 = $$S;
+    }
+}",
+                MainDescription("string? X.S { get; set; }"),
+                NullabilityAnalysis(string.Format(CSharpFeaturesResources._0_is_not_null_here, "S")));
+        }
+
+        [Fact, Trait(Traits.Feature, Traits.Features.QuickInfo)]
+        public async Task NullableRangeVariableThatIsMaybeNull()
+        {
+            await TestWithOptionsAsync(TestOptions.Regular8,
+@"#nullable enable
+
+using System.Collections.Generic;
+
+class X
+{
+    void N()
+    {
+        IEnumerable<string?> enumerable;
+
+        foreach (var s in enumerable)
+        {
+            string s2 = $$s;
+        }
+    }
+}",
+                MainDescription($"({FeaturesResources.local_variable}) string? s"),
+                NullabilityAnalysis(string.Format(CSharpFeaturesResources._0_may_be_null_here, "s")));
+        }
+
+        [Fact, Trait(Traits.Feature, Traits.Features.QuickInfo)]
+        public async Task NullableRangeVariableThatIsNotNull()
+        {
+            await TestWithOptionsAsync(TestOptions.Regular8,
+@"#nullable enable
+
+using System.Collections.Generic;
+
+class X
+{
+    void N()
+    {
+        IEnumerable<string> enumerable;
+
+        foreach (var s in enumerable)
+        {
+            string s2 = $$s;
+        }
+    }
+}",
+                MainDescription($"({FeaturesResources.local_variable}) string s"),
+                NullabilityAnalysis(string.Format(CSharpFeaturesResources._0_is_not_null_here, "s")));
+        }
+
+        [Fact, Trait(Traits.Feature, Traits.Features.QuickInfo)]
+        public async Task NullableLocalThatIsMaybeNull()
+        {
+            await TestWithOptionsAsync(TestOptions.Regular8,
+@"#nullable enable
+
+using System.Collections.Generic;
+
+class X
+{
+    void N()
+    {
+        string? s = null;
+        string s2 = $$s;
+    }
+}",
+                MainDescription($"({FeaturesResources.local_variable}) string? s"),
+                NullabilityAnalysis(string.Format(CSharpFeaturesResources._0_may_be_null_here, "s")));
+        }
+
+        [Fact, Trait(Traits.Feature, Traits.Features.QuickInfo)]
+        public async Task NullableLocalThatIsNotNull()
+        {
+            await TestWithOptionsAsync(TestOptions.Regular8,
+@"#nullable enable
+
+using System.Collections.Generic;
+
+class X
+{
+    void N()
+    {
+        string? s = """";
+        string s2 = $$s;
+    }
+}",
+                MainDescription($"({FeaturesResources.local_variable}) string? s"),
+                NullabilityAnalysis(string.Format(CSharpFeaturesResources._0_is_not_null_here, "s")));
+        }
+
+        [Fact, Trait(Traits.Feature, Traits.Features.QuickInfo)]
+        public async Task NullableNotShownPriorToLanguageVersion8()
+        {
+            await TestWithOptionsAsync(TestOptions.Regular7_3,
+@"#nullable enable
+
+using System.Collections.Generic;
+
+class X
+{
+    void N()
+    {
+        string s = """";
+        string s2 = $$s;
+    }
+}",
+                MainDescription($"({FeaturesResources.local_variable}) string s"),
+                NullabilityAnalysis(""));
+        }
+
+        [Fact, Trait(Traits.Feature, Traits.Features.QuickInfo)]
+        public async Task NullableNotShownWithoutFeatureFlag()
+        {
+            var options = TestOptions.Regular8.WithFeature(CompilerFeatureFlags.RunNullableAnalysis, "false");
+            await TestWithOptionsAsync(options,
+@"#nullable enable
+
+using System.Collections.Generic;
+
+class X
+{
+    void N()
+    {
+        string s = """";
+        string s2 = $$s;
+    }
+}",
+                MainDescription($"({FeaturesResources.local_variable}) string s"),
+                NullabilityAnalysis(""));
+        }
+
+        [Fact, Trait(Traits.Feature, Traits.Features.QuickInfo)]
         public async Task TestInheritdocInlineSummary()
         {
             var markup =
@@ -6320,293 +6607,6 @@
             await TestInClassAsync(markup,
                 MainDescription("void C.M(int x, int y)"),
                 Documentation("Summary documentation"));
-=======
-        public async Task NotNullConstraint_Type()
-        {
-            await TestAsync(
-@"
-class $$X<T> where T : notnull
-{
-}",
-                MainDescription("class X<T> where T : notnull"));
-        }
-
-        [Fact, Trait(Traits.Feature, Traits.Features.QuickInfo)]
-        public async Task NotNullConstraint_Method()
-        {
-            await TestAsync(
-@"
-class X
-{
-    void $$M<T>() where T : notnull { }
-}",
-                MainDescription("void X.M<T>() where T : notnull"));
-        }
-
-        [Fact, Trait(Traits.Feature, Traits.Features.QuickInfo)]
-        public async Task NotNullConstraint_Delegate()
-        {
-            await TestAsync(
-                "delegate void $$D<T>() where T : notnull;",
-                MainDescription("delegate void D<T>() where T : notnull"));
-        }
-
-        [Fact, Trait(Traits.Feature, Traits.Features.QuickInfo)]
-        public async Task NotNullConstraint_LocalFunction()
-        {
-            await TestAsync(
-@"
-class X
-{
-    void N()
-    {
-        void $$M<T>() where T : notnull { }
-    }
-}",
-                MainDescription("void M<T>() where T : notnull"));
-        }
-
-        [Fact, Trait(Traits.Feature, Traits.Features.QuickInfo)]
-        public async Task NullableParameterThatIsMaybeNull()
-        {
-            await TestWithOptionsAsync(TestOptions.Regular8,
-@"#nullable enable
-
-class X
-{
-    void N(string? s)
-    {
-        string s2 = $$s;
-    }
-}",
-                MainDescription($"({FeaturesResources.parameter}) string? s"),
-                NullabilityAnalysis(string.Format(CSharpFeaturesResources._0_may_be_null_here, "s")));
-        }
-
-        [Fact, Trait(Traits.Feature, Traits.Features.QuickInfo)]
-        public async Task NullableParameterThatIsNotNull()
-        {
-            await TestWithOptionsAsync(TestOptions.Regular8,
-@"#nullable enable
-
-class X
-{
-    void N(string? s)
-    {
-        s = """";
-        string s2 = $$s;
-    }
-}",
-                MainDescription($"({FeaturesResources.parameter}) string? s"),
-                NullabilityAnalysis(string.Format(CSharpFeaturesResources._0_is_not_null_here, "s")));
-        }
-
-        [Fact, Trait(Traits.Feature, Traits.Features.QuickInfo)]
-        public async Task NullableFieldThatIsMaybeNull()
-        {
-            await TestWithOptionsAsync(TestOptions.Regular8,
-@"#nullable enable
-
-class X
-{
-    string? s = null;
-
-    void N()
-    {
-        string s2 = $$s;
-    }
-}",
-                MainDescription($"({FeaturesResources.field}) string? X.s"),
-                NullabilityAnalysis(string.Format(CSharpFeaturesResources._0_may_be_null_here, "s")));
-        }
-
-        [Fact, Trait(Traits.Feature, Traits.Features.QuickInfo)]
-        public async Task NullableFieldThatIsNotNull()
-        {
-            await TestWithOptionsAsync(TestOptions.Regular8,
-@"#nullable enable
-
-class X
-{
-    string? s = null;
-
-    void N()
-    {
-        s = """";
-        string s2 = $$s;
-    }
-}",
-                MainDescription($"({FeaturesResources.field}) string? X.s"),
-                NullabilityAnalysis(string.Format(CSharpFeaturesResources._0_is_not_null_here, "s")));
-        }
-
-        [Fact, Trait(Traits.Feature, Traits.Features.QuickInfo)]
-        public async Task NullablePropertyThatIsMaybeNull()
-        {
-            await TestWithOptionsAsync(TestOptions.Regular8,
-@"#nullable enable
-
-class X
-{
-    string? S { get; set; }
-
-    void N()
-    {
-        string s2 = $$S;
-    }
-}",
-                MainDescription("string? X.S { get; set; }"),
-                NullabilityAnalysis(string.Format(CSharpFeaturesResources._0_may_be_null_here, "S")));
-        }
-
-        [Fact, Trait(Traits.Feature, Traits.Features.QuickInfo)]
-        public async Task NullablePropertyThatIsNotNull()
-        {
-            await TestWithOptionsAsync(TestOptions.Regular8,
-@"#nullable enable
-
-class X
-{
-    string? S { get; set; }
-
-    void N()
-    {
-        S = """";
-        string s2 = $$S;
-    }
-}",
-                MainDescription("string? X.S { get; set; }"),
-                NullabilityAnalysis(string.Format(CSharpFeaturesResources._0_is_not_null_here, "S")));
-        }
-
-        [Fact, Trait(Traits.Feature, Traits.Features.QuickInfo)]
-        public async Task NullableRangeVariableThatIsMaybeNull()
-        {
-            await TestWithOptionsAsync(TestOptions.Regular8,
-@"#nullable enable
-
-using System.Collections.Generic;
-
-class X
-{
-    void N()
-    {
-        IEnumerable<string?> enumerable;
-
-        foreach (var s in enumerable)
-        {
-            string s2 = $$s;
-        }
-    }
-}",
-                MainDescription($"({FeaturesResources.local_variable}) string? s"),
-                NullabilityAnalysis(string.Format(CSharpFeaturesResources._0_may_be_null_here, "s")));
-        }
-
-        [Fact, Trait(Traits.Feature, Traits.Features.QuickInfo)]
-        public async Task NullableRangeVariableThatIsNotNull()
-        {
-            await TestWithOptionsAsync(TestOptions.Regular8,
-@"#nullable enable
-
-using System.Collections.Generic;
-
-class X
-{
-    void N()
-    {
-        IEnumerable<string> enumerable;
-
-        foreach (var s in enumerable)
-        {
-            string s2 = $$s;
-        }
-    }
-}",
-                MainDescription($"({FeaturesResources.local_variable}) string s"),
-                NullabilityAnalysis(string.Format(CSharpFeaturesResources._0_is_not_null_here, "s")));
-        }
-
-        [Fact, Trait(Traits.Feature, Traits.Features.QuickInfo)]
-        public async Task NullableLocalThatIsMaybeNull()
-        {
-            await TestWithOptionsAsync(TestOptions.Regular8,
-@"#nullable enable
-
-using System.Collections.Generic;
-
-class X
-{
-    void N()
-    {
-        string? s = null;
-        string s2 = $$s;
-    }
-}",
-                MainDescription($"({FeaturesResources.local_variable}) string? s"),
-                NullabilityAnalysis(string.Format(CSharpFeaturesResources._0_may_be_null_here, "s")));
-        }
-
-        [Fact, Trait(Traits.Feature, Traits.Features.QuickInfo)]
-        public async Task NullableLocalThatIsNotNull()
-        {
-            await TestWithOptionsAsync(TestOptions.Regular8,
-@"#nullable enable
-
-using System.Collections.Generic;
-
-class X
-{
-    void N()
-    {
-        string? s = """";
-        string s2 = $$s;
-    }
-}",
-                MainDescription($"({FeaturesResources.local_variable}) string? s"),
-                NullabilityAnalysis(string.Format(CSharpFeaturesResources._0_is_not_null_here, "s")));
-        }
-
-        [Fact, Trait(Traits.Feature, Traits.Features.QuickInfo)]
-        public async Task NullableNotShownPriorToLanguageVersion8()
-        {
-            await TestWithOptionsAsync(TestOptions.Regular7_3,
-@"#nullable enable
-
-using System.Collections.Generic;
-
-class X
-{
-    void N()
-    {
-        string s = """";
-        string s2 = $$s;
-    }
-}",
-                MainDescription($"({FeaturesResources.local_variable}) string s"),
-                NullabilityAnalysis(""));
-        }
-
-        [Fact, Trait(Traits.Feature, Traits.Features.QuickInfo)]
-        public async Task NullableNotShownWithoutFeatureFlag()
-        {
-            var options = TestOptions.Regular8.WithFeature(CompilerFeatureFlags.RunNullableAnalysis, "false");
-            await TestWithOptionsAsync(options,
-@"#nullable enable
-
-using System.Collections.Generic;
-
-class X
-{
-    void N()
-    {
-        string s = """";
-        string s2 = $$s;
-    }
-}",
-                MainDescription($"({FeaturesResources.local_variable}) string s"),
-                NullabilityAnalysis(""));
->>>>>>> a90f6585
         }
     }
 }
--- conflicted
+++ resolved
@@ -634,13 +634,7 @@
         private abstract class AbstractNuGetOrVsixAnalyzer : DiagnosticAnalyzer
         {
             protected AbstractNuGetOrVsixAnalyzer(string analyzerName, params string[] reportedIds)
-<<<<<<< HEAD
-            {
-                SupportedDiagnostics = CreateSupportedDiagnostics(analyzerName, reportedIds);
-            }
-=======
                 => SupportedDiagnostics = CreateSupportedDiagnostics(analyzerName, reportedIds);
->>>>>>> d73229b4
 
             private static ImmutableArray<DiagnosticDescriptor> CreateSupportedDiagnostics(string analyzerName, string[] reportedIds)
             {
@@ -657,13 +651,7 @@
             public bool SymbolActionInvoked { get; set; }
             public sealed override ImmutableArray<DiagnosticDescriptor> SupportedDiagnostics { get; }
             public sealed override void Initialize(AnalysisContext context)
-<<<<<<< HEAD
-            {
-                context.RegisterSymbolAction(OnSymbol, SymbolKind.NamedType);
-            }
-=======
                 => context.RegisterSymbolAction(OnSymbol, SymbolKind.NamedType);
->>>>>>> d73229b4
 
             private void OnSymbol(SymbolAnalysisContext context)
             {

--- conflicted
+++ resolved
@@ -1,4 +1,4 @@
-﻿// Copyright (c) Microsoft.  All Rights Reserved.  Licensed under the Apache License, Version 2.0.  See License.txt in the project root for license information.
+// Copyright (c) Microsoft.  All Rights Reserved.  Licensed under the Apache License, Version 2.0.  See License.txt in the project root for license information.
 
 using System;
 using System.Collections.Immutable;
@@ -28,24 +28,14 @@
 
         [WorkItem(956453)]
         [WorkItem(1007071)]
-<<<<<<< HEAD
         [WpfFact, Trait(Traits.Feature, Traits.Features.CodeActionsSuppression)]
         public async Task TestPragmaWarningOnEveryNodes()
-=======
-        [Fact, Trait(Traits.Feature, Traits.Features.CodeActionsSuppression)]
-        public void TestPragmaWarningOnEveryNodes()
->>>>>>> 70cc7bbe
         {
             await TestPragmaAsync(TestResource.AllInOneCSharpCode, CSharpParseOptions.Default, verifier: t => t.IndexOf("#pragma warning disable", StringComparison.Ordinal) >= 0);
         }
 
-<<<<<<< HEAD
         [WpfFact, Trait(Traits.Feature, Traits.Features.CodeActionsSuppression)]
         public async Task TestSuppressionWithAttributeOnEveryNodes()
-=======
-        [Fact, Trait(Traits.Feature, Traits.Features.CodeActionsSuppression)]
-        public void TestSuppressionWithAttributeOnEveryNodes()
->>>>>>> 70cc7bbe
         {
             await TestSuppressionWithAttributeAsync(
                 TestResource.AllInOneCSharpCode,

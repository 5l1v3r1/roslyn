--- conflicted
+++ resolved
@@ -239,15 +239,12 @@
             Public ReadOnly DocumentProvider As Mock(Of IDocumentProvider)
             Public ReadOnly Service As QuickInfoService
 
-<<<<<<< HEAD
-            Public Sub New(view As Mock(Of ITextView), buffer As ITextBuffer, presenter As Mock(Of IIntelliSensePresenter(Of IQuickInfoPresenterSession, IQuickInfoSession)), asyncListener As Mock(Of IAsynchronousOperationListener), documentProvider As Mock(Of IDocumentProvider), service As QuickInfoService)
-=======
             Public Sub New(view As Mock(Of ITextView),
                            buffer As ITextBuffer,
                            presenter As Mock(Of IIntelliSensePresenter(Of IQuickInfoPresenterSession, IQuickInfoSession)),
                            asyncListener As Mock(Of IAsynchronousOperationListener),
-                           documentProvider As Mock(Of IDocumentProvider), provider As Mock(Of IQuickInfoProvider))
->>>>>>> a0865626
+                           documentProvider As Mock(Of IDocumentProvider),
+                           service As QuickInfoService)
                 Me.View = view
                 Me.Buffer = buffer
                 Me.Presenter = presenter

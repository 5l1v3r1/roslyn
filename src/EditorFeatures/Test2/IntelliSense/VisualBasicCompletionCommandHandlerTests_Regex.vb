--- conflicted
+++ resolved
@@ -33,11 +33,7 @@
         End Function
 
         <MemberData(NameOf(AllCompletionImplementations))>
-<<<<<<< HEAD
-        <WpfTheory(Skip := "https://github.com/dotnet/roslyn/issues/35631"), Trait(Traits.Feature, Traits.Features.Completion)>
-=======
         <WpfTheory(Skip:="https://github.com/dotnet/roslyn/issues/35631"), Trait(Traits.Feature, Traits.Features.Completion)>
->>>>>>> 807f6d9c
         Public Async Function TestCaretPlacement(completionImplementation As CompletionImplementation) As Task
             Using state = TestStateFactory.CreateVisualBasicTestState(completionImplementation,
                 <Document><![CDATA[

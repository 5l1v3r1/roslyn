﻿// Copyright (c) Microsoft.  All Rights Reserved.  Licensed under the Apache License, Version 2.0.  See License.txt in the project root for license information.

using System;
using System.Collections.Concurrent;
using System.Collections.Generic;
using System.Collections.Immutable;
using System.Linq;
using System.Threading;
using System.Threading.Tasks;
using Microsoft.CodeAnalysis.Elfie.Model;
using Microsoft.CodeAnalysis.Elfie.Model.Structures;
using Microsoft.CodeAnalysis.Elfie.Model.Tree;
using Microsoft.CodeAnalysis.ErrorReporting;
using Microsoft.CodeAnalysis.PooledObjects;
using Roslyn.Utilities;

namespace Microsoft.CodeAnalysis.SymbolSearch
{
    /// <summary>
    /// A service which enables searching for packages matching certain criteria.
    /// It works against an <see cref="Microsoft.CodeAnalysis.Elfie"/> database to find results.
    /// 
    /// This implementation also spawns a task which will attempt to keep that database up to
    /// date by downloading patches on a daily basis.
    /// </summary>
    internal partial class SymbolSearchUpdateEngine : ISymbolSearchUpdateEngine
    {
        private ConcurrentDictionary<string, IAddReferenceDatabaseWrapper> _sourceToDatabase =
            new ConcurrentDictionary<string, IAddReferenceDatabaseWrapper>();

        public SymbolSearchUpdateEngine(
            ISymbolSearchLogService logService,
            ISymbolSearchProgressService progressService)
            : this(logService, progressService, CancellationToken.None)
        {
        }

        public SymbolSearchUpdateEngine(
            ISymbolSearchLogService logService,
<<<<<<< HEAD
            ISymbolSearchProgressService progressService,
=======
>>>>>>> 6af93b26
            CancellationToken updateCancellationToken)
            : this(logService,
                   progressService,
                   new RemoteControlService(),
                   new DelayService(),
                   new IOService(),
                   new PatchService(),
                   new DatabaseFactoryService(),
                   // Report all exceptions we encounter, but don't crash on them.
                   FatalError.ReportWithoutCrash,
                   updateCancellationToken)
        {
        }

        /// <summary>
        /// For testing purposes only.
        /// </summary>
        internal SymbolSearchUpdateEngine(
            ISymbolSearchLogService logService,
            ISymbolSearchProgressService progressService,
            IRemoteControlService remoteControlService,
            IDelayService delayService,
            IIOService ioService,
            IPatchService patchService,
            IDatabaseFactoryService databaseFactoryService,
            Func<Exception, bool> reportAndSwallowException,
            CancellationToken updateCancellationToken)
        {
            _delayService = delayService;
            _ioService = ioService;
            _logService = logService;
            _progressService = progressService;
            _remoteControlService = remoteControlService;
            _patchService = patchService;
            _databaseFactoryService = databaseFactoryService;
            _reportAndSwallowException = reportAndSwallowException;

            _updateCancellationToken = updateCancellationToken;
        }

        public Task<ImmutableArray<PackageWithTypeResult>> FindPackagesWithTypeAsync(
            string source, string name, int arity, CancellationToken cancellationToken)
        {
            if (!_sourceToDatabase.TryGetValue(source, out var databaseWrapper))
            {
                // Don't have a database to search.  
                return SpecializedTasks.EmptyImmutableArray<PackageWithTypeResult>();
            }

            var database = databaseWrapper.Database;
            if (name == "var")
            {
                // never find anything named 'var'.
                return SpecializedTasks.EmptyImmutableArray<PackageWithTypeResult>();
            }

            var query = new MemberQuery(name, isFullSuffix: true, isFullNamespace: false);
            var symbols = new PartialArray<Symbol>(100);

            var result = ArrayBuilder<PackageWithTypeResult>.GetInstance();
            if (query.TryFindMembers(database, ref symbols))
            {
                var types = FilterToViableTypes(symbols);

                foreach (var type in types)
                {
                    cancellationToken.ThrowIfCancellationRequested();

                    // Ignore any reference assembly results.
                    if (type.PackageName.ToString() != MicrosoftAssemblyReferencesName)
                    {
                        result.Add(CreateResult(database, type));
                    }
                }
            }

            return Task.FromResult(result.ToImmutableAndFree());
        }

        public Task<ImmutableArray<PackageWithAssemblyResult>> FindPackagesWithAssemblyAsync(
            string source, string assemblyName, CancellationToken cancellationToken)
        {
            if (!_sourceToDatabase.TryGetValue(source, out var databaseWrapper))
            {
                // Don't have a database to search.  
                return SpecializedTasks.EmptyImmutableArray<PackageWithAssemblyResult>();
            }

            var result = ArrayBuilder<PackageWithAssemblyResult>.GetInstance();

            var database = databaseWrapper.Database;
            var index = database.Index;
            var stringStore = database.StringStore;
            if (stringStore.TryFindString(assemblyName, out var range) &&
                index.TryGetMatchesInRange(range, out var matches, out var startIndex, out var count))
            {
                for (var i = startIndex; i < (startIndex + count); i++)
                {
                    cancellationToken.ThrowIfCancellationRequested();

                    var symbol = new Symbol(database, matches[i]);
                    if (symbol.Type == SymbolType.Assembly)
                    {
                        // Ignore any reference assembly results.
                        if (symbol.PackageName.ToString() != MicrosoftAssemblyReferencesName)
                        {
                            result.Add(new PackageWithAssemblyResult(
                                symbol.PackageName.ToString(),
                                database.GetPackageVersion(symbol.Index).ToString(),
                                GetRank(symbol)));
                        }
                    }
                }
            }

            return Task.FromResult(result.ToImmutableAndFree());
        }

        public Task<ImmutableArray<ReferenceAssemblyWithTypeResult>> FindReferenceAssembliesWithTypeAsync(
            string name, int arity, CancellationToken cancellationToken)
        {
            // Our reference assembly data is stored in the nuget.org DB.
            if (!_sourceToDatabase.TryGetValue(NugetOrgSource, out var databaseWrapper))
            {
                // Don't have a database to search.  
                return SpecializedTasks.EmptyImmutableArray<ReferenceAssemblyWithTypeResult>();
            }

            var database = databaseWrapper.Database;
            if (name == "var")
            {
                // never find anything named 'var'.
                return SpecializedTasks.EmptyImmutableArray<ReferenceAssemblyWithTypeResult>();
            }

            var query = new MemberQuery(name, isFullSuffix: true, isFullNamespace: false);
            var symbols = new PartialArray<Symbol>(100);

            var results = ArrayBuilder<ReferenceAssemblyWithTypeResult>.GetInstance();
            if (query.TryFindMembers(database, ref symbols))
            {
                var types = FilterToViableTypes(symbols);

                foreach (var type in types)
                {
                    cancellationToken.ThrowIfCancellationRequested();

                    // Only look at reference assembly results.
                    if (type.PackageName.ToString() == MicrosoftAssemblyReferencesName)
                    {
                        var nameParts = ArrayBuilder<string>.GetInstance();
                        GetFullName(nameParts, type.FullName.Parent);
                        var result = new ReferenceAssemblyWithTypeResult(
                            type.AssemblyName.ToString(), type.Name.ToString(),
                            containingNamespaceNames: nameParts.ToImmutableAndFree());
                        results.Add(result);
                    }
                }
            }

            return Task.FromResult(results.ToImmutableAndFree());
        }

        private List<Symbol> FilterToViableTypes(PartialArray<Symbol> symbols)
        {
            // Don't return nested types.  Currently their value does not seem worth
            // it given all the extra stuff we'd have to plumb through.  Namely 
            // going down the "using static" code path and whatnot.
            return new List<Symbol>(
                from symbol in symbols
                where this.IsType(symbol) && !this.IsType(symbol.Parent())
                select symbol);
        }

        private PackageWithTypeResult CreateResult(AddReferenceDatabase database, Symbol type)
        {
            var nameParts = ArrayBuilder<string>.GetInstance();
            GetFullName(nameParts, type.FullName.Parent);

            var packageName = type.PackageName.ToString();

            var version = database.GetPackageVersion(type.Index).ToString();

            return new PackageWithTypeResult(
                packageName: packageName,
                typeName: type.Name.ToString(),
                version: version,
                rank: GetRank(type),
                containingNamespaceNames: nameParts.ToImmutableAndFree());
        }

        private int GetRank(Symbol symbol)
        {
            if (!TryGetRankingSymbol(symbol, out var rankingSymbol) ||
                !int.TryParse(rankingSymbol.Name.ToString(), out var rank))
            {
                return 0;
            }

            return rank;
        }

        private bool TryGetRankingSymbol(Symbol symbol, out Symbol rankingSymbol)
        {
            for (var current = symbol; current.IsValid; current = current.Parent())
            {
                if (current.Type == SymbolType.Package || current.Type == SymbolType.Version)
                {
                    return TryGetRankingSymbolForPackage(current, out rankingSymbol);
                }
            }

            rankingSymbol = default;
            return false;
        }

        private bool TryGetRankingSymbolForPackage(Symbol package, out Symbol rankingSymbol)
        {
            for (var child = package.FirstChild(); child.IsValid; child = child.NextSibling())
            {
                if (child.Type == SymbolType.PopularityRank)
                {
                    rankingSymbol = child;
                    return true;
                }
            }

            rankingSymbol = default;
            return false;
        }

        private bool IsType(Symbol symbol)
        {
            return symbol.Type.IsType();
        }

        private void GetFullName(ArrayBuilder<string> nameParts, Path8 path)
        {
            if (!path.IsEmpty)
            {
                GetFullName(nameParts, path.Parent);
                nameParts.Add(path.Name.ToString());
            }
        }
    }
}<|MERGE_RESOLUTION|>--- conflicted
+++ resolved
@@ -37,10 +37,7 @@
 
         public SymbolSearchUpdateEngine(
             ISymbolSearchLogService logService,
-<<<<<<< HEAD
             ISymbolSearchProgressService progressService,
-=======
->>>>>>> 6af93b26
             CancellationToken updateCancellationToken)
             : this(logService,
                    progressService,

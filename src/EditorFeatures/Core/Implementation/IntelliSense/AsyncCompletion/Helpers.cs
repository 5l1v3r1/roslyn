﻿// Copyright (c) Microsoft.  All Rights Reserved.  Licensed under the Apache License, Version 2.0.  See License.txt in the project root for license information.

using Microsoft.CodeAnalysis.Completion;
using Microsoft.VisualStudio.Text;
using EditorAsyncCompletion = Microsoft.VisualStudio.Language.Intellisense.AsyncCompletion;
using EditorAsyncCompletionData = Microsoft.VisualStudio.Language.Intellisense.AsyncCompletion.Data;
using RoslynTrigger = Microsoft.CodeAnalysis.Completion.CompletionTrigger;
using RoslynCompletionItem = Microsoft.CodeAnalysis.Completion.CompletionItem;
using VSCompletionItem = Microsoft.VisualStudio.Language.Intellisense.AsyncCompletion.Data.CompletionItem;

namespace Microsoft.CodeAnalysis.Editor.Implementation.IntelliSense.AsyncCompletion
{
    internal static class Helpers
    {
        /// <summary>
        /// Attempts to convert VS Completion trigger into Roslyn completion trigger
        /// </summary>
        /// <param name="trigger">VS completion trigger</param>
        /// <param name="triggerLocation">Character. 
        /// VS provides Backspace and Delete characters inside the trigger while Roslyn needs the char deleted by the trigger.
        /// Therefore, we provide this character separately and use it for Delete and Backspace cases only.
        /// We retrieve this character from triggerLocation.
        /// </param>
        /// <returns>Roslyn completion trigger</returns>
        internal static RoslynTrigger GetRoslynTrigger(EditorAsyncCompletionData.CompletionTrigger trigger, SnapshotPoint triggerLocation)
        {
            var completionTriggerKind = GetRoslynTriggerKind(trigger);
            if (completionTriggerKind == CompletionTriggerKind.Deletion)
            {
                var snapshotBeforeEdit = trigger.ViewSnapshotBeforeTrigger;
                char characterRemoved;
                if (triggerLocation.Position >= 0 && triggerLocation.Position < snapshotBeforeEdit.Length)
                {
                    // If multiple characters were removed (selection), this finds the first character from the left. 
                    characterRemoved = snapshotBeforeEdit[triggerLocation.Position];
                }
                else
                {
                    characterRemoved = (char)0;
                }

                return RoslynTrigger.CreateDeletionTrigger(characterRemoved);
            }
            else
<<<<<<< HEAD
            {
                return new RoslynTrigger(completionTriggerKind, trigger.Character);
            }
        }

        internal static CompletionTriggerKind GetRoslynTriggerKind(AsyncCompletionData.CompletionTrigger trigger)
        {
            switch (trigger.Reason)
            {
                case AsyncCompletionData.CompletionTriggerReason.InvokeAndCommitIfUnique:
                    return CompletionTriggerKind.InvokeAndCommitIfUnique;
                case AsyncCompletionData.CompletionTriggerReason.Insertion:
                    return CompletionTriggerKind.Insertion;
                case AsyncCompletionData.CompletionTriggerReason.Deletion:
                case AsyncCompletionData.CompletionTriggerReason.Backspace:
                    return CompletionTriggerKind.Deletion;
                case AsyncCompletionData.CompletionTriggerReason.SnippetsMode:
=======
            {
                return new RoslynTrigger(completionTriggerKind, trigger.Character);
            }
        }

        internal static CompletionTriggerKind GetRoslynTriggerKind(EditorAsyncCompletionData.CompletionTrigger trigger)
        {
            switch (trigger.Reason)
            {
                case EditorAsyncCompletionData.CompletionTriggerReason.InvokeAndCommitIfUnique:
                    return CompletionTriggerKind.InvokeAndCommitIfUnique;
                case EditorAsyncCompletionData.CompletionTriggerReason.Insertion:
                    return CompletionTriggerKind.Insertion;
                case EditorAsyncCompletionData.CompletionTriggerReason.Deletion:
                case EditorAsyncCompletionData.CompletionTriggerReason.Backspace:
                    return CompletionTriggerKind.Deletion;
                case EditorAsyncCompletionData.CompletionTriggerReason.SnippetsMode:
>>>>>>> 807f6d9c
                    return CompletionTriggerKind.Snippets;
                default:
                    return CompletionTriggerKind.Invoke;
            }
        }

        internal static CompletionFilterReason GetFilterReason(EditorAsyncCompletionData.CompletionTrigger trigger)
        {
            switch (trigger.Reason)
            {
                case EditorAsyncCompletionData.CompletionTriggerReason.Insertion:
                    return CompletionFilterReason.Insertion;
                case EditorAsyncCompletionData.CompletionTriggerReason.Deletion:
                case EditorAsyncCompletionData.CompletionTriggerReason.Backspace:
                    return CompletionFilterReason.Deletion;
                default:
                    return CompletionFilterReason.Other;
            }
        }

        internal static bool IsFilterCharacter(RoslynCompletionItem item, char ch, string textTypedSoFar)
        {
            // First see if the item has any specific filter rules it wants followed.
            foreach (var rule in item.Rules.FilterCharacterRules)
            {
                switch (rule.Kind)
                {
                    case CharacterSetModificationKind.Add:
                        if (rule.Characters.Contains(ch))
                        {
                            return true;
                        }
                        continue;

                    case CharacterSetModificationKind.Remove:
                        if (rule.Characters.Contains(ch))
                        {
                            return false;
                        }
                        continue;

                    case CharacterSetModificationKind.Replace:
                        return rule.Characters.Contains(ch);
                }
            }

            // general rule: if the filtering text exactly matches the start of the item then it must be a filter character
            if (CommitManager.TextTypedSoFarMatchesItem(item, textTypedSoFar))
            {
                return true;
            }

            return false;
        }

        internal static bool TryGetInitialTriggerLocation(EditorAsyncCompletion.IAsyncCompletionSession session, out SnapshotPoint initialTriggerLocation)
        {
            if (session is EditorAsyncCompletion.IAsyncCompletionSessionOperations sessionOperations)
            {
                initialTriggerLocation = sessionOperations.InitialTriggerLocation;
                return true;
            }

            initialTriggerLocation = default;
            return false;
        }
        
        // This is a temporarily method to support preference of IntelliCode items comparing to non-IntelliCode items.
        // We expect that Editor will intorduce this support and we will get rid of relying on the "★" then.
        internal static bool IsPreferredItem(this RoslynCompletionItem completionItem)
            => completionItem.DisplayText.StartsWith("★");

        // This is a temporarily method to support preference of IntelliCode items comparing to non-IntelliCode items.
        // We expect that Editor will intorduce this support and we will get rid of relying on the "★" then.
        internal static bool IsPreferredItem(this VSCompletionItem completionItem)
            => completionItem.DisplayText.StartsWith("★");
    }
}<|MERGE_RESOLUTION|>--- conflicted
+++ resolved
@@ -42,25 +42,6 @@
                 return RoslynTrigger.CreateDeletionTrigger(characterRemoved);
             }
             else
-<<<<<<< HEAD
-            {
-                return new RoslynTrigger(completionTriggerKind, trigger.Character);
-            }
-        }
-
-        internal static CompletionTriggerKind GetRoslynTriggerKind(AsyncCompletionData.CompletionTrigger trigger)
-        {
-            switch (trigger.Reason)
-            {
-                case AsyncCompletionData.CompletionTriggerReason.InvokeAndCommitIfUnique:
-                    return CompletionTriggerKind.InvokeAndCommitIfUnique;
-                case AsyncCompletionData.CompletionTriggerReason.Insertion:
-                    return CompletionTriggerKind.Insertion;
-                case AsyncCompletionData.CompletionTriggerReason.Deletion:
-                case AsyncCompletionData.CompletionTriggerReason.Backspace:
-                    return CompletionTriggerKind.Deletion;
-                case AsyncCompletionData.CompletionTriggerReason.SnippetsMode:
-=======
             {
                 return new RoslynTrigger(completionTriggerKind, trigger.Character);
             }
@@ -78,7 +59,6 @@
                 case EditorAsyncCompletionData.CompletionTriggerReason.Backspace:
                     return CompletionTriggerKind.Deletion;
                 case EditorAsyncCompletionData.CompletionTriggerReason.SnippetsMode:
->>>>>>> 807f6d9c
                     return CompletionTriggerKind.Snippets;
                 default:
                     return CompletionTriggerKind.Invoke;

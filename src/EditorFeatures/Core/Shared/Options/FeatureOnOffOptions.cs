--- conflicted
+++ resolved
@@ -89,12 +89,9 @@
         [ExportOption]
         public static readonly PerLanguageOption<bool> RefactoringVerification = new PerLanguageOption<bool>(
             nameof(FeatureOnOffOptions), nameof(RefactoringVerification), defaultValue: false);
-<<<<<<< HEAD
-=======
 
         [ExportOption]
         public static readonly PerLanguageOption<bool> StreamingGoToImplementation = new PerLanguageOption<bool>(
             nameof(FeatureOnOffOptions), nameof(StreamingGoToImplementation), defaultValue: true);
->>>>>>> 96ff39c1
     }
 }
--- conflicted
+++ resolved
@@ -28,12 +28,8 @@
                 Contract.ThrowIfNull(editorBuffer);
 
                 _weakEditorBuffer = new WeakReference<ITextBuffer>(editorBuffer);
-<<<<<<< HEAD
-                _currentText = SnapshotSourceText.From(editorBuffer.CurrentSnapshot, this);
-=======
                 editorBuffer.Properties.TryGetProperty(typeof(ITextBufferCloneService), out _textBufferCloneServiceOpt);
                 _currentText = SnapshotSourceText.From(_textBufferCloneServiceOpt, editorBuffer.CurrentSnapshot, this);
->>>>>>> 62bb55cf
             }
 
             /// <summary>

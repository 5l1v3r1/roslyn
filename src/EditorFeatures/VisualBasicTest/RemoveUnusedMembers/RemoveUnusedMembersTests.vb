--- conflicted
+++ resolved
@@ -1578,8 +1578,6 @@
     End Sub
 End Module")
         End Function
-<<<<<<< HEAD
-=======
 
         <Fact, Trait(Traits.Feature, Traits.Features.CodeActionsRemoveUnusedMembers)>
         <WorkItem(33142, "https://github.com/dotnet/roslyn/issues/33142")>
@@ -1617,6 +1615,5 @@
     Inherits System.Attribute
 End Class")
         End Function
->>>>>>> 28fdbf20
     End Class
 End Namespace
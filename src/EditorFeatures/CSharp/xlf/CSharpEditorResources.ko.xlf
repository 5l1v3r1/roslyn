﻿<?xml version="1.0" encoding="utf-8"?>
<xliff xmlns="urn:oasis:names:tc:xliff:document:1.2" xmlns:xsi="http://www.w3.org/2001/XMLSchema-instance" version="1.2" xsi:schemaLocation="urn:oasis:names:tc:xliff:document:1.2 xliff-core-1.2-transitional.xsd">
  <file datatype="xml" source-language="en" target-language="ko" original="../CSharpEditorResources.resx">
    <body>
      <trans-unit id="Complete_statement_on_semicolon">
        <source>Complete statement on ;</source>
        <target state="translated">;에서 문 완성</target>
        <note />
      </trans-unit>
      <trans-unit id="Fix_interpolated_verbatim_string">
        <source>Fix interpolated verbatim string</source>
        <target state="translated">보간된 축자 문자열 수정</target>
        <note />
      </trans-unit>
<<<<<<< HEAD
=======
      <trans-unit id="Misplaced_using_directive">
        <source>Misplaced using directive</source>
        <target state="translated">위치가 잘못된 using 지시문</target>
        <note>{Locked="using"} "using" is a C# keyword and should not be localized.</note>
      </trans-unit>
      <trans-unit id="Move_misplaced_using_directives">
        <source>Move misplaced using directives</source>
        <target state="translated">위치가 잘못된 using 지시문 이동</target>
        <note>{Locked="using"} "using" is a C# keyword and should not be localized.</note>
      </trans-unit>
>>>>>>> 85eb309f
      <trans-unit id="Press_TAB_to_insert">
        <source>     (Press TAB to insert)</source>
        <target state="translated">     (삽입하려면 &lt;Tab&gt; 키 누름)</target>
        <note />
      </trans-unit>
      <trans-unit id="Smart_Indenting">
        <source>Smart Indenting</source>
        <target state="translated">스마트 들여쓰기</target>
        <note />
      </trans-unit>
      <trans-unit id="Split_string">
        <source>Split string</source>
        <target state="translated">문자열 분할</target>
        <note />
      </trans-unit>
<<<<<<< HEAD
=======
      <trans-unit id="Using_directives_must_be_placed_inside_of_a_namespace_declaration">
        <source>Using directives must be placed inside of a namespace declaration</source>
        <target state="translated">Using 지시문은 namespace 선언 내부에 배치되어야 합니다.</target>
        <note>{Locked="using"} "using" is a C# keyword and should not be localized. {Locked="namespace"} "namespace" is a C# keyword and should not be localized.</note>
      </trans-unit>
      <trans-unit id="Using_directives_must_be_placed_outside_of_a_namespace_declaration">
        <source>Using directives must be placed outside of a namespace declaration</source>
        <target state="translated">Using 지시문은 namespace 선언 외부에 배치되어야 합니다.</target>
        <note>{Locked="using"} "using" is a C# keyword and should not be localized. {Locked="namespace"} "namespace" is a C# keyword and should not be localized.</note>
      </trans-unit>
      <trans-unit id="Warning_colon_Moving_using_directives_may_change_code_meaning">
        <source>Warning: Moving using directives may change code meaning.</source>
        <target state="translated">경고: using 지시문을 이동하면 코드 의미가 변경될 수 있습니다.</target>
        <note>{Locked="using"} "using" is a C# keyword and should not be localized.</note>
      </trans-unit>
>>>>>>> 85eb309f
    </body>
  </file>
</xliff><|MERGE_RESOLUTION|>--- conflicted
+++ resolved
@@ -12,19 +12,6 @@
         <target state="translated">보간된 축자 문자열 수정</target>
         <note />
       </trans-unit>
-<<<<<<< HEAD
-=======
-      <trans-unit id="Misplaced_using_directive">
-        <source>Misplaced using directive</source>
-        <target state="translated">위치가 잘못된 using 지시문</target>
-        <note>{Locked="using"} "using" is a C# keyword and should not be localized.</note>
-      </trans-unit>
-      <trans-unit id="Move_misplaced_using_directives">
-        <source>Move misplaced using directives</source>
-        <target state="translated">위치가 잘못된 using 지시문 이동</target>
-        <note>{Locked="using"} "using" is a C# keyword and should not be localized.</note>
-      </trans-unit>
->>>>>>> 85eb309f
       <trans-unit id="Press_TAB_to_insert">
         <source>     (Press TAB to insert)</source>
         <target state="translated">     (삽입하려면 &lt;Tab&gt; 키 누름)</target>
@@ -40,24 +27,6 @@
         <target state="translated">문자열 분할</target>
         <note />
       </trans-unit>
-<<<<<<< HEAD
-=======
-      <trans-unit id="Using_directives_must_be_placed_inside_of_a_namespace_declaration">
-        <source>Using directives must be placed inside of a namespace declaration</source>
-        <target state="translated">Using 지시문은 namespace 선언 내부에 배치되어야 합니다.</target>
-        <note>{Locked="using"} "using" is a C# keyword and should not be localized. {Locked="namespace"} "namespace" is a C# keyword and should not be localized.</note>
-      </trans-unit>
-      <trans-unit id="Using_directives_must_be_placed_outside_of_a_namespace_declaration">
-        <source>Using directives must be placed outside of a namespace declaration</source>
-        <target state="translated">Using 지시문은 namespace 선언 외부에 배치되어야 합니다.</target>
-        <note>{Locked="using"} "using" is a C# keyword and should not be localized. {Locked="namespace"} "namespace" is a C# keyword and should not be localized.</note>
-      </trans-unit>
-      <trans-unit id="Warning_colon_Moving_using_directives_may_change_code_meaning">
-        <source>Warning: Moving using directives may change code meaning.</source>
-        <target state="translated">경고: using 지시문을 이동하면 코드 의미가 변경될 수 있습니다.</target>
-        <note>{Locked="using"} "using" is a C# keyword and should not be localized.</note>
-      </trans-unit>
->>>>>>> 85eb309f
     </body>
   </file>
 </xliff>
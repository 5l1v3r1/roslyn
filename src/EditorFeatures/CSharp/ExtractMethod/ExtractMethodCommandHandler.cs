--- conflicted
+++ resolved
@@ -20,13 +20,8 @@
         public ExtractMethodCommandHandler(
             IThreadingContext threadingContext,
             ITextBufferUndoManagerProvider undoManager,
-<<<<<<< HEAD
-            IInlineRenameService renameService)
-            : base(undoManager, renameService)
-=======
             IInlineRenameService renameService) 
             : base(threadingContext, undoManager, renameService)
->>>>>>> da361bb0
         {
         }
     }

// Copyright (c) Microsoft.  All Rights Reserved.  Licensed under the Apache License, Version 2.0.  See License.txt in the project root for license information.

using System;
using System.Collections.Immutable;
using System.Collections.ObjectModel;
using System.Linq;
using System.Runtime.InteropServices;
using Microsoft.CodeAnalysis.CodeGen;
using Microsoft.CodeAnalysis.CSharp.Symbols;
using Microsoft.CodeAnalysis.CSharp.Test.Utilities;
using Microsoft.CodeAnalysis.ExpressionEvaluator;
using Microsoft.CodeAnalysis.ExpressionEvaluator.UnitTests;
using Microsoft.CodeAnalysis.Test.Utilities;
using Microsoft.DiaSymReader;
using Microsoft.VisualStudio.Debugger.Evaluation;
using Roslyn.Test.Utilities;
using Roslyn.Utilities;
using Xunit;

namespace Microsoft.CodeAnalysis.CSharp.ExpressionEvaluator.UnitTests
{
    public class MissingAssemblyTests : ExpressionCompilerTestBase
    {
        [Fact]
        public void ErrorsWithAssemblyIdentityArguments()
        {
            var identity = new AssemblyIdentity(GetUniqueName());
            Assert.Same(identity, GetMissingAssemblyIdentity(ErrorCode.ERR_NoTypeDef, identity));
        }

        [Fact]
        public void ErrorsWithAssemblySymbolArguments()
        {
            var assembly = CreateCompilation("").Assembly;
            var identity = assembly.Identity;
            Assert.Same(identity, GetMissingAssemblyIdentity(ErrorCode.ERR_GlobalSingleTypeNameNotFoundFwd, assembly));
            Assert.Same(identity, GetMissingAssemblyIdentity(ErrorCode.ERR_DottedTypeNameNotFoundInNSFwd, assembly));
            Assert.Same(identity, GetMissingAssemblyIdentity(ErrorCode.ERR_SingleTypeNameNotFoundFwd, assembly));
            Assert.Same(identity, GetMissingAssemblyIdentity(ErrorCode.ERR_NameNotInContextPossibleMissingReference, assembly));
        }

        [Fact]
        public void ErrorsRequiringSystemCore()
        {
            var identity = EvaluationContextBase.SystemCoreIdentity;
            Assert.Same(identity, GetMissingAssemblyIdentity(ErrorCode.ERR_NoSuchMemberOrExtension));
            Assert.Same(identity, GetMissingAssemblyIdentity(ErrorCode.ERR_DynamicAttributeMissing));
            Assert.Same(identity, GetMissingAssemblyIdentity(ErrorCode.ERR_DynamicRequiredTypesMissing));
            Assert.Same(identity, GetMissingAssemblyIdentity(ErrorCode.ERR_QueryNoProviderStandard));
            Assert.Same(identity, GetMissingAssemblyIdentity(ErrorCode.ERR_ExtensionAttrNotFound));
        }

        [Fact]
        public void MultipleAssemblyArguments()
        {
            var identity1 = new AssemblyIdentity(GetUniqueName());
            var identity2 = new AssemblyIdentity(GetUniqueName());
            Assert.Equal(identity1, GetMissingAssemblyIdentity(ErrorCode.ERR_NoTypeDef, identity1, identity2));
            Assert.Equal(identity2, GetMissingAssemblyIdentity(ErrorCode.ERR_NoTypeDef, identity2, identity1));
        }

        [Fact]
        public void NoAssemblyArguments()
        {
            Assert.Null(GetMissingAssemblyIdentity(ErrorCode.ERR_NoTypeDef));
            Assert.Null(GetMissingAssemblyIdentity(ErrorCode.ERR_NoTypeDef, "Not an assembly"));
        }

        [Fact]
        public void ERR_NoTypeDef()
        {
            var libSource = @"
public class Missing { }
";

            var source = @"
public class C
{
    public void M(Missing parameter)
    {
    }
}
";
            var libRef = CreateStandardCompilation(libSource, assemblyName: "Lib").EmitToImageReference();
            var comp = CreateStandardCompilation(source, new[] { libRef }, TestOptions.DebugDll);

            WithRuntimeInstance(comp, new[] { MscorlibRef }, runtime =>
            {
                var context = CreateMethodContext(runtime, "C.M");

                var expectedError = "error CS0012: The type 'Missing' is defined in an assembly that is not referenced. You must add a reference to assembly 'Lib, Version=0.0.0.0, Culture=neutral, PublicKeyToken=null'.";
                var expectedMissingAssemblyIdentity = new AssemblyIdentity("Lib");

                ResultProperties resultProperties;
                string actualError;
                ImmutableArray<AssemblyIdentity> actualMissingAssemblyIdentities;

                context.CompileExpression(
                    "parameter",
                    DkmEvaluationFlags.TreatAsExpression,
                    NoAliases,
                    DebuggerDiagnosticFormatter.Instance,
                    out resultProperties,
                    out actualError,
                    out actualMissingAssemblyIdentities,
                    EnsureEnglishUICulture.PreferredOrNull,
                    testData: null);
                Assert.Equal(expectedError, actualError);
                Assert.Equal(expectedMissingAssemblyIdentity, actualMissingAssemblyIdentities.Single());
            });
        }

        [Fact]
        public void ERR_QueryNoProviderStandard()
        {
            var source = @"
public class C
{
    public void M(int[] array)
    {
    }
}
";
            var comp = CreateStandardCompilation(source, new[] { SystemCoreRef }, TestOptions.DebugDll);

            WithRuntimeInstance(comp, new[] { MscorlibRef }, runtime =>
            {
                var context = CreateMethodContext(runtime, "C.M");

                var expectedError = "error CS1935: Could not find an implementation of the query pattern for source type 'int[]'.  'Select' not found.  Are you missing a reference to 'System.Core.dll' or a using directive for 'System.Linq'?";
                var expectedMissingAssemblyIdentity = EvaluationContextBase.SystemCoreIdentity;

                ResultProperties resultProperties;
                string actualError;
                ImmutableArray<AssemblyIdentity> actualMissingAssemblyIdentities;

                context.CompileExpression(
                    "from i in array select i",
                    DkmEvaluationFlags.TreatAsExpression,
                    NoAliases,
                    DebuggerDiagnosticFormatter.Instance,
                    out resultProperties,
                    out actualError,
                    out actualMissingAssemblyIdentities,
                    EnsureEnglishUICulture.PreferredOrNull,
                    testData: null);
                Assert.Equal(expectedError, actualError);
                Assert.Equal(expectedMissingAssemblyIdentity, actualMissingAssemblyIdentities.Single());
            });
        }

        [WorkItem(1151888, "http://vstfdevdiv:8080/DevDiv2/DevDiv/_workitems/edit/1151888")]
        [Fact]
        public void ERR_NoSuchMemberOrExtension_CompilationReferencesSystemCore()
        {
            var source = @"
using System.Linq;

public class C
{
    public void M(int[] array)
    {
    }
}
";
            var comp = CreateStandardCompilation(source, new[] { SystemCoreRef }, TestOptions.DebugDll);
            WithRuntimeInstance(comp, new[] { MscorlibRef }, runtime =>
            {
                var context = CreateMethodContext(runtime, "C.M");

                var expectedErrorTemplate = "error CS1061: 'int[]' does not contain a definition for '{0}' and no extension method '{0}' accepting a first argument of type 'int[]' could be found (are you missing a using directive or an assembly reference?)";
                var expectedMissingAssemblyIdentity = EvaluationContextBase.SystemCoreIdentity;

                ResultProperties resultProperties;
                string actualError;
                ImmutableArray<AssemblyIdentity> actualMissingAssemblyIdentities;

                context.CompileExpression(
                    "array.Count()",
                    DkmEvaluationFlags.TreatAsExpression,
                    NoAliases,
                    DebuggerDiagnosticFormatter.Instance,
                    out resultProperties,
                    out actualError,
                    out actualMissingAssemblyIdentities,
                    EnsureEnglishUICulture.PreferredOrNull,
                    testData: null);
                Assert.Equal(string.Format(expectedErrorTemplate, "Count"), actualError);
                Assert.Equal(expectedMissingAssemblyIdentity, actualMissingAssemblyIdentities.Single());

                context.CompileExpression(
                    "array.NoSuchMethod()",
                    DkmEvaluationFlags.TreatAsExpression,
                    NoAliases,
                    DebuggerDiagnosticFormatter.Instance,
                    out resultProperties,
                    out actualError,
                    out actualMissingAssemblyIdentities,
                    EnsureEnglishUICulture.PreferredOrNull,
                    testData: null);
                Assert.Equal(string.Format(expectedErrorTemplate, "NoSuchMethod"), actualError);
                Assert.Equal(expectedMissingAssemblyIdentity, actualMissingAssemblyIdentities.Single());
            });
        }

        /// <remarks>
        /// The fact that the compilation does not reference System.Core has no effect since
        /// this test only covers our ability to identify an assembly to attempt to load, not
        /// our ability to actually load or consume it.
        /// </remarks>
        [WorkItem(1151888, "http://vstfdevdiv:8080/DevDiv2/DevDiv/_workitems/edit/1151888")]
        [Fact]
        public void ERR_NoSuchMemberOrExtension_CompilationDoesNotReferenceSystemCore()
        {
            var source = @"
using System.Linq;

public class C
{
    public void M(int[] array)
    {
    }
}

namespace System.Linq
{
    public class Dummy
    {
    }
}
";
            var comp = CreateStandardCompilation(source, options: TestOptions.DebugDll);
            WithRuntimeInstance(comp, new[] { MscorlibRef }, runtime =>
            {
                var context = CreateMethodContext(runtime, "C.M");

                var expectedErrorTemplate = "error CS1061: 'int[]' does not contain a definition for '{0}' and no extension method '{0}' accepting a first argument of type 'int[]' could be found (are you missing a using directive or an assembly reference?)";
                var expectedMissingAssemblyIdentity = EvaluationContextBase.SystemCoreIdentity;

                ResultProperties resultProperties;
                string actualError;
                ImmutableArray<AssemblyIdentity> actualMissingAssemblyIdentities;

                context.CompileExpression(
                    "array.Count()",
                    DkmEvaluationFlags.TreatAsExpression,
                    NoAliases,
                    DebuggerDiagnosticFormatter.Instance,
                    out resultProperties,
                    out actualError,
                    out actualMissingAssemblyIdentities,
                    EnsureEnglishUICulture.PreferredOrNull,
                    testData: null);
                Assert.Equal(string.Format(expectedErrorTemplate, "Count"), actualError);
                Assert.Equal(expectedMissingAssemblyIdentity, actualMissingAssemblyIdentities.Single());

                context.CompileExpression(
                    "array.NoSuchMethod()",
                    DkmEvaluationFlags.TreatAsExpression,
                    NoAliases,
                    DebuggerDiagnosticFormatter.Instance,
                    out resultProperties,
                    out actualError,
                    out actualMissingAssemblyIdentities,
                    EnsureEnglishUICulture.PreferredOrNull,
                    testData: null);
                Assert.Equal(string.Format(expectedErrorTemplate, "NoSuchMethod"), actualError);
                Assert.Equal(expectedMissingAssemblyIdentity, actualMissingAssemblyIdentities.Single());
            });
        }

        [Fact]
        public void ForwardingErrors()
        {
            var il = @"
.assembly extern mscorlib { }
.assembly extern pe2 { }
.assembly pe1 { }

.class extern forwarder Forwarded
{
  .assembly extern pe2
}

.class extern forwarder NS.Forwarded
{
  .assembly extern pe2
}

.class public auto ansi beforefieldinit Dummy
       extends [mscorlib]System.Object
{
  .method public hidebysig specialname rtspecialname 
          instance void  .ctor() cil managed
  {
    ldarg.0
    call       instance void [mscorlib]System.Object::.ctor()
    ret
  }
}
";

            var csharp = @"
class C
{
    static void M(Dummy d)
    {
    }
}
";
            var ilRef = CompileIL(il, prependDefaultHeader: false);
            var comp = CreateStandardCompilation(csharp, new[] { ilRef });
            WithRuntimeInstance(comp, runtime =>
            {
                var context = CreateMethodContext(runtime, "C.M");

                var expectedMissingAssemblyIdentity = new AssemblyIdentity("pe2");

                ResultProperties resultProperties;
                string actualError;
                ImmutableArray<AssemblyIdentity> actualMissingAssemblyIdentities;

                context.CompileExpression(
                    "new global::Forwarded()",
                    DkmEvaluationFlags.TreatAsExpression,
                    NoAliases,
                    DebuggerDiagnosticFormatter.Instance,
                    out resultProperties,
                    out actualError,
                    out actualMissingAssemblyIdentities,
                    EnsureEnglishUICulture.PreferredOrNull,
                    testData: null);
                Assert.Equal(
                    "error CS1068: The type name 'Forwarded' could not be found in the global namespace. This type has been forwarded to assembly 'pe2, Version=0.0.0.0, Culture=neutral, PublicKeyToken=null' Consider adding a reference to that assembly.",
                    actualError);
                Assert.Equal(expectedMissingAssemblyIdentity, actualMissingAssemblyIdentities.Single());

                context.CompileExpression(
                    "new Forwarded()",
                    DkmEvaluationFlags.TreatAsExpression,
                    NoAliases,
                    DebuggerDiagnosticFormatter.Instance,
                    out resultProperties,
                    out actualError,
                    out actualMissingAssemblyIdentities,
                    EnsureEnglishUICulture.PreferredOrNull,
                    testData: null);
                Assert.Equal(
                    "error CS1070: The type name 'Forwarded' could not be found. This type has been forwarded to assembly 'pe2, Version=0.0.0.0, Culture=neutral, PublicKeyToken=null'. Consider adding a reference to that assembly.",
                    actualError);
                Assert.Equal(expectedMissingAssemblyIdentity, actualMissingAssemblyIdentities.Single());

                context.CompileExpression(
                    "new NS.Forwarded()",
                    DkmEvaluationFlags.TreatAsExpression,
                    NoAliases,
                    DebuggerDiagnosticFormatter.Instance,
                    out resultProperties,
                    out actualError,
                    out actualMissingAssemblyIdentities,
                    EnsureEnglishUICulture.PreferredOrNull,
                    testData: null);
                Assert.Equal(
                    "error CS1069: The type name 'Forwarded' could not be found in the namespace 'NS'. This type has been forwarded to assembly 'pe2, Version=0.0.0.0, Culture=neutral, PublicKeyToken=null' Consider adding a reference to that assembly.",
                    actualError);
                Assert.Equal(expectedMissingAssemblyIdentity, actualMissingAssemblyIdentities.Single());
            });
        }

        [Fact]
        public unsafe void ShouldTryAgain_Success()
        {
            var comp = CreateStandardCompilation("public class C { }");
            using (var pinned = new PinnedMetadata(GetMetadataBytes(comp)))
            {
                DkmUtilities.GetMetadataBytesPtrFunction gmdbpf = (AssemblyIdentity assemblyIdentity, out uint uSize) =>
                {
                    uSize = (uint)pinned.Size;
                    return pinned.Pointer;
                };

                var references = ImmutableArray<MetadataBlock>.Empty;
                var missingAssemblyIdentity = new AssemblyIdentity("A");
                var missingAssemblyIdentities = ImmutableArray.Create(missingAssemblyIdentity);
                Assert.True(ExpressionCompiler.ShouldTryAgainWithMoreMetadataBlocks(gmdbpf, missingAssemblyIdentities, ref references));

                var newReference = references.Single();
                Assert.Equal(pinned.Pointer, newReference.Pointer);
                Assert.Equal(pinned.Size, newReference.Size);
            }
        }

        [Fact]
        public unsafe void ShouldTryAgain_Mixed()
        {
            var comp1 = CreateStandardCompilation("public class C { }", assemblyName: GetUniqueName());
            var comp2 = CreateStandardCompilation("public class D { }", assemblyName: GetUniqueName());
            using (PinnedMetadata pinned1 = new PinnedMetadata(GetMetadataBytes(comp1)),
                pinned2 = new PinnedMetadata(GetMetadataBytes(comp2)))
            {
                var assemblyIdentity1 = comp1.Assembly.Identity;
                var assemblyIdentity2 = comp2.Assembly.Identity;
                Assert.NotEqual(assemblyIdentity1, assemblyIdentity2);

                DkmUtilities.GetMetadataBytesPtrFunction gmdbpf = (AssemblyIdentity assemblyIdentity, out uint uSize) =>
                {
                    if (assemblyIdentity == assemblyIdentity1)
                    {
                        uSize = (uint)pinned1.Size;
                        return pinned1.Pointer;
                    }
                    else if (assemblyIdentity == assemblyIdentity2)
                    {
                        uSize = (uint)pinned2.Size;
                        return pinned2.Pointer;
                    }
                    else
                    {
                        Marshal.ThrowExceptionForHR(unchecked((int)MetadataUtilities.CORDBG_E_MISSING_METADATA));
                        throw ExceptionUtilities.Unreachable;
                    }
                };

                var references = ImmutableArray.Create(default(MetadataBlock));
                var unknownAssemblyIdentity = new AssemblyIdentity(GetUniqueName());
                var missingAssemblyIdentities = ImmutableArray.Create(assemblyIdentity1, unknownAssemblyIdentity, assemblyIdentity2);
                Assert.True(ExpressionCompiler.ShouldTryAgainWithMoreMetadataBlocks(gmdbpf, missingAssemblyIdentities, ref references));
                Assert.Equal(3, references.Length);

                Assert.Equal(default(MetadataBlock), references[0]);

                Assert.Equal(pinned1.Pointer, references[1].Pointer);
                Assert.Equal(pinned1.Size, references[1].Size);

                Assert.Equal(pinned2.Pointer, references[2].Pointer);
                Assert.Equal(pinned2.Size, references[2].Size);
            }
        }

        [Fact]
        public void ShouldTryAgain_CORDBG_E_MISSING_METADATA()
        {
            ShouldTryAgain_False(
                (AssemblyIdentity assemblyIdentity, out uint uSize) =>
                {
                    Marshal.ThrowExceptionForHR(unchecked((int)MetadataUtilities.CORDBG_E_MISSING_METADATA));
                    throw ExceptionUtilities.Unreachable;
                });
        }

        [Fact]
        public void ShouldTryAgain_COR_E_BADIMAGEFORMAT()
        {
            ShouldTryAgain_False(
                (AssemblyIdentity assemblyIdentity, out uint uSize) =>
                {
                    Marshal.ThrowExceptionForHR(unchecked((int)MetadataUtilities.COR_E_BADIMAGEFORMAT));
                    throw ExceptionUtilities.Unreachable;
                });
        }

        [Fact]
        public void ShouldTryAgain_ObjectDisposedException()
        {
            ShouldTryAgain_False(
                (AssemblyIdentity assemblyIdentity, out uint uSize) =>
                {
                    throw new ObjectDisposedException("obj");
                });
        }

        [Fact]
        public void ShouldTryAgain_RPC_E_DISCONNECTED()
        {
            DkmUtilities.GetMetadataBytesPtrFunction gmdbpf =
                (AssemblyIdentity assemblyIdentity, out uint uSize) =>
                {
                    Marshal.ThrowExceptionForHR(unchecked((int)0x80010108));
                    throw ExceptionUtilities.Unreachable;
                };

            var references = ImmutableArray<MetadataBlock>.Empty;
            var missingAssemblyIdentities = ImmutableArray.Create(new AssemblyIdentity("A"));
            Assert.Throws<COMException>(() => ExpressionCompiler.ShouldTryAgainWithMoreMetadataBlocks(gmdbpf, missingAssemblyIdentities, ref references));
        }

        [Fact]
        public void ShouldTryAgain_Exception()
        {
            DkmUtilities.GetMetadataBytesPtrFunction gmdbpf =
                (AssemblyIdentity assemblyIdentity, out uint uSize) =>
                {
                    throw new Exception();
                };

            var references = ImmutableArray<MetadataBlock>.Empty;
            var missingAssemblyIdentities = ImmutableArray.Create(new AssemblyIdentity("A"));
            Assert.Throws<Exception>(() => ExpressionCompiler.ShouldTryAgainWithMoreMetadataBlocks(gmdbpf, missingAssemblyIdentities, ref references));
        }

        private static void ShouldTryAgain_False(DkmUtilities.GetMetadataBytesPtrFunction gmdbpf)
        {
            var references = ImmutableArray<MetadataBlock>.Empty;
            var missingAssemblyIdentities = ImmutableArray.Create(new AssemblyIdentity("A"));
            Assert.False(ExpressionCompiler.ShouldTryAgainWithMoreMetadataBlocks(gmdbpf, missingAssemblyIdentities, ref references));
            Assert.Empty(references);
        }

        [WorkItem(1124725, "http://vstfdevdiv:8080/DevDiv2/DevDiv/_workitems/edit/1124725")]
        [Fact]
        public void PseudoVariableType()
        {
            var source =
@"class C
{
    static void M()
    {
    }
}
";
            var comp = CreateStandardCompilation(source, options: TestOptions.DebugDll);
            WithRuntimeInstance(comp, new[] { CSharpRef }, runtime =>
            {
                var context = CreateMethodContext(runtime, "C.M");

                const string expectedError = "error CS0012: The type 'Exception' is defined in an assembly that is not referenced. You must add a reference to assembly 'mscorlib, Version=4.0.0.0, Culture=neutral, PublicKeyToken=b77a5c561934e089'.";
                var expectedMissingAssemblyIdentity = comp.Assembly.CorLibrary.Identity;

                ResultProperties resultProperties;
                string actualError;
                ImmutableArray<AssemblyIdentity> actualMissingAssemblyIdentities;
                context.CompileExpression(
                    "$stowedexception",
                    DkmEvaluationFlags.TreatAsExpression,
                    ImmutableArray.Create(ExceptionAlias("Microsoft.CSharp.RuntimeBinder.RuntimeBinderException, Microsoft.CSharp, Version=4.0.0.0, Culture=neutral, PublicKeyToken=b03f5f7f11d50a3a", stowed: true)),
                    DebuggerDiagnosticFormatter.Instance,
                    out resultProperties,
                    out actualError,
                    out actualMissingAssemblyIdentities,
                    EnsureEnglishUICulture.PreferredOrNull,
                    testData: null);
                Assert.Equal(expectedError, actualError);
                Assert.Equal(expectedMissingAssemblyIdentity, actualMissingAssemblyIdentities.Single());
            });
        }

        [WorkItem(1114866, "http://vstfdevdiv:8080/DevDiv2/DevDiv/_workitems/edit/1114866")]
        [ConditionalFact(typeof(OSVersionWin8))]
        public void NotYetLoadedWinMds()
        {
            var source =
@"class C
{
    static void M(Windows.Storage.StorageFolder f)
    {
    }
}";
            var comp = CreateStandardCompilation(source, WinRtRefs, TestOptions.DebugDll);
            var runtimeAssemblies = ExpressionCompilerTestHelpers.GetRuntimeWinMds("Windows.Storage");
            Assert.True(runtimeAssemblies.Any());

            WithRuntimeInstance(comp, new[] { MscorlibRef }.Concat(runtimeAssemblies), runtime =>
            {
                var context = CreateMethodContext(runtime, "C.M");

                const string expectedError = "error CS0234: The type or namespace name 'UI' does not exist in the namespace 'Windows' (are you missing an assembly reference?)";
                var expectedMissingAssemblyIdentity = new AssemblyIdentity("Windows.UI", contentType: System.Reflection.AssemblyContentType.WindowsRuntime);

                ResultProperties resultProperties;
                string actualError;
                ImmutableArray<AssemblyIdentity> actualMissingAssemblyIdentities;
                context.CompileExpression(
                    "typeof(@Windows.UI.Colors)",
                    DkmEvaluationFlags.None,
                    NoAliases,
                    DebuggerDiagnosticFormatter.Instance,
                    out resultProperties,
                    out actualError,
                    out actualMissingAssemblyIdentities,
                    EnsureEnglishUICulture.PreferredOrNull,
                    testData: null);
                Assert.Equal(expectedError, actualError);
                Assert.Equal(expectedMissingAssemblyIdentity, actualMissingAssemblyIdentities.Single());
            });
        }

        /// <remarks>
        /// Windows.UI.Xaml is the only (win8) winmd with more than two parts.
        /// </remarks>
        [WorkItem(1114866, "http://vstfdevdiv:8080/DevDiv2/DevDiv/_workitems/edit/1114866")]
        [ConditionalFact(typeof(OSVersionWin8))]
        public void NotYetLoadedWinMds_MultipleParts()
        {
            var source =
@"class C
{
    static void M(Windows.UI.Colors c)
    {
    }
}";
            var comp = CreateStandardCompilation(source, WinRtRefs, TestOptions.DebugDll);
            var runtimeAssemblies = ExpressionCompilerTestHelpers.GetRuntimeWinMds("Windows.UI");
            Assert.True(runtimeAssemblies.Any());

            WithRuntimeInstance(comp, new[] { MscorlibRef }.Concat(runtimeAssemblies), runtime =>
            {
                var context = CreateMethodContext(runtime, "C.M");

                const string expectedError = "error CS0234: The type or namespace name 'Xaml' does not exist in the namespace 'Windows.UI' (are you missing an assembly reference?)";
                var expectedMissingAssemblyIdentity = new AssemblyIdentity("Windows.UI.Xaml", contentType: System.Reflection.AssemblyContentType.WindowsRuntime);

                ResultProperties resultProperties;
                string actualError;
                ImmutableArray<AssemblyIdentity> actualMissingAssemblyIdentities;
                context.CompileExpression(
                    "typeof(Windows.@UI.Xaml.Application)",
                    DkmEvaluationFlags.None,
                    NoAliases,
                    DebuggerDiagnosticFormatter.Instance,
                    out resultProperties,
                    out actualError,
                    out actualMissingAssemblyIdentities,
                    EnsureEnglishUICulture.PreferredOrNull,
                    testData: null);
                Assert.Equal(expectedError, actualError);
                Assert.Equal(expectedMissingAssemblyIdentity, actualMissingAssemblyIdentities.Single());
            });
        }

        [WorkItem(1154988, "http://vstfdevdiv:8080/DevDiv2/DevDiv/_workitems/edit/1154988")]
        [Fact]
        public void CompileWithRetrySameErrorReported()
        {
            var source = @" 
class C 
{ 
    void M() 
    { 
    } 
}";
            var comp = CreateStandardCompilation(source);
            WithRuntimeInstance(comp, runtime =>
            {
                var context = CreateMethodContext(runtime, "C.M");

                var missingModule = runtime.Modules.First();
                var missingIdentity = missingModule.GetMetadataReader().ReadAssemblyIdentityOrThrow();

                var numRetries = 0;
                string errorMessage;
                ExpressionCompilerTestHelpers.CompileExpressionWithRetry(
                    runtime.Modules.Select(m => m.MetadataBlock).ToImmutableArray(),
                    context,
                    (_, diagnostics) =>
                    {
                        numRetries++;
                        Assert.InRange(numRetries, 0, 2); // We don't want to loop forever... 
                        diagnostics.Add(new CSDiagnostic(new CSDiagnosticInfo(ErrorCode.ERR_NoTypeDef, "MissingType", missingIdentity), Location.None));
                        return null;
                    },
                    (AssemblyIdentity assemblyIdentity, out uint uSize) =>
                    {
                        uSize = (uint)missingModule.MetadataLength;
                        return missingModule.MetadataAddress;
                    },
                    out errorMessage);

                Assert.Equal(2, numRetries); // Ensure that we actually retried and that we bailed out on the second retry if the same identity was seen in the diagnostics.
                Assert.Equal($"error CS0012: The type 'MissingType' is defined in an assembly that is not referenced. You must add a reference to assembly '{missingIdentity}'.", errorMessage);
            });
        }

        [WorkItem(1151888, "http://vstfdevdiv:8080/DevDiv2/DevDiv/_workitems/edit/1151888")]
        [Fact]
        public void SucceedOnRetry()
        {
            var source = @" 
class C 
{ 
    void M() 
    { 
    } 
}";
            var comp = CreateStandardCompilation(source);
            WithRuntimeInstance(comp, runtime =>
            {
                var context = CreateMethodContext(runtime, "C.M");

                var missingModule = runtime.Modules.First();
                var missingIdentity = missingModule.GetMetadataReader().ReadAssemblyIdentityOrThrow();

                var shouldSucceed = false;
                string errorMessage;
                var compileResult = ExpressionCompilerTestHelpers.CompileExpressionWithRetry(
                    runtime.Modules.Select(m => m.MetadataBlock).ToImmutableArray(),
                    context,
                    (_, diagnostics) =>
                    {
                        if (shouldSucceed)
                        {
                            return TestCompileResult.Instance;
                        }
                        else
                        {
                            shouldSucceed = true;
                            diagnostics.Add(new CSDiagnostic(new CSDiagnosticInfo(ErrorCode.ERR_NoTypeDef, "MissingType", missingIdentity), Location.None));
                            return null;
                        }
                    },
                    (AssemblyIdentity assemblyIdentity, out uint uSize) =>
                    {
                        uSize = (uint)missingModule.MetadataLength;
                        return missingModule.MetadataAddress;
                    },
                    out errorMessage);

                Assert.Same(TestCompileResult.Instance, compileResult);
                Assert.Null(errorMessage);
            });
        }

        [WorkItem(2547, "https://github.com/dotnet/roslyn/issues/2547")]
        [Fact]
        public void TryDifferentLinqLibraryOnRetry()
        {
            var source = @"
using System.Linq;
class C 
{ 
    void M(string[] args) 
    {
    } 
}
class UseLinq
{
    bool b = Enumerable.Any<int>(null);
}";

            var compilation = CreateCompilation(source, new[] { MscorlibRef, SystemCoreRef });
            WithRuntimeInstance(compilation, new[] { MscorlibRef }, runtime =>
            {
                var context = CreateMethodContext(runtime, "C.M");

                var systemCore = SystemCoreRef.ToModuleInstance();
                var fakeSystemLinq = CreateCompilationWithMscorlib45("", assemblyName: "System.Linq").
                    EmitToImageReference().ToModuleInstance();

                string errorMessage;
                CompilationTestData testData;
                int retryCount = 0;
                var compileResult = ExpressionCompilerTestHelpers.CompileExpressionWithRetry(
                    runtime.Modules.Select(m => m.MetadataBlock).ToImmutableArray(),
                    "args.Where(a => a.Length > 0)",
                    ImmutableArray<Alias>.Empty,
                    (_1, _2) => context, // ignore new blocks and just keep using the same failed context...
                    (AssemblyIdentity assemblyIdentity, out uint uSize) =>
                    {
                        retryCount++;
                        MetadataBlock block;
                        switch (retryCount)
                        {
                            case 1:
                                Assert.Equal(EvaluationContextBase.SystemLinqIdentity, assemblyIdentity);
                                block = fakeSystemLinq.MetadataBlock;
                                break;
                            case 2:
                                Assert.Equal(EvaluationContextBase.SystemCoreIdentity, assemblyIdentity);
                                block = systemCore.MetadataBlock;
                                break;
                            default:
                                throw ExceptionUtilities.Unreachable;
                        }
                        uSize = (uint)block.Size;
                        return block.Pointer;
                    },
                    errorMessage: out errorMessage,
                    testData: out testData);

                Assert.Equal(2, retryCount);
            });
        }

        [Fact]
        public void TupleNoSystemRuntime()
        {
            var source =
@"class C
{
    static void M()
    {
        var x = 1;
        var y = (x, 2);
        var z = (3, 4, (5, 6));
    }
}";
            TupleContextNoSystemRuntime(
                source,
                "C.M",
                "y",
@"{
  // Code size        2 (0x2)
  .maxstack  1
  .locals init (int V_0, //x
                (int, int) V_1, //y
                (int, int, (int, int)) V_2) //z
  IL_0000:  ldloc.1
  IL_0001:  ret
}");
        }

        [Fact]
        public void TupleNoSystemRuntimeWithCSharp7_1()
        {
            var source =
@"class C
{
    static void M()
    {
        var x = 1;
        var y = (x, 2);
        var z = (3, 4, (5, 6));
    }
}";
            TupleContextNoSystemRuntime(
                source,
                "C.M",
                "y",
@"{
  // Code size        2 (0x2)
  .maxstack  1
  .locals init (int V_0, //x
                (int x, int) V_1, //y
                (int, int, (int, int)) V_2) //z
  IL_0000:  ldloc.1
  IL_0001:  ret
}",
LanguageVersion.CSharp7_1);
        }

        [WorkItem(16879, "https://github.com/dotnet/roslyn/issues/16879")]
        [Fact]
        public void NonTupleNoSystemRuntime()
        {
            var source =
@"class C
{
    static void M()
    {
        var x = 1;
        var y = (x, 2);
        var z = (3, 4, (5, 6));
    }
}";
            TupleContextNoSystemRuntime(
                source,
                "C.M",
                "x",
@"{
  // Code size        2 (0x2)
  .maxstack  1
  .locals init (int V_0, //x
                (int, int) V_1, //y
                (int, int, (int, int)) V_2) //z
  IL_0000:  ldloc.0
  IL_0001:  ret
}");
        }

        [Fact]
        public void NonTupleNoSystemRuntimeWithCSharp7_1()
        {
            var source =
@"class C
{
    static void M()
    {
        var x = 1;
        var y = (x, 2);
        var z = (3, 4, (5, 6));
    }
}";
            TupleContextNoSystemRuntime(
                source,
                "C.M",
                "x",
@"{
  // Code size        2 (0x2)
  .maxstack  1
  .locals init (int V_0, //x
                (int x, int) V_1, //y
                (int, int, (int, int)) V_2) //z
  IL_0000:  ldloc.0
  IL_0001:  ret
}",
LanguageVersion.CSharp7_1);
        }

        private static void TupleContextNoSystemRuntime(string source, string methodName, string expression, string expectedIL,
            LanguageVersion languageVersion = LanguageVersion.CSharp7)
        {
<<<<<<< HEAD
            var comp = CreateCompilationWithMscorlib(source, parseOptions: TestOptions.Regular.WithLanguageVersion(languageVersion),
                references: new[] { SystemRuntimeFacadeRef, ValueTupleRef }, options: TestOptions.DebugDll);
=======
            var comp = CreateStandardCompilation(source, new[] { SystemRuntimeFacadeRef, ValueTupleRef }, options: TestOptions.DebugDll);
>>>>>>> d0d07e58
            using (var systemRuntime = SystemRuntimeFacadeRef.ToModuleInstance())
            {
                WithRuntimeInstance(comp, new[] { MscorlibRef, ValueTupleRef }, runtime =>
                {
                    ImmutableArray<MetadataBlock> blocks;
                    Guid moduleVersionId;
                    ISymUnmanagedReader symReader;
                    int methodToken;
                    int localSignatureToken;
                    GetContextState(runtime, methodName, out blocks, out moduleVersionId, out symReader, out methodToken, out localSignatureToken);
                    string errorMessage;
                    CompilationTestData testData;
                    int retryCount = 0;
                    var compileResult = ExpressionCompilerTestHelpers.CompileExpressionWithRetry(
                        runtime.Modules.Select(m => m.MetadataBlock).ToImmutableArray(),
                        expression,
                        ImmutableArray<Alias>.Empty,
                        (b, u) => EvaluationContext.CreateMethodContext(b.ToCompilation(), symReader, moduleVersionId, methodToken, methodVersion: 1, ilOffset: 0, localSignatureToken: localSignatureToken),
                        (AssemblyIdentity assemblyIdentity, out uint uSize) =>
                        {
                            retryCount++;
                            Assert.Equal("System.Runtime", assemblyIdentity.Name);
                            var block = systemRuntime.MetadataBlock;
                            uSize = (uint)block.Size;
                            return block.Pointer;
                        },
                        errorMessage: out errorMessage,
                        testData: out testData);
                    Assert.Equal(1, retryCount);
                    testData.GetMethodData("<>x.<>m0").VerifyIL(expectedIL);
                });
            }
        }

        private sealed class TestCompileResult : CompileResult
        {
            public static readonly CompileResult Instance = new TestCompileResult();

            private TestCompileResult()
                : base(null, null, null, null)
            {
            }

            public override Guid GetCustomTypeInfo(out ReadOnlyCollection<byte> payload)
            {
                throw new NotImplementedException();
            }
        }

        private static AssemblyIdentity GetMissingAssemblyIdentity(ErrorCode code, params object[] arguments)
        {
            var missingAssemblyIdentities = EvaluationContext.GetMissingAssemblyIdentitiesHelper(code, arguments, EvaluationContextBase.SystemCoreIdentity);
            return missingAssemblyIdentities.IsDefault ? null : missingAssemblyIdentities.Single();
        }

        private static ImmutableArray<byte> GetMetadataBytes(Compilation comp)
        {
            var imageReference = (MetadataImageReference)comp.EmitToImageReference();
            var assemblyMetadata = (AssemblyMetadata)imageReference.GetMetadataNoCopy();
            var moduleMetadata = assemblyMetadata.GetModules()[0];
            return moduleMetadata.Module.PEReaderOpt.GetMetadata().GetContent();
        }
    }
}<|MERGE_RESOLUTION|>--- conflicted
+++ resolved
@@ -898,12 +898,8 @@
         private static void TupleContextNoSystemRuntime(string source, string methodName, string expression, string expectedIL,
             LanguageVersion languageVersion = LanguageVersion.CSharp7)
         {
-<<<<<<< HEAD
-            var comp = CreateCompilationWithMscorlib(source, parseOptions: TestOptions.Regular.WithLanguageVersion(languageVersion),
+            var comp = CreateStandardCompilation(source, parseOptions: TestOptions.Regular.WithLanguageVersion(languageVersion),
                 references: new[] { SystemRuntimeFacadeRef, ValueTupleRef }, options: TestOptions.DebugDll);
-=======
-            var comp = CreateStandardCompilation(source, new[] { SystemRuntimeFacadeRef, ValueTupleRef }, options: TestOptions.DebugDll);
->>>>>>> d0d07e58
             using (var systemRuntime = SystemRuntimeFacadeRef.ToModuleInstance())
             {
                 WithRuntimeInstance(comp, new[] { MscorlibRef, ValueTupleRef }, runtime =>

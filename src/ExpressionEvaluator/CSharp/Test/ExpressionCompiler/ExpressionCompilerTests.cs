﻿// Copyright (c) Microsoft.  All Rights Reserved.  Licensed under the Apache License, Version 2.0.  See License.txt in the project root for license information.

using System;
using System.Collections.Immutable;
using System.Globalization;
using System.IO;
using System.Linq;
using System.Threading;
using Microsoft.CodeAnalysis.CodeGen;
using Microsoft.CodeAnalysis.CSharp.Symbols;
using Microsoft.CodeAnalysis.CSharp.Test.Utilities;
using Microsoft.CodeAnalysis.Emit;
using Microsoft.CodeAnalysis.ExpressionEvaluator;
using Microsoft.CodeAnalysis.ExpressionEvaluator.UnitTests;
using Microsoft.CodeAnalysis.PooledObjects;
using Microsoft.CodeAnalysis.Test.Utilities;
using Microsoft.DiaSymReader;
using Microsoft.VisualStudio.Debugger.Evaluation;
using Microsoft.VisualStudio.Debugger.Evaluation.ClrCompilation;
using Roslyn.Test.PdbUtilities;
using static Roslyn.Test.Utilities.SigningTestHelpers;
using Roslyn.Test.Utilities;
using Xunit;
using CommonResources = Microsoft.CodeAnalysis.ExpressionEvaluator.UnitTests.Resources;

namespace Microsoft.CodeAnalysis.CSharp.ExpressionEvaluator.UnitTests
{
    public class ExpressionCompilerTests : ExpressionCompilerTestBase
    {
        /// <summary>
        /// Each assembly should have a unique MVID and assembly name.
        /// </summary>
        [WorkItem(1029280, "http://vstfdevdiv:8080/DevDiv2/DevDiv/_workitems/edit/1029280")]
        [Fact]
        public void UniqueModuleVersionId()
        {
            var source =
@"class C
{
    static void M()
    {
    }
}";
            var compilation0 = CreateCompilation(source, options: TestOptions.DebugDll);
            WithRuntimeInstance(compilation0, runtime =>
            {
<<<<<<< HEAD
            ImmutableArray<MetadataBlock> blocks;
            Guid moduleVersionId;
            ISymUnmanagedReader symReader;
            int methodToken;
            int localSignatureToken;
            GetContextState(runtime, "C.M", out blocks, out moduleVersionId, out symReader, out methodToken, out localSignatureToken);

            uint ilOffset = ExpressionCompilerTestHelpers.GetOffset(methodToken, symReader);
            var context = EvaluationContext.CreateMethodContext(
                default(CSharpMetadataContext),
                blocks,
                symReader,
                moduleVersionId,
                methodToken: methodToken,
                methodVersion: 1,
                ilOffset: ilOffset,
                localSignatureToken: localSignatureToken);
=======
                ImmutableArray<MetadataBlock> blocks;
                Guid moduleVersionId;
                ISymUnmanagedReader symReader;
                int methodToken;
                int localSignatureToken;
                GetContextState(runtime, "C.M", out blocks, out moduleVersionId, out symReader, out methodToken, out localSignatureToken);

                var appDomain = new AppDomain();
                uint ilOffset = ExpressionCompilerTestHelpers.GetOffset(methodToken, symReader);
                var context = CreateMethodContext(
                    appDomain,
                    blocks,
                    symReader,
                    moduleVersionId,
                    methodToken: methodToken,
                    methodVersion: 1,
                    ilOffset: ilOffset,
                    localSignatureToken: localSignatureToken,
                    kind: MakeAssemblyReferencesKind.AllAssemblies);

                string error;
                var result = context.CompileExpression("1", out error);
                var mvid1 = result.Assembly.GetModuleVersionId();
                var name1 = result.Assembly.GetAssemblyName();
                Assert.NotEqual(mvid1, Guid.Empty);

                context = CreateMethodContext(
                    appDomain,
                    blocks,
                    symReader,
                    moduleVersionId,
                    methodToken: methodToken,
                    methodVersion: 1,
                    ilOffset: ilOffset,
                    localSignatureToken: localSignatureToken,
                    kind: MakeAssemblyReferencesKind.AllAssemblies);
>>>>>>> 79ae6bcf

            string error;
            var result = context.CompileExpression("1", out error);
            var mvid1 = result.Assembly.GetModuleVersionId();
            var name1 = result.Assembly.GetAssemblyName();
            Assert.NotEqual(mvid1, Guid.Empty);

            context = EvaluationContext.CreateMethodContext(
                new CSharpMetadataContext(blocks, context),
                blocks,
                symReader,
                moduleVersionId,
                methodToken: methodToken,
                methodVersion: 1,
                ilOffset: ilOffset,
                localSignatureToken: localSignatureToken);

            result = context.CompileExpression("2", out error);
            var mvid2 = result.Assembly.GetModuleVersionId();
            var name2 = result.Assembly.GetAssemblyName();
            Assert.NotEqual(mvid2, Guid.Empty);
            Assert.NotEqual(mvid2, mvid1);
            Assert.NotEqual(name2.FullName, name1.FullName);
            });
        }

        [Fact]
        public void ParseError()
        {
            var source =
@"class C
{
    static void M() { }
}";
            var compilation0 = CreateCompilation(source, options: TestOptions.DebugDll);
            WithRuntimeInstance(compilation0, runtime =>
            {
                var context = CreateMethodContext(runtime, "C.M");
            string error;
            var result = context.CompileExpression("M(", out error);
            Assert.Null(result);
            Assert.Equal(error, "error CS1026: ) expected");
            });
        }

        /// <summary>
        /// Diagnostics should be formatted with the CurrentUICulture.
        /// </summary>
        [WorkItem(941599, "http://vstfdevdiv:8080/DevDiv2/DevDiv/_workitems/edit/941599")]
        [Fact]
        public void FormatterCultureInfo()
        {
            var previousCulture = Thread.CurrentThread.CurrentCulture;
            var previousUICulture = Thread.CurrentThread.CurrentUICulture;
            Thread.CurrentThread.CurrentCulture = CultureInfo.GetCultureInfo("fr-FR");
            Thread.CurrentThread.CurrentUICulture = CultureInfo.GetCultureInfo("de-DE");
            try
            {
                var source =
@"class C
{
    static void M() { }
}";
                var compilation0 = CreateCompilation(source, options: TestOptions.DebugDll);
                WithRuntimeInstance(compilation0, runtime =>
                {
                    var context = CreateMethodContext(runtime, "C.M");
                ResultProperties resultProperties;
                string error;
                ImmutableArray<AssemblyIdentity> missingAssemblyIdentities;
                var result = context.CompileExpression(
                    "M(",
                    DkmEvaluationFlags.TreatAsExpression,
                    NoAliases,
                    CustomDiagnosticFormatter.Instance,
                    out resultProperties,
                    out error,
                    out missingAssemblyIdentities,
                    preferredUICulture: null,
                    testData: null);
                Assert.Null(result);
                Assert.Equal(error, "LCID=1031, Code=1026");
                Assert.Empty(missingAssemblyIdentities);
                });
            }
            finally
            {
                Thread.CurrentThread.CurrentUICulture = previousUICulture;
                Thread.CurrentThread.CurrentCulture = previousCulture;
            }
        }

        /// <summary>
        /// Compile should succeed if there are
        /// parse warnings but no errors.
        /// </summary>
        [Fact]
        public void ParseWarning()
        {
            var source =
@"class C
{
    static void M() { }
}";
            var compilation0 = CreateCompilation(source, options: TestOptions.DebugDll);
            WithRuntimeInstance(compilation0, runtime =>
            {
            // (1,2): warning CS0078: The 'l' suffix is easily confused with the digit '1' -- use 'L' for clarity
            const string expr = "0l";
                var context = CreateMethodContext(runtime, "C.M");
            string error;
            var testData = new CompilationTestData();
            var result = context.CompileExpression(expr, out error, testData);
            Assert.NotNull(result.Assembly);
            Assert.Null(error);
            testData.GetMethodData("<>x.<>m0").VerifyIL(
@"{
  // Code size        3 (0x3)
  .maxstack  1
  IL_0000:  ldc.i4.0
  IL_0001:  conv.i8
  IL_0002:  ret
}");
            });
        }

        /// <summary>
        /// Reference to local in another scope.
        /// </summary>
        [Fact]
        public void BindingError()
        {
            var source =
@"class C
{
    static void M(object o)
    {
        var a = new object[0];
        foreach (var x in a)
        {
            M(x);
        }
        foreach (var y in a)
        {
#line 999
            M(y);
        }
    }
}";
            ResultProperties resultProperties;
            string error;
            var testData = Evaluate(
                source,
                OutputKind.DynamicallyLinkedLibrary,
                methodName: "C.M",
                atLineNumber: 999,
                expr: "y ?? x",
                resultProperties: out resultProperties,
                error: out error);
            Assert.Equal(error, "error CS0103: The name 'x' does not exist in the current context");
        }

        [Fact]
        public void EmitError()
        {
            var longName = new string('P', 1100);
            var source =
@"class C
{
    static void M(object o)
    {
    }
}";
            ResultProperties resultProperties;
            string error;
            var testData = Evaluate(
                source,
                OutputKind.DynamicallyLinkedLibrary,
                methodName: "C.M",
                expr: string.Format("new {{ {0} = o }}", longName),
                resultProperties: out resultProperties,
                error: out error);
            Assert.Equal(error, string.Format("error CS7013: Name '<{0}>i__Field' exceeds the maximum length allowed in metadata.", longName));
        }

        [Fact]
        public void NoSymbols()
        {
            var source =
@"class C
{
    static object F(object o)
    {
        return o;
    }
    static void M(int x)
    {
        int y = x + 1;
    }
}";
            var compilation0 = CSharpTestBase.CreateCompilation(
                source,
                options: TestOptions.DebugDll,
                assemblyName: ExpressionCompilerUtilities.GenerateUniqueName());
            var runtime = CreateRuntimeInstance(compilation0, debugFormat: 0);
            foreach (var module in runtime.Modules)
            {
                Assert.Null(module.SymReader);
            }
            var context = CreateMethodContext(
                runtime,
                methodName: "C.M");
            // Local reference.
            string error;
            var testData = new CompilationTestData();
            var result = context.CompileExpression("F(y)", out error, testData);
            Assert.Equal(error, "error CS0103: The name 'y' does not exist in the current context");
            // No local reference.
            testData = new CompilationTestData();
            result = context.CompileExpression("F(x)", out error, testData);
            testData.GetMethodData("<>x.<>m0").VerifyIL(
@"{
  // Code size       12 (0xc)
  .maxstack  1
  .locals init (int V_0)
  IL_0000:  ldarg.0
  IL_0001:  box        ""int""
  IL_0006:  call       ""object C.F(object)""
  IL_000b:  ret
}");
        }

        /// <summary>
        /// Reuse Compilation if references match, and reuse entire
        /// EvaluationContext if references and local scopes match.
        /// </summary>
        [Fact]
        public void ReuseEvaluationContext()
        {
            var sourceA =
@"public interface I
{
}";
            var sourceB =
@"class C
{
    static void F(I o)
    {
        object x = 1;
        if (o == null)
        {
            object y = 2;
            y = x;
        }
        else
        {
            object z;
        }
        x = 3;
    }
    static void G()
    {
    }
}";
            var compilationA = CreateCompilation(sourceA, options: TestOptions.DebugDll);
            var referenceA = compilationA.EmitToImageReference();

            var compilationB = CreateCompilation(
                sourceB,
                options: TestOptions.DebugDll,
                references: new MetadataReference[] { referenceA });

            const int methodVersion = 1;

            var referencesB = new[] { MscorlibRef, referenceA };
            var moduleB = compilationB.ToModuleInstance();

            var appDomain = new AppDomain();
            int startOffset;
            int endOffset;
            var runtime = CreateRuntimeInstance(moduleB, referencesB);
            ImmutableArray<MetadataBlock> typeBlocks;
            ImmutableArray<MetadataBlock> methodBlocks;
            Guid moduleVersionId;
            ISymUnmanagedReader symReader;
            int typeToken;
            int methodToken;
            int localSignatureToken;
            GetContextState(runtime, "C", out typeBlocks, out moduleVersionId, out symReader, out typeToken, out localSignatureToken);
            GetContextState(runtime, "C.F", out methodBlocks, out moduleVersionId, out symReader, out methodToken, out localSignatureToken);

            // Get non-empty scopes.
            var scopes = symReader.GetScopes(methodToken, methodVersion, EvaluationContext.IsLocalScopeEndInclusive).WhereAsArray(s => s.Locals.Length > 0);
            Assert.True(scopes.Length >= 3);
            var outerScope = scopes.First(s => s.Locals.Contains("x"));

            startOffset = outerScope.StartOffset;
            endOffset = outerScope.EndOffset - 1;

            // At start of outer scope.
            var context = CreateMethodContext(appDomain, methodBlocks, symReader, moduleVersionId, methodToken, methodVersion, (uint)startOffset, localSignatureToken, MakeAssemblyReferencesKind.AllAssemblies);

            // At end of outer scope - not reused because of the nested scope.
            var previous = appDomain.GetMetadataContext();
            context = CreateMethodContext(appDomain, methodBlocks, symReader, moduleVersionId, methodToken, methodVersion, (uint)endOffset, localSignatureToken, MakeAssemblyReferencesKind.AllAssemblies);
            Assert.NotEqual(context, GetMetadataContext(previous).EvaluationContext); // Not required, just documentary.

            // At type context.
            previous = appDomain.GetMetadataContext();
            context = CreateTypeContext(appDomain, typeBlocks, moduleVersionId, typeToken, MakeAssemblyReferencesKind.AllAssemblies);
            Assert.NotEqual(context, GetMetadataContext(previous).EvaluationContext);
            Assert.Null(context.MethodContextReuseConstraints);
            Assert.Equal(context.Compilation, GetMetadataContext(previous).Compilation);

            // Step through entire method.
            var previousScope = (Scope)null;
            previous = appDomain.GetMetadataContext();
            for (int offset = startOffset; offset <= endOffset; offset++)
            {
                var scope = scopes.GetInnermostScope(offset);
                var constraints = GetMetadataContext(previous).EvaluationContext.MethodContextReuseConstraints;
                if (constraints.HasValue)
                {
                    Assert.Equal(scope == previousScope, constraints.GetValueOrDefault().AreSatisfied(moduleVersionId, methodToken, methodVersion, offset));
                }

                context = CreateMethodContext(appDomain, methodBlocks, symReader, moduleVersionId, methodToken, methodVersion, (uint)offset, localSignatureToken, MakeAssemblyReferencesKind.AllAssemblies);
                var previousEvaluationContext = GetMetadataContext(previous).EvaluationContext;
                if (scope == previousScope)
                {
                    Assert.Equal(context, previousEvaluationContext);
                }
                else
                {
                    // Different scope. Should reuse compilation.
                    Assert.NotEqual(context, previousEvaluationContext);
                    if (previousEvaluationContext != null)
                    {
                        Assert.NotEqual(context.MethodContextReuseConstraints, previousEvaluationContext.MethodContextReuseConstraints);
                        Assert.Equal(context.Compilation, GetMetadataContext(previous).Compilation);
                    }
                }
                previousScope = scope;
                previous = appDomain.GetMetadataContext();
            }

            // With different references.
            var fewerReferences = new[] { MscorlibRef };
            runtime = CreateRuntimeInstance(moduleB, fewerReferences);
            GetContextState(runtime, "C.F", out methodBlocks, out moduleVersionId, out symReader, out methodToken, out localSignatureToken);

            // Different references. No reuse.
            context = CreateMethodContext(appDomain, methodBlocks, symReader, moduleVersionId, methodToken, methodVersion, (uint)endOffset, localSignatureToken, MakeAssemblyReferencesKind.AllAssemblies);
            Assert.NotEqual(context, GetMetadataContext(previous).EvaluationContext);
            Assert.True(GetMetadataContext(previous).EvaluationContext.MethodContextReuseConstraints.Value.AreSatisfied(moduleVersionId, methodToken, methodVersion, endOffset));
            Assert.NotEqual(context.Compilation, GetMetadataContext(previous).Compilation);
            previous = appDomain.GetMetadataContext();

            // Different method. Should reuse Compilation.
            GetContextState(runtime, "C.G", out methodBlocks, out moduleVersionId, out symReader, out methodToken, out localSignatureToken);
            context = CreateMethodContext(appDomain, methodBlocks, symReader, moduleVersionId, methodToken, methodVersion, ilOffset: 0, localSignatureToken: localSignatureToken, MakeAssemblyReferencesKind.AllAssemblies);
            Assert.NotEqual(context, GetMetadataContext(previous).EvaluationContext);
            Assert.False(GetMetadataContext(previous).EvaluationContext.MethodContextReuseConstraints.Value.AreSatisfied(moduleVersionId, methodToken, methodVersion, 0));
            Assert.Equal(context.Compilation, GetMetadataContext(previous).Compilation);

            // No EvaluationContext. Should reuse Compilation
            appDomain.SetMetadataContext(SetMetadataContext(previous, default(Guid), new CSharpMetadataContext(GetMetadataContext(previous).Compilation)));
            previous = appDomain.GetMetadataContext();
            Assert.Null(GetMetadataContext(previous).EvaluationContext);
            Assert.NotNull(GetMetadataContext(previous).Compilation);
            context = CreateMethodContext(appDomain, methodBlocks, symReader, moduleVersionId, methodToken, methodVersion, ilOffset: 0, localSignatureToken: localSignatureToken, MakeAssemblyReferencesKind.AllAssemblies);
            Assert.Null(GetMetadataContext(previous).EvaluationContext);
            Assert.NotNull(context);
            Assert.Equal(context.Compilation, GetMetadataContext(previous).Compilation);
        }

        /// <summary>
        /// Allow trailing semicolon after expression. This is to support
        /// copy/paste of (simple cases of) RHS of assignment in Watch window,
        /// not to allow arbitrary syntax after the semicolon, not even comments.
        /// </summary>
        [WorkItem(950242, "http://vstfdevdiv:8080/DevDiv2/DevDiv/_workitems/edit/950242")]
        [Fact]
        public void TrailingSemicolon()
        {
            var source =
@"class C
{
    static object F(string x, string y)
    {
        return x;
    }
}";
            var compilation0 = CreateCompilation(source, options: TestOptions.DebugDll);
            WithRuntimeInstance(compilation0, runtime =>
            {
            var context = CreateMethodContext(runtime, methodName: "C.F");
            string error;
            var result = context.CompileExpression("x;", out error);
            Assert.Null(error);
            result = context.CompileExpression("x \t;\t ", out error);
            Assert.Null(error);
            // Multiple semicolons: not supported.
            result = context.CompileExpression("x;;", out error);
            Assert.Equal(error, "error CS1073: Unexpected token ';'");
            // // comments.
            result = context.CompileExpression("x;//", out error);
            Assert.Equal(error, "error CS0726: ';//' is not a valid format specifier");
            result = context.CompileExpression("x//;", out error);
            Assert.Null(error);
            // /*...*/ comments.
            result = context.CompileExpression("x/*...*/", out error);
            Assert.Null(error);
            result = context.CompileExpression("x/*;*/", out error);
            Assert.Null(error);
            result = context.CompileExpression("x;/*...*/", out error);
            Assert.Equal(error, "error CS0726: ';/*...*/' is not a valid format specifier");
            result = context.CompileExpression("x/*...*/;", out error);
            Assert.Null(error);
            // Trailing semicolon, no expression.
            result = context.CompileExpression(" ; ", out error);
            Assert.Equal(error, "error CS1733: Expected expression");
            });
        }

        [Fact]
        public void FormatSpecifiers()
        {
            var source =
@"class C
{
    static object F(string x, string y)
    {
        return x;
    }
}";
            var compilation0 = CreateCompilation(source, options: TestOptions.DebugDll);
            WithRuntimeInstance(compilation0, runtime =>
            {
            var context = CreateMethodContext(runtime, methodName: "C.F");
            string error;
            // No format specifiers.
            var result = context.CompileExpression("x", out error);
            CheckFormatSpecifiers(result);
            // Format specifiers on expression.
            result = context.CompileExpression("x,", out error);
            Assert.Equal(error, "error CS0726: ',' is not a valid format specifier");
            result = context.CompileExpression("x,,", out error);
            Assert.Equal(error, "error CS0726: ',' is not a valid format specifier");
            result = context.CompileExpression("x y", out error);
            Assert.Equal(error, "error CS0726: 'y' is not a valid format specifier");
            result = context.CompileExpression("x yy zz", out error);
            Assert.Equal(error, "error CS0726: 'yy' is not a valid format specifier");
            result = context.CompileExpression("x,,y", out error);
            Assert.Equal(error, "error CS0726: ',' is not a valid format specifier");
            result = context.CompileExpression("x,yy,zz,ww", out error);
            CheckFormatSpecifiers(result, "yy", "zz", "ww");
            result = context.CompileExpression("x, y z", out error);
            Assert.Equal(error, "error CS0726: 'z' is not a valid format specifier");
            result = context.CompileExpression("x, y  ,  z  ", out error);
            CheckFormatSpecifiers(result, "y", "z");
            result = context.CompileExpression("x, y, z,", out error);
            Assert.Equal(error, "error CS0726: ',' is not a valid format specifier");
            result = context.CompileExpression("x,y,z;w", out error);
            Assert.Equal(error, "error CS0726: 'z;w' is not a valid format specifier");
            result = context.CompileExpression("x, y;, z", out error);
            Assert.Equal(error, "error CS0726: 'y;' is not a valid format specifier");
            // Format specifiers after // comment: ignored.
            result = context.CompileExpression("x // ,f", out error);
            CheckFormatSpecifiers(result);
            // Format specifiers after /*...*/ comment.
            result = context.CompileExpression("x /*,f*/, g, h", out error);
            CheckFormatSpecifiers(result, "g", "h");
            // Format specifiers on assignment value.
            result = context.CompileAssignment("x", "null, y", out error);
            Assert.Null(result);
            Assert.Equal(error, "error CS1073: Unexpected token ','");
            // Trailing semicolon, no format specifiers.
            result = context.CompileExpression("x; ", out error);
            CheckFormatSpecifiers(result);
            // Format specifiers, no expression.
            result = context.CompileExpression(",f", out error);
            Assert.Equal(error, "error CS1525: Invalid expression term ','");
            // Format specifiers before semicolon: not supported.
            result = context.CompileExpression("x,f;\t", out error);
            Assert.Equal(error, "error CS1073: Unexpected token ','");
            // Format specifiers after semicolon: not supported.
            result = context.CompileExpression("x;,f", out error);
            Assert.Equal(error, "error CS0726: ';' is not a valid format specifier");
            result = context.CompileExpression("x; f, g", out error);
            Assert.Equal(error, "error CS0726: ';' is not a valid format specifier");
            });
        }

        private static void CheckFormatSpecifiers(CompileResult result, params string[] formatSpecifiers)
        {
            Assert.NotNull(result.Assembly);
            if (formatSpecifiers.Length == 0)
            {
                Assert.Null(result.FormatSpecifiers);
            }
            else
            {
                Assert.Equal(formatSpecifiers, result.FormatSpecifiers);
            }
        }

        /// <summary>
        /// Locals in generated method should account for
        /// temporary slots in the original method. Also, some
        /// temporaries may not be included in any scope.
        /// </summary>
        [Fact]
        public void IncludeTemporarySlots()
        {
            var source =
@"class C
{
    static string F(int[] a)
    {
        lock (new C())
        {
#line 999
            string s = a[0].ToString();
            return s;
        }
    }
}";
            var compilation0 = CreateCompilation(source, options: TestOptions.DebugDll);
            WithRuntimeInstance(compilation0, runtime =>
            {
                var context = CreateMethodContext(runtime, methodName: "C.F", atLineNumber: 999);

            string error;
            var testData = new CompilationTestData();
            context.CompileExpression("a[0]", out error, testData);

            testData.GetMethodData("<>x.<>m0").VerifyIL(
@"{
  // Code size        4 (0x4)
  .maxstack  2
  .locals init (C V_0,
                bool V_1,
                string V_2, //s
                string V_3)
  IL_0000:  ldarg.0
  IL_0001:  ldc.i4.0
  IL_0002:  ldelem.i4
  IL_0003:  ret
}");
            });
        }

        [Fact]
        public void EvaluateThis()
        {
            var source =
@"class A
{
    internal virtual object F() { return null; }
    internal object G;
    internal virtual object P { get { return null; } }
}
class B : A
{
    internal override object F() { return null; }
    internal new object G;
    internal override object P { get { return null; } }
    static object F(System.Func<object> f) { return null; }
    void M()
    {
    }
}";
            var compilation0 = CreateCompilation(source, options: TestOptions.DebugDll);
            WithRuntimeInstance(compilation0, runtime =>
            {
            var context = CreateMethodContext(runtime, "B.M");
            string error;
            var testData = new CompilationTestData();
            var result = context.CompileExpression("this.F() ?? this.G ?? this.P", out error, testData);
            testData.GetMethodData("<>x.<>m0").VerifyIL(
@"{
  // Code size       27 (0x1b)
  .maxstack  2
  IL_0000:  ldarg.0
  IL_0001:  callvirt   ""object B.F()""
  IL_0006:  dup
  IL_0007:  brtrue.s   IL_001a
  IL_0009:  pop
  IL_000a:  ldarg.0
  IL_000b:  ldfld      ""object B.G""
  IL_0010:  dup
  IL_0011:  brtrue.s   IL_001a
  IL_0013:  pop
  IL_0014:  ldarg.0
  IL_0015:  callvirt   ""object B.P.get""
  IL_001a:  ret
}");
            testData = new CompilationTestData();
            result = context.CompileExpression("F(this.F)", out error, testData);
            testData.GetMethodData("<>x.<>m0").VerifyIL(
@"{
  // Code size       19 (0x13)
  .maxstack  2
  IL_0000:  ldarg.0
  IL_0001:  dup
  IL_0002:  ldvirtftn  ""object B.F()""
  IL_0008:  newobj     ""System.Func<object>..ctor(object, System.IntPtr)""
  IL_000d:  call       ""object B.F(System.Func<object>)""
  IL_0012:  ret
}");
            testData = new CompilationTestData();
            result = context.CompileExpression("F(new System.Func<object>(this.F))", out error, testData);
            testData.GetMethodData("<>x.<>m0").VerifyIL(
@"{
  // Code size       19 (0x13)
  .maxstack  2
  IL_0000:  ldarg.0
  IL_0001:  dup
  IL_0002:  ldvirtftn  ""object B.F()""
  IL_0008:  newobj     ""System.Func<object>..ctor(object, System.IntPtr)""
  IL_000d:  call       ""object B.F(System.Func<object>)""
  IL_0012:  ret
}");
            });
        }

        [Fact]
        public void EvaluateBase()
        {
            var source =
@"class A
{
    internal virtual object F() { return null; }
    internal object G;
    internal virtual object P { get { return null; } }
}
class B : A
{
    internal override object F() { return null; }
    internal new object G;
    internal override object P { get { return null; } }
    static object F(System.Func<object> f) { return null; }
    void M()
    {
    }
}";
            var compilation0 = CreateCompilation(source, options: TestOptions.DebugDll);

            WithRuntimeInstance(compilation0, runtime =>
            {
            var context = CreateMethodContext(runtime, "B.M");
            string error;
            var testData = new CompilationTestData();
            var result = context.CompileExpression("base.F() ?? base.G ?? base.P", out error, testData);
            testData.GetMethodData("<>x.<>m0").VerifyIL(
@"{
  // Code size       27 (0x1b)
  .maxstack  2
  IL_0000:  ldarg.0
  IL_0001:  call       ""object A.F()""
  IL_0006:  dup
  IL_0007:  brtrue.s   IL_001a
  IL_0009:  pop
  IL_000a:  ldarg.0
  IL_000b:  ldfld      ""object A.G""
  IL_0010:  dup
  IL_0011:  brtrue.s   IL_001a
  IL_0013:  pop
  IL_0014:  ldarg.0
  IL_0015:  call       ""object A.P.get""
  IL_001a:  ret
}");
            testData = new CompilationTestData();
            result = context.CompileExpression("F(base.F)", out error, testData);
            testData.GetMethodData("<>x.<>m0").VerifyIL(
@"{
  // Code size       18 (0x12)
  .maxstack  2
  IL_0000:  ldarg.0
  IL_0001:  ldftn      ""object A.F()""
  IL_0007:  newobj     ""System.Func<object>..ctor(object, System.IntPtr)""
  IL_000c:  call       ""object B.F(System.Func<object>)""
  IL_0011:  ret
}");
            testData = new CompilationTestData();
            result = context.CompileExpression("F(new System.Func<object>(base.F))", out error, testData);
            testData.GetMethodData("<>x.<>m0").VerifyIL(
@"{
  // Code size       18 (0x12)
  .maxstack  2
  IL_0000:  ldarg.0
  IL_0001:  ldftn      ""object A.F()""
  IL_0007:  newobj     ""System.Func<object>..ctor(object, System.IntPtr)""
  IL_000c:  call       ""object B.F(System.Func<object>)""
  IL_0011:  ret
}");
            });
        }

        /// <summary>
        /// If "this" is a struct, the generated parameter
        /// should be passed by reference.
        /// </summary>
        [Fact]
        public void EvaluateStructThis()
        {
            var source =
@"struct S
{
    static object F(object x, object y)
    {
        return null;
    }
    object x;
    void M()
    {
    }
}";
            var testData = Evaluate(
                source,
                OutputKind.DynamicallyLinkedLibrary,
                methodName: "S.M",
                expr: "F(this, this.x)");
            var methodData = testData.GetMethodData("<>x.<>m0(ref S)");
            var parameter = ((MethodSymbol)methodData.Method).Parameters[0];
            Assert.Equal(parameter.RefKind, RefKind.Ref);
            methodData.VerifyIL(
@"{
  // Code size       23 (0x17)
  .maxstack  2
  IL_0000:  ldarg.0
  IL_0001:  ldobj      ""S""
  IL_0006:  box        ""S""
  IL_000b:  ldarg.0
  IL_000c:  ldfld      ""object S.x""
  IL_0011:  call       ""object S.F(object, object)""
  IL_0016:  ret
}");
        }

        [Fact]
        public void EvaluateStaticMethodParameters()
        {
            var source =
@"class C
{
    static object F(int x, int y)
    {
        return x + y;
    }
    static void M(int x, int y)
    {
    }
}";
            var testData = Evaluate(
                source,
                OutputKind.DynamicallyLinkedLibrary,
                methodName: "C.M",
                expr: "F(y, x)");
            testData.GetMethodData("<>x.<>m0").VerifyIL(
@"{
  // Code size        8 (0x8)
  .maxstack  2
  IL_0000:  ldarg.1
  IL_0001:  ldarg.0
  IL_0002:  call       ""object C.F(int, int)""
  IL_0007:  ret
}");
        }

        [Fact]
        public void EvaluateInstanceMethodParametersAndLocals()
        {
            var source =
@"class C
{
    object F(int x)
    {
        return x;
    }
    void M(int x)
    {
#line 999
        int y = 1;
    }
}";
            var testData = Evaluate(
                source,
                OutputKind.DynamicallyLinkedLibrary,
                methodName: "C.M",
                atLineNumber: 999,
                expr: "F(x + y)");
            testData.GetMethodData("<>x.<>m0").VerifyIL(
@"{
  // Code size       10 (0xa)
  .maxstack  3
  .locals init (int V_0) //y
  IL_0000:  ldarg.0
  IL_0001:  ldarg.1
  IL_0002:  ldloc.0
  IL_0003:  add
  IL_0004:  callvirt   ""object C.F(int)""
  IL_0009:  ret
}");
        }

        [Fact]
        public void EvaluateLocals()
        {
            var source =
@"class C
{
    static void M()
    {
        int x = 1;
        if (x < 0)
        {
            int y = 2;
        }
        else
        {
#line 999
            int z = 3;
        }
    }
}";
            var testData = Evaluate(
                source,
                OutputKind.DynamicallyLinkedLibrary,
                methodName: "C.M",
                atLineNumber: 999,
                expr: "x + z");

            testData.GetMethodData("<>x.<>m0").VerifyIL(
@"{
  // Code size        4 (0x4)
  .maxstack  2
  .locals init (int V_0, //x
                bool V_1,
                int V_2,
                int V_3) //z
  IL_0000:  ldloc.0
  IL_0001:  ldloc.3
  IL_0002:  add
  IL_0003:  ret
}");
        }

        [Fact]
        public void EvaluateForEachLocal()
        {
            var source =
@"class C
{
    static bool F(object[] args)
    {
        if (args == null)
        {
            return true;
        }
        foreach (var o in args)
        {
#line 999
        }
        return false;
    }
}";
            var testData = Evaluate(
                source,
                OutputKind.DynamicallyLinkedLibrary,
                methodName: "C.F",
                atLineNumber: 999,
                expr: "o");
            testData.GetMethodData("<>x.<>m0").VerifyIL(
@"{
  // Code size        3 (0x3)
  .maxstack  1
  .locals init (bool V_0,
  bool V_1,
  object[] V_2,
  int V_3,
  object V_4) //o
  IL_0000:  ldloc.s    V_4
  IL_0002:  ret
}");
        }

        /// <summary>
        /// Generated "this" parameter should not
        /// conflict with existing "@this" parameter.
        /// </summary>
        [Fact]
        public void ParameterNamedThis()
        {
            var source =
@"class C
{
    object M(C @this)
    {
        return null;
    }
}";
            var testData = Evaluate(
                source,
                OutputKind.DynamicallyLinkedLibrary,
                methodName: "C.M",
                expr: "@this.M(this)");
            testData.GetMethodData("<>x.<>m0").VerifyIL(
@"{
  // Code size        8 (0x8)
  .maxstack  2
  .locals init (object V_0)
  IL_0000:  ldarg.1
  IL_0001:  ldarg.0
  IL_0002:  callvirt   ""object C.M(C)""
  IL_0007:  ret
}");
        }

        /// <summary>
        /// Generated "this" parameter should not
        /// conflict with existing "@this" local.
        /// </summary>
        [Fact]
        public void LocalNamedThis()
        {
            var source =
@"class C
{
    object M(object o)
    {
        var @this = this;
        return null;
    }
}";
            var testData = Evaluate(
                source,
                OutputKind.DynamicallyLinkedLibrary,
                methodName: "C.M",
                expr: "@this.M(this)");
            testData.GetMethodData("<>x.<>m0").VerifyIL(
@"{
  // Code size        8 (0x8)
  .maxstack  2
  .locals init (C V_0, //this
                object V_1)
  IL_0000:  ldloc.0
  IL_0001:  ldarg.0
  IL_0002:  callvirt   ""object C.M(object)""
  IL_0007:  ret
}");
        }

        [Fact]
        public void ByRefParameter()
        {
            var source =
@"class C
{
    static object M(out object x)
    {
        object y;
        x = null;
        return null;
    }
}";
            var testData = Evaluate(
                source,
                OutputKind.DynamicallyLinkedLibrary,
                methodName: "C.M",
                expr: "M(out y)");
            var methodData = testData.GetMethodData("<>x.<>m0(out object)");
            var parameter = ((MethodSymbol)methodData.Method).Parameters[0];
            Assert.Equal(parameter.RefKind, RefKind.Out);
            methodData.VerifyIL(
@"{
  // Code size        8 (0x8)
  .maxstack  1
  .locals init (object V_0, //y
                object V_1)
  IL_0000:  ldloca.s   V_0
  IL_0002:  call       ""object C.M(out object)""
  IL_0007:  ret
}");
        }

        /// <summary>
        /// Method defined in IL where PDB does not
        /// contain C# custom metadata.
        /// </summary>
        [Fact]
        public void LocalType_FromIL()
        {
            var source =
@".class public C
{
  .method public specialname rtspecialname instance void .ctor()
  {
    ret
  }
  .field public object F;
  .method public static void M()
  {
    .locals init ([0] class C c)
    ret
  }
}";
            var module = ExpressionCompilerTestHelpers.GetModuleInstanceForIL(source);
            var runtime = CreateRuntimeInstance(module, new[] { MscorlibRef });
            var context = CreateMethodContext(runtime, methodName: "C.M");

            string error;
            var testData = new CompilationTestData();
            context.CompileExpression("c.F", out error, testData);
            testData.GetMethodData("<>x.<>m0").VerifyIL(
@"{
  // Code size        7 (0x7)
  .maxstack  1
  .locals init (C V_0) //c
  IL_0000:  ldloc.0
  IL_0001:  ldfld      ""object C.F""
  IL_0006:  ret
}");
        }

        /// <summary>
        /// Allow locals with optional custom modifiers. 
        /// </summary>
        /// <remarks>
        /// The custom modifiers are not copied to the corresponding
        /// local in the generated method since there is no need.
        /// </remarks>
        [WorkItem(884627, "http://vstfdevdiv:8080/DevDiv2/DevDiv/_workitems/edit/884627")]
        [Fact]
        public void LocalType_CustomModifiers()
        {
            var source =
@".class public C
{
  .method public specialname rtspecialname instance void .ctor()
  {
    ret
  }
  .field public object F;
  .method public static void M()
  {
    .locals init ([0] class C modopt(int32) modopt(object) c)
    ret
  }
}";
            var module = ExpressionCompilerTestHelpers.GetModuleInstanceForIL(source);
            var runtime = CreateRuntimeInstance(module, new[] { MscorlibRef });
            var context = CreateMethodContext(runtime, "C.M");

            string error;
            var testData = new CompilationTestData();
            context.CompileExpression("c.F", out error, testData);
            var methodData = testData.GetMethodData("<>x.<>m0");
            var locals = methodData.ILBuilder.LocalSlotManager.LocalsInOrder();
            var local = locals[0];
            Assert.Equal(local.Type.ToString(), "C");
            Assert.Equal(local.CustomModifiers.Length, 0); // Custom modifiers are not copied.
            methodData.VerifyIL(
@"{
  // Code size        7 (0x7)
  .maxstack  1
  .locals init (C V_0) //c
  IL_0000:  ldloc.0
  IL_0001:  ldfld      ""object C.F""
  IL_0006:  ret
}");
        }

        [WorkItem(1012956, "http://vstfdevdiv:8080/DevDiv2/DevDiv/_workitems/edit/1012956")]
        [Fact]
        public void LocalType_ByRefOrPinned()
        {
            var source = @"
.class private auto ansi beforefieldinit C
       extends [mscorlib]System.Object
{
  .method private hidebysig static void  M(string s, int32[] a) cil managed
  {
    // Code size       73 (0x49)
    .maxstack  2
    .locals init ([0] string pinned s,
                  [1] int32& pinned f,
                  [2] int32& i)
    ret
  }
}
";
            var module = ExpressionCompilerTestHelpers.GetModuleInstanceForIL(source);
            var runtime = CreateRuntimeInstance(module, new[] { MscorlibRef });
            var context = CreateMethodContext(runtime, "C.M");

            string error;
            var testData = new CompilationTestData();
            context.CompileExpression("s", out error, testData);
            testData.GetMethodData("<>x.<>m0").VerifyIL(
@"
{
  // Code size        2 (0x2)
  .maxstack  1
  .locals init (pinned string V_0, //s
                pinned int& V_1, //f
                int& V_2) //i
  IL_0000:  ldloc.0
  IL_0001:  ret
}");
            testData = new CompilationTestData();
            context.CompileAssignment("s", "\"hello\"", out error, testData);
            testData.GetMethodData("<>x.<>m0").VerifyIL(
@"{
  // Code size        7 (0x7)
  .maxstack  1
  .locals init (pinned string V_0, //s
                pinned int& V_1, //f
                int& V_2) //i
  IL_0000:  ldstr      ""hello""
  IL_0005:  stloc.0
  IL_0006:  ret
}");
            testData = new CompilationTestData();
            context.CompileExpression("f", out error, testData);
            testData.GetMethodData("<>x.<>m0").VerifyIL(
@"
{
  // Code size        2 (0x2)
  .maxstack  1
  .locals init (pinned string V_0, //s
                pinned int& V_1, //f
                int& V_2) //i
  IL_0000:  ldloc.1
  IL_0001:  ret
}");
            testData = new CompilationTestData();
            context.CompileAssignment("f", "1", out error, testData);
            Assert.Equal("error CS1656: Cannot assign to 'f' because it is a 'fixed variable'", error);

            testData = new CompilationTestData();
            context.CompileExpression("i", out error, testData);
            testData.GetMethodData("<>x.<>m0").VerifyIL(
@"{
  // Code size        3 (0x3)
  .maxstack  1
  .locals init (pinned string V_0, //s
                pinned int& V_1, //f
                int& V_2) //i
  IL_0000:  ldloc.2
  IL_0001:  ldind.i4
  IL_0002:  ret
}");
            testData = new CompilationTestData();
            context.CompileAssignment("i", "1", out error, testData);
            Assert.Null(error);
            testData.GetMethodData("<>x.<>m0").VerifyIL(
@"{
  // Code size        4 (0x4)
  .maxstack  2
  .locals init (pinned string V_0, //s
                pinned int& V_1, //f
                int& V_2) //i
  IL_0000:  ldloc.2
  IL_0001:  ldc.i4.1
  IL_0002:  stind.i4
  IL_0003:  ret
}");
        }

        [Fact]
        public void LocalType_FixedVariable()
        {
            var source =
@"class C
{
    static int x;
    static unsafe void M(string s, int[] a)
    {
        fixed (char* p1 = s)
        {
            fixed (int* p2 = &x)
            {
                fixed (void* p3 = a)
                {
#line 999
                    int y = x + 1;
                }
            }
        }
    }
}";
            var compilation0 = CreateCompilation(source, options: TestOptions.UnsafeDebugDll);
            WithRuntimeInstance(compilation0, runtime =>
            {
                var context = CreateMethodContext(runtime, "C.M", atLineNumber: 999);

            string error;
            var testData = new CompilationTestData();
            context.CompileExpression("(int)p1[0] + p2[0] + ((int*)p3)[0]", out error, testData);

            testData.GetMethodData("<>x.<>m0").VerifyIL(
@"{
  // Code size       10 (0xa)
  .maxstack  2
  .locals init (char* V_0, //p1
                pinned string V_1,
                int* V_2, //p2
                pinned int& V_3,
                void* V_4, //p3
                pinned int[] V_5,
                int V_6) //y
  IL_0000:  ldloc.0
  IL_0001:  ldind.u2
  IL_0002:  ldloc.2
  IL_0003:  ldind.i4
  IL_0004:  add
  IL_0005:  ldloc.s    V_4
  IL_0007:  ldind.i4
  IL_0008:  add
  IL_0009:  ret
}");
            });
        }

        [WorkItem(1034549, "http://vstfdevdiv:8080/DevDiv2/DevDiv/_workitems/edit/1034549")]
        [Fact]
        public void AssignLocal()
        {
            var source =
@"class C
{
    static void M()
    {
        int x = 0;
    }
}";
            var compilation0 = CreateCompilation(source, options: TestOptions.DebugDll);
            WithRuntimeInstance(compilation0, runtime =>
            {
                var context = CreateMethodContext(runtime, "C.M");
            string error;
            var testData = new CompilationTestData();
            context.CompileAssignment(
                target: "x",
                expr: "1",
                error: out error,
                testData: testData);
            testData.GetMethodData("<>x.<>m0").VerifyIL(
@"{
  // Code size        3 (0x3)
  .maxstack  1
  .locals init (int V_0) //x
  IL_0000:  ldc.i4.1
  IL_0001:  stloc.0
  IL_0002:  ret
}");
            // Assign to a local, as above, but in an expression.
            testData = new CompilationTestData();
            context.CompileExpression(
                expr: "x = 1",
                error: out error,
                testData: testData);
            testData.GetMethodData("<>x.<>m0").VerifyIL(
@"{
  // Code size        4 (0x4)
  .maxstack  2
  .locals init (int V_0) //x
  IL_0000:  ldc.i4.1
  IL_0001:  dup
  IL_0002:  stloc.0
  IL_0003:  ret
}");
            });
        }

        [Fact]
        public void AssignInstanceMethodParametersAndLocals()
        {
            var source =
@"class C
{
    object[] a;
    static int F(int x)
    {
        return x;
    }
    void M(int x)
    {
        int y;
    }
}";
            var compilation0 = CreateCompilation(source, options: TestOptions.DebugDll);
            WithRuntimeInstance(compilation0, runtime =>
            {
                var context = CreateMethodContext(runtime, "C.M");
            string error;
            var testData = new CompilationTestData();
            context.CompileAssignment(
                target: "this.a[F(x)]",
                expr: "this.a[y]",
                error: out error,
                testData: testData);
            testData.GetMethodData("<>x.<>m0").VerifyIL(
@"{
  // Code size       22 (0x16)
  .maxstack  4
  .locals init (int V_0) //y
  IL_0000:  ldarg.0
  IL_0001:  ldfld      ""object[] C.a""
  IL_0006:  ldarg.1
  IL_0007:  call       ""int C.F(int)""
  IL_000c:  ldarg.0
  IL_000d:  ldfld      ""object[] C.a""
  IL_0012:  ldloc.0
  IL_0013:  ldelem.ref
  IL_0014:  stelem.ref
  IL_0015:  ret
}");
            });
        }

        [Fact]
        public void EvaluateNull()
        {
            var source =
@"class C
{
    static void M()
    {
    }
}";
            string error;
            ResultProperties resultProperties;
            var testData = Evaluate(
                source,
                OutputKind.DynamicallyLinkedLibrary,
                methodName: "C.M",
                expr: "null",
                resultProperties: out resultProperties,
                error: out error);
            Assert.Equal(resultProperties.Flags, DkmClrCompilationResultFlags.ReadOnlyResult);
            var methodData = testData.GetMethodData("<>x.<>m0");
            var method = (MethodSymbol)methodData.Method;
            Assert.Equal(method.ReturnType.SpecialType, SpecialType.System_Object);
            Assert.False(method.ReturnsVoid);
            methodData.VerifyIL(
@"{
  // Code size        2 (0x2)
  .maxstack  1
  IL_0000:  ldnull
  IL_0001:  ret
}");
        }

        [Fact]
        public void MayHaveSideEffects()
        {
            var source =
@"using System;
using System.Diagnostics.Contracts;
class C
{
    object F()
    {
        return 1;
    }
    [Pure]
    object G()
    {
        return 2;
    }
    object P { get; set; }
    static object H()
    {
        return 3;
    }
    static void M(C o, int i)
    {
        ((dynamic)o).G();
    }
}";
            var compilation0 = CreateCompilation(
                source,
                options: TestOptions.DebugDll,
                references: new[] { SystemCoreRef, CSharpRef });

            WithRuntimeInstance(compilation0, runtime =>
            {
            var context = CreateMethodContext(
                runtime,
                methodName: "C.M");
            CheckResultFlags(context, "o.F()", DkmClrCompilationResultFlags.PotentialSideEffect | DkmClrCompilationResultFlags.ReadOnlyResult);
            // Calls to methods are reported as having side effects, even if
            // the method is marked [Pure]. This matches the native EE.
            CheckResultFlags(context, "o.G()", DkmClrCompilationResultFlags.PotentialSideEffect | DkmClrCompilationResultFlags.ReadOnlyResult);
            CheckResultFlags(context, "o.P", DkmClrCompilationResultFlags.None);
            CheckResultFlags(context, "o.P = 2", DkmClrCompilationResultFlags.PotentialSideEffect | DkmClrCompilationResultFlags.ReadOnlyResult);
            CheckResultFlags(context, "((dynamic)o).G()", DkmClrCompilationResultFlags.PotentialSideEffect | DkmClrCompilationResultFlags.ReadOnlyResult);
            CheckResultFlags(context, "(Action)(() => { })", DkmClrCompilationResultFlags.ReadOnlyResult);
            CheckResultFlags(context, "++i", DkmClrCompilationResultFlags.PotentialSideEffect | DkmClrCompilationResultFlags.ReadOnlyResult);
            CheckResultFlags(context, "--i", DkmClrCompilationResultFlags.PotentialSideEffect | DkmClrCompilationResultFlags.ReadOnlyResult);
            CheckResultFlags(context, "i++", DkmClrCompilationResultFlags.PotentialSideEffect | DkmClrCompilationResultFlags.ReadOnlyResult);
            CheckResultFlags(context, "i--", DkmClrCompilationResultFlags.PotentialSideEffect | DkmClrCompilationResultFlags.ReadOnlyResult);
            CheckResultFlags(context, "i += 2", DkmClrCompilationResultFlags.PotentialSideEffect | DkmClrCompilationResultFlags.ReadOnlyResult);
            CheckResultFlags(context, "i *= 3", DkmClrCompilationResultFlags.PotentialSideEffect | DkmClrCompilationResultFlags.ReadOnlyResult);
            CheckResultFlags(context, "new C() { P = 1 }", DkmClrCompilationResultFlags.ReadOnlyResult);
            CheckResultFlags(context, "new C() { P = H() }", DkmClrCompilationResultFlags.PotentialSideEffect | DkmClrCompilationResultFlags.ReadOnlyResult);
            });
        }

        [Fact]
        public void IsAssignable()
        {
            var source = @"
using System;
class C
{
    int F;
    readonly int RF;
    const int CF = 1;
    
    event System.Action E;
    event System.Action CE { add { } remove { } }

    int RP { get { return 0; } }
    int WP { set { } }
    int RWP { get; set; }

    int this[int x] { get { return 0; } }
    int this[int x, int y] { set { } }
    int this[int x, int y, int z] { get { return 0; } set { } }

    int M() { return 0; }
        }
";
            var compilation0 = CreateCompilation(
                source,
                options: TestOptions.DebugDll,
                references: new[] { SystemCoreRef, CSharpRef });

            WithRuntimeInstance(compilation0, runtime =>
            {
                var context = CreateMethodContext(runtime, "C.M");

            CheckResultFlags(context, "F", DkmClrCompilationResultFlags.None);
            CheckResultFlags(context, "RF", DkmClrCompilationResultFlags.ReadOnlyResult);
            CheckResultFlags(context, "CF", DkmClrCompilationResultFlags.ReadOnlyResult);

            // Note: flags are always None in error cases.
            // CheckResultFlags(context, "E", DkmClrCompilationResultFlags.None); // TODO: DevDiv #1055825
            CheckResultFlags(context, "CE", DkmClrCompilationResultFlags.None, "error CS0079: The event 'C.CE' can only appear on the left hand side of += or -=");

            CheckResultFlags(context, "RP", DkmClrCompilationResultFlags.ReadOnlyResult);
            CheckResultFlags(context, "WP", DkmClrCompilationResultFlags.None, "error CS0154: The property or indexer 'C.WP' cannot be used in this context because it lacks the get accessor");
            CheckResultFlags(context, "RWP", DkmClrCompilationResultFlags.None);

            CheckResultFlags(context, "this[1]", DkmClrCompilationResultFlags.ReadOnlyResult);
            CheckResultFlags(context, "this[1, 2]", DkmClrCompilationResultFlags.None, "error CS0154: The property or indexer 'C.this[int, int]' cannot be used in this context because it lacks the get accessor");
            CheckResultFlags(context, "this[1, 2, 3]", DkmClrCompilationResultFlags.None);

            CheckResultFlags(context, "M()", DkmClrCompilationResultFlags.PotentialSideEffect | DkmClrCompilationResultFlags.ReadOnlyResult);

            CheckResultFlags(context, "null", DkmClrCompilationResultFlags.ReadOnlyResult);
            CheckResultFlags(context, "1", DkmClrCompilationResultFlags.ReadOnlyResult);
            CheckResultFlags(context, "M", DkmClrCompilationResultFlags.None, "error CS0428: Cannot convert method group 'M' to non-delegate type 'object'. Did you intend to invoke the method?");
            CheckResultFlags(context, "typeof(C)", DkmClrCompilationResultFlags.ReadOnlyResult);
            CheckResultFlags(context, "new C()", DkmClrCompilationResultFlags.ReadOnlyResult);
            });
        }

        [Fact]
        public void IsAssignable_Array()
        {
            var source = @"
using System;
class C
{
    readonly int[] RF = new int[1];

    int[] rp = new int[2];
    int[] RP { get { return rp; } }

    int[] m = new int[3];
    int[] M() { return m; }
}
";
            var compilation0 = CreateCompilation(
                source,
                options: TestOptions.DebugDll,
                references: new[] { SystemCoreRef, CSharpRef });

            WithRuntimeInstance(compilation0, runtime =>
            {
                var context = CreateMethodContext(runtime, "C.M");

            CheckResultFlags(context, "RF", DkmClrCompilationResultFlags.ReadOnlyResult);
            CheckResultFlags(context, "RF[0]", DkmClrCompilationResultFlags.None);

            CheckResultFlags(context, "RP", DkmClrCompilationResultFlags.ReadOnlyResult);
            CheckResultFlags(context, "RP[0]", DkmClrCompilationResultFlags.None);

            CheckResultFlags(context, "M()", DkmClrCompilationResultFlags.PotentialSideEffect | DkmClrCompilationResultFlags.ReadOnlyResult);
            CheckResultFlags(context, "M()[0]", DkmClrCompilationResultFlags.PotentialSideEffect);
            });
        }

        private static void CheckResultFlags(EvaluationContext context, string expr, DkmClrCompilationResultFlags expectedFlags, string expectedError = null)
        {
            ResultProperties resultProperties;
            string error;
            var testData = new CompilationTestData();
            var result = context.CompileExpression(expr, out resultProperties, out error, testData);
            Assert.Equal(expectedError, error);
            Assert.NotEqual(expectedError == null, result == null);
            Assert.Equal(expectedFlags, resultProperties.Flags);
        }

        /// <summary>
        /// Set BooleanResult for bool expressions.
        /// </summary>
        [Fact]
        public void EvaluateBooleanExpression()
        {
            var source =
@"class C
{
    static bool F()
    {
        return false;
    }
    static void M(bool x, bool? y)
    {
    }
}";
            var compilation0 = CreateCompilation(source, options: TestOptions.DebugDll);
            WithRuntimeInstance(compilation0, runtime =>
            {
            var context = CreateMethodContext(runtime, "C.M");
            ResultProperties resultProperties;
            string error;
            context.CompileExpression("x", out resultProperties, out error);
            Assert.Equal(resultProperties.Flags, DkmClrCompilationResultFlags.BoolResult);
            context.CompileExpression("y", out resultProperties, out error);
            Assert.Equal(resultProperties.Flags, DkmClrCompilationResultFlags.None);
            context.CompileExpression("(bool)y", out resultProperties, out error);
            Assert.Equal(resultProperties.Flags, DkmClrCompilationResultFlags.BoolResult | DkmClrCompilationResultFlags.ReadOnlyResult);
            context.CompileExpression("!y", out resultProperties, out error);
            Assert.Equal(resultProperties.Flags, DkmClrCompilationResultFlags.ReadOnlyResult);
            context.CompileExpression("false", out resultProperties, out error);
            Assert.Equal(resultProperties.Flags, DkmClrCompilationResultFlags.BoolResult | DkmClrCompilationResultFlags.ReadOnlyResult);
            context.CompileExpression("F()", out resultProperties, out error);
            Assert.Equal(resultProperties.Flags, DkmClrCompilationResultFlags.BoolResult | DkmClrCompilationResultFlags.ReadOnlyResult | DkmClrCompilationResultFlags.PotentialSideEffect);
            });
        }

        /// <summary>
        /// Expression that is not an rvalue.
        /// </summary>
        [Fact]
        public void EvaluateNonRValueExpression()
        {
            var source =
@"class C
{
    object P { set { } }
    void M()
    {
    }
}";
            ResultProperties resultProperties;
            string error;
            var testData = Evaluate(
                source,
                OutputKind.DynamicallyLinkedLibrary,
                methodName: "C.M",
                expr: "P",
                resultProperties: out resultProperties,
                error: out error);
            Assert.Equal(error, "error CS0154: The property or indexer 'C.P' cannot be used in this context because it lacks the get accessor");
        }

        /// <summary>
        /// Expression that does not return a value.
        /// </summary>
        [Fact]
        public void EvaluateVoidExpression()
        {
            var source =
@"class C
{
    void M()
    {
    }
}";
            string error;
            ResultProperties resultProperties;
            var testData = Evaluate(
                source,
                OutputKind.DynamicallyLinkedLibrary,
                methodName: "C.M",
                expr: "this.M()",
                resultProperties: out resultProperties,
                error: out error);
            Assert.Equal(resultProperties.Flags, DkmClrCompilationResultFlags.PotentialSideEffect | DkmClrCompilationResultFlags.ReadOnlyResult);
            var methodData = testData.GetMethodData("<>x.<>m0");
            var method = (MethodSymbol)methodData.Method;
            Assert.Equal(method.ReturnType.SpecialType, SpecialType.System_Void);
            Assert.True(method.ReturnsVoid);

            methodData.VerifyIL(
@"{
  // Code size        7 (0x7)
  .maxstack  1
  IL_0000:  ldarg.0
  IL_0001:  callvirt   ""void C.M()""
  IL_0006:  ret
}");
        }

        [Fact]
        public void EvaluateMethodGroup()
        {
            var source =
@"class C
{
    void M()
    {
    }
}";
            ResultProperties resultProperties;
            string error;
            var testData = Evaluate(
                source,
                OutputKind.DynamicallyLinkedLibrary,
                methodName: "C.M",
                expr: "this.M",
                resultProperties: out resultProperties,
                error: out error);
            Assert.Equal(error, "error CS0428: Cannot convert method group 'M' to non-delegate type 'object'. Did you intend to invoke the method?");
        }

        [Fact]
        public void AssignMethodGroup()
        {
            var source =
@"class C
{
    static void M()
    {
        object o;
    }
}";
            var compilation0 = CreateCompilation(source, options: TestOptions.DebugDll);
            WithRuntimeInstance(compilation0, runtime =>
            {
            var context = CreateMethodContext(
                runtime,
                methodName: "C.M");
            string error;
            var testData = new CompilationTestData();
            var result = context.CompileAssignment(
                target: "o",
                expr: "M",
                error: out error,
                testData: testData);
            Assert.Equal(error, "error CS0428: Cannot convert method group 'M' to non-delegate type 'object'. Did you intend to invoke the method?");
            });
        }

        [Fact]
        public void EvaluateConstant()
        {
            var source =
@"class C
{
    static void M()
    {
        const string x = ""str"";
        const int y = 2;
    }
}";
            var compilation0 = CreateCompilation(source, options: TestOptions.DebugDll);
            WithRuntimeInstance(compilation0, runtime =>
            {
            var context = CreateMethodContext(runtime, "C.M");
            string error;
            var testData = new CompilationTestData();
            var result = context.CompileExpression("x[y]", out error, testData);
            testData.GetMethodData("<>x.<>m0").VerifyIL(
@"{
  // Code size       12 (0xc)
  .maxstack  2
  IL_0000:  ldstr      ""str""
  IL_0005:  ldc.i4.2
  IL_0006:  call       ""char string.this[int].get""
  IL_000b:  ret
}");
            });
        }

        [Fact]
        public void AssignToConstant()
        {
            var source =
@"class C
{
    static void M()
    {
        const int x = 1;
    }
}";
            var compilation0 = CreateCompilation(source, options: TestOptions.DebugDll);
            WithRuntimeInstance(compilation0, runtime =>
            {
            var context = CreateMethodContext(
                runtime,
                methodName: "C.M");
            string error;
            var testData = new CompilationTestData();
            var result = context.CompileAssignment(
                target: "x",
                expr: "2",
                error: out error,
                testData: testData);
            Assert.Equal(error, "error CS0131: The left-hand side of an assignment must be a variable, property or indexer");
            });
        }

        [Fact]
        public void AssignOutParameter()
        {
            var source =
@"class C
{
    static void F<T>(System.Func<T> f)
    {
    }
    static void M1(out int x)
    {
        x = 1;
    }
    static void M2<T>(ref T y)
    {
        y = default(T);
    }
}";
            var compilation0 = CreateCompilation(source, options: TestOptions.DebugDll);
            WithRuntimeInstance(compilation0, runtime =>
            {
            var context = CreateMethodContext(
                runtime,
                methodName: "C.M1");
            string error;
            var testData = new CompilationTestData();
            context.CompileAssignment(
                target: "x",
                expr: "2",
                error: out error,
                testData: testData);
            testData.GetMethodData("<>x.<>m0").VerifyIL(
@"{
  // Code size        4 (0x4)
  .maxstack  2
  IL_0000:  ldarg.0
  IL_0001:  ldc.i4.2
  IL_0002:  stind.i4
  IL_0003:  ret
}");
            context = CreateMethodContext(
                runtime,
                methodName: "C.M2");
            testData = new CompilationTestData();
            context.CompileAssignment(
                target: "y",
                expr: "default(T)",
                error: out error,
                testData: testData);
            testData.GetMethodData("<>x.<>m0<T>").VerifyIL(
@"{
  // Code size        8 (0x8)
  .maxstack  1
  IL_0000:  ldarg.0
  IL_0001:  initobj    ""T""
  IL_0007:  ret
}");
<<<<<<< HEAD
            testData = new CompilationTestData();
            context.CompileExpression(
                expr: "F(() => y)",
                error: out error,
                testData: testData);
            Assert.Equal(error, "error CS1628: Cannot use ref or out parameter 'y' inside an anonymous method, lambda expression, or query expression");
=======
                testData = new CompilationTestData();
                context.CompileExpression(
                    expr: "F(() => y)",
                    error: out error,
                    testData: testData);
                Assert.Equal(error, "error CS1628: Cannot use ref, out, or in parameter 'y' inside an anonymous method, lambda expression, query expression, or local function");
>>>>>>> 79ae6bcf
            });
        }

        [Fact]
        public void EvaluateNamespace()
        {
            var source =
@"namespace N
{
    class C
    {
        static void M()
        {
        }
    }
}";
            ResultProperties resultProperties;
            string error;
            var testData = Evaluate(
                source,
                OutputKind.DynamicallyLinkedLibrary,
                methodName: "N.C.M",
                expr: "N",
                resultProperties: out resultProperties,
                error: out error);
            // Note: The native EE reports "CS0119: 'N' is a namespace, which is not valid in the given context"
            Assert.Equal(error, "error CS0118: 'N' is a namespace but is used like a variable");
        }

        [Fact]
        public void EvaluateType()
        {
            var source =
@"class C
{
    static void M()
    {
    }
}";
            ResultProperties resultProperties;
            string error;
            var testData = Evaluate(
                source,
                OutputKind.DynamicallyLinkedLibrary,
                methodName: "C.M",
                expr: "C",
                resultProperties: out resultProperties,
                error: out error);
            // The native EE returns a representation of the type (but not System.Type)
            // that the user can expand to see the base type. To enable similar
            // behavior, the expression compiler would probably return something
            // other than IL. Instead, we disallow this scenario.
            Assert.Equal(error, "error CS0119: 'C' is a type, which is not valid in the given context");
        }

        [Fact]
        public void EvaluateObjectAddress()
        {
            var source =
@"class C
{
    static void M()
    {
    }
}";
            var compilation0 = CreateCompilation(source, options: TestOptions.DebugDll);
            WithRuntimeInstance(compilation0, runtime =>
            {
            var context = CreateMethodContext(runtime, "C.M");
            string error;
            var testData = new CompilationTestData();
            context.CompileExpression(
                "@0x123 ?? @0xa1b2c3 ?? (object)$exception ?? @0XA1B2C3.GetHashCode()",
                DkmEvaluationFlags.TreatAsExpression,
                ImmutableArray.Create(ExceptionAlias()),
                out error,
                testData);
            Assert.Null(error);
            Assert.Equal(testData.Methods.Count, 1);
            testData.GetMethodData("<>x.<>m0").VerifyIL(
@"{
  // Code size       61 (0x3d)
  .maxstack  2
  IL_0000:  ldc.i4     0x123
  IL_0005:  conv.i8
  IL_0006:  call       ""object Microsoft.VisualStudio.Debugger.Clr.IntrinsicMethods.GetObjectAtAddress(ulong)""
  IL_000b:  dup
  IL_000c:  brtrue.s   IL_003c
  IL_000e:  pop
  IL_000f:  ldc.i4     0xa1b2c3
  IL_0014:  conv.i8
  IL_0015:  call       ""object Microsoft.VisualStudio.Debugger.Clr.IntrinsicMethods.GetObjectAtAddress(ulong)""
  IL_001a:  dup
  IL_001b:  brtrue.s   IL_003c
  IL_001d:  pop
  IL_001e:  call       ""System.Exception Microsoft.VisualStudio.Debugger.Clr.IntrinsicMethods.GetException()""
  IL_0023:  dup
  IL_0024:  brtrue.s   IL_003c
  IL_0026:  pop
  IL_0027:  ldc.i4     0xa1b2c3
  IL_002c:  conv.i8
  IL_002d:  call       ""object Microsoft.VisualStudio.Debugger.Clr.IntrinsicMethods.GetObjectAtAddress(ulong)""
  IL_0032:  callvirt   ""int object.GetHashCode()""
  IL_0037:  box        ""int""
  IL_003c:  ret
}");
            testData = new CompilationTestData();
            // Report overflow, even though native EE does not.
            context.CompileExpression(
                "@0xffff0000ffff0000ffff0000",
                out error, testData);
            Assert.Equal(error, "error CS1021: Integral constant is too large");
            });
        }

        [WorkItem(986227, "http://vstfdevdiv:8080/DevDiv2/DevDiv/_workitems/edit/986227")]
        [Fact]
        public void RewriteCatchLocal()
        {
            var source =
@"using System;
class E<T> : Exception { }
class C<T>
{
    static void M()
    {
    }
}";
            var compilation0 = CreateCompilation(source, options: TestOptions.DebugDll);
            WithRuntimeInstance(compilation0, runtime =>
            {
                var context = CreateMethodContext(runtime, "C.M");

            string error;
            var testData = new CompilationTestData();
            context.CompileExpression(
                expr:
@"((Func<E<T>>)(() =>
{
    E<T> e1 = null;
    try
    {
        string.Empty.ToString();
    }
    catch (E<T> e2)
    {
        e1 = e2;
    }
    catch
    {
    }
    return e1;
}))()",
                error: out error,
                testData: testData);

                var methodData = testData.GetMethodData("<>x<T>.<>c.<<>m0>b__0_0");
                var method = (MethodSymbol)methodData.Method;
                var containingType = method.ContainingType;
                var returnType = (NamedTypeSymbol)method.ReturnType.TypeSymbol;
                // Return type E<T> with type argument T from <>c<T>.
                Assert.Equal(returnType.TypeArguments()[0].ContainingSymbol, containingType.ContainingType);
                var locals = methodData.ILBuilder.LocalSlotManager.LocalsInOrder();
                Assert.Equal(1, locals.Length);
                // All locals of type E<T> with type argument T from <>c<T>.
                foreach (var local in locals)
                {
                    var localType = (NamedTypeSymbol)local.Type;
                    var typeArg = localType.TypeArguments()[0];
                    Assert.Equal(typeArg.ContainingSymbol, containingType.ContainingType);
                }

                methodData.VerifyIL(
@"{
  // Code size       23 (0x17)
  .maxstack  1
  .locals init (E<T> V_0) //e1
  IL_0000:  ldnull
  IL_0001:  stloc.0
  .try
  {
    IL_0002:  ldsfld     ""string string.Empty""
    IL_0007:  callvirt   ""string object.ToString()""
    IL_000c:  pop
    IL_000d:  leave.s    IL_0015
  }
  catch E<T>
  {
    IL_000f:  stloc.0
    IL_0010:  leave.s    IL_0015
  }
  catch object
  {
    IL_0012:  pop
    IL_0013:  leave.s    IL_0015
  }
  IL_0015:  ldloc.0
  IL_0016:  ret
}");
            });
        }

        [WorkItem(986227, "http://vstfdevdiv:8080/DevDiv2/DevDiv/_workitems/edit/986227")]
        [Fact]
        public void RewriteSequenceTemps()
        {
            var source =
@"class C
{
    object F;
    static void M<T>() where T : C, new()
    {
        T t;
    }
}";
            var compilation0 = CreateCompilation(source, options: TestOptions.DebugDll);
            WithRuntimeInstance(compilation0, runtime =>
            {
                var context = CreateMethodContext(runtime, "C.M");
            string error;
            var testData = new CompilationTestData();
            context.CompileExpression(
                expr: "new T() { F = 1 }",
                error: out error,
                testData: testData);

            var methodData = testData.GetMethodData("<>x.<>m0<T>()");
            var method = (MethodSymbol)methodData.Method;
            var returnType = method.ReturnType;
            Assert.Equal(returnType.TypeKind, TypeKind.TypeParameter);
            Assert.Equal(returnType.TypeSymbol.ContainingSymbol, method);

            var locals = methodData.ILBuilder.LocalSlotManager.LocalsInOrder();
            // The original local of type T from <>m0<T>.
            Assert.Equal(locals.Length, 1);
            foreach (var local in locals)
            {
                var localType = (TypeSymbol)local.Type;
                Assert.Equal(localType.ContainingSymbol, method);
            }

            methodData.VerifyIL(
@"{
  // Code size       23 (0x17)
  .maxstack  3
  .locals init (T V_0) //t
  IL_0000:  call       ""T System.Activator.CreateInstance<T>()""
  IL_0005:  dup
  IL_0006:  box        ""T""
  IL_000b:  ldc.i4.1
  IL_000c:  box        ""int""
  IL_0011:  stfld      ""object C.F""
  IL_0016:  ret
}");
            });
        }

        [Fact]
        public void AssignEmitError()
        {
            var longName = new string('P', 1100);
            var source =
@"class C
{
    static void M(object o)
    {
    }
}";
            var compilation0 = CreateCompilation(source, options: TestOptions.DebugDll);
            WithRuntimeInstance(compilation0, runtime =>
            {
                var context = CreateMethodContext(runtime, "C.M");
            string error;
            var testData = new CompilationTestData();
            var result = context.CompileAssignment(
                target: "o",
                expr: string.Format("new {{ {0} = 1 }}", longName),
                error: out error,
                testData: testData);
            Assert.Equal(error, string.Format("error CS7013: Name '<{0}>i__Field' exceeds the maximum length allowed in metadata.", longName));
            });
        }

        /// <summary>
        /// Attempt to assign where the rvalue is not an rvalue.
        /// </summary>
        [Fact]
        public void AssignVoidExpression()
        {
            var source =
@"class C
{
    static void M()
    {
        object o;
    }
}";
            var compilation0 = CreateCompilation(source, options: TestOptions.DebugDll);
            WithRuntimeInstance(compilation0, runtime =>
            {
                var context = CreateMethodContext(runtime, "C.M");
            string error;
            var testData = new CompilationTestData();
            var result = context.CompileAssignment(
                target: "o",
                expr: "M()",
                error: out error,
                testData: testData);
            Assert.Equal(error, "error CS0029: Cannot implicitly convert type 'void' to 'object'");
            });
        }

        [Fact]
        public void AssignUnsafeExpression()
        {
            var source =
@"class C
{
    static unsafe void M(int *p)
    {
    }
}";
            var compilation0 = CreateCompilation(source, options: TestOptions.UnsafeDebugDll);
            WithRuntimeInstance(compilation0, runtime =>
            {
                var context = CreateMethodContext(runtime, "C.M");
            string error;
            var testData = new CompilationTestData();
            context.CompileAssignment(
                target: "p[1]",
                expr: "p[0] + 1",
                error: out error,
                testData: testData);
            testData.GetMethodData("<>x.<>m0").VerifyIL(
@"{
  // Code size        9 (0x9)
  .maxstack  3
  IL_0000:  ldarg.0
  IL_0001:  ldc.i4.4
  IL_0002:  add
  IL_0003:  ldarg.0
  IL_0004:  ldind.i4
  IL_0005:  ldc.i4.1
  IL_0006:  add
  IL_0007:  stind.i4
  IL_0008:  ret
}");
            });
        }

        /// <remarks>
        /// This is interesting because we're always in an unsafe context in
        /// the expression compiler and so an await expression would not
        /// normally be allowed.
        /// </remarks>
        [WorkItem(1075258, "http://vstfdevdiv:8080/DevDiv2/DevDiv/_workitems/edit/1075258")]
        [Fact]
        public void Await()
        {
            var source = @"
using System;
using System.Threading.Tasks;

class C
{
    static async Task<object> F()
    {
        return null;
    }
    static void G(Func<Task<object>> f)
    {
    }
    static void Main()
    {
    }
}
";
            var comp = CreateCompilationWithMscorlib45(source, options: TestOptions.UnsafeDebugDll);
            WithRuntimeInstance(comp, runtime =>
            {
            var context = CreateMethodContext(runtime, "C.Main");
            string error;
            var testData = new CompilationTestData();
            context.CompileExpression("G(async() => await F())", out error, testData);
            Assert.Null(error);
            });
        }

        /// <remarks>
        /// This would be illegal in any non-debugger context.
        /// </remarks>
        [WorkItem(1075258, "http://vstfdevdiv:8080/DevDiv2/DevDiv/_workitems/edit/1075258")]
        [Fact]
        public void AwaitInUnsafeContext()
        {
            var source = @"
using System;
using System.Threading.Tasks;

class C
{
    static async Task<object> F()
    {
        return null;
    }
    static void G(Func<Task<object>> f)
    {
    }
    static void Main()
    {
    }
}
";
            var comp = CreateCompilationWithMscorlib45(source, options: TestOptions.UnsafeDebugDll);
            WithRuntimeInstance(comp, runtime =>
            {
            var context = CreateMethodContext(runtime, "C.Main");
            string error;
            var testData = new CompilationTestData();
            context.CompileExpression(@"G(async() => 
{
    unsafe 
    {
        return await F();
    }
})", out error, testData);
            Assert.Null(error);
            });
        }

        /// <summary>
        /// Flow analysis should catch definite assignment errors
        /// for variables declared within the expression.
        /// </summary>
        [WorkItem(549, "https://github.com/dotnet/roslyn/issues/549")]
        [Fact(Skip = "https://github.com/dotnet/roslyn/issues/549")]
        public void FlowAnalysis()
        {
            var source =
@"class C
{
    static void M(bool b)
    {
    }
}";
            ResultProperties resultProperties;
            string error;
            var testData = Evaluate(
                source,
                OutputKind.DynamicallyLinkedLibrary,
                methodName: "C.M",
                expr:
@"((System.Func<object>)(() =>
{
    object o;
    if (b) o = 1;
    return o;
}))()",
                resultProperties: out resultProperties,
                error: out error);
            Assert.Equal(error, "error CS0165: Use of unassigned local variable 'o'");
        }

        /// <summary>
        /// Should be possible to evaluate an expression
        /// of a type that the compiler does not normally
        /// support as a return value.
        /// </summary>
        [Fact]
        public void EvaluateRestrictedTypeExpression()
        {
            var source =
@"class C
{
    static void M()
    {
    }
}";
            var testData = Evaluate(
                source,
                OutputKind.DynamicallyLinkedLibrary,
                methodName: "C.M",
                expr: "new System.RuntimeArgumentHandle()");
            testData.GetMethodData("<>x.<>m0").VerifyIL(
@"{
  // Code size       10 (0xa)
  .maxstack  1
  .locals init (System.RuntimeArgumentHandle V_0)
  IL_0000:  ldloca.s   V_0
  IL_0002:  initobj    ""System.RuntimeArgumentHandle""
  IL_0008:  ldloc.0
  IL_0009:  ret
}");
        }

        [Fact]
        public void NestedNamespacesAndTypes()
        {
            var source =
@"namespace N
{
    namespace M
    {
        class A
        {
            class B
            {
                static object F() { return null; }
            }
        }
    }
}";
            var testData = Evaluate(
                source,
                OutputKind.DynamicallyLinkedLibrary,
                methodName: "N.M.A.B.F",
                expr: "F()");
            testData.GetMethodData("<>x.<>m0").VerifyIL(
@"{
  // Code size        6 (0x6)
  .maxstack  1
  .locals init (object V_0)
  IL_0000:  call       ""object N.M.A.B.F()""
  IL_0005:  ret
}");
        }

        [Fact]
        public void GenericMethod()
        {
            var source =
@"class A<T>
{
    class B<U, V> where V : U
    {
        static void M1<W, X>() where X : A<W>.B<object, U[]>
        {
            var t = default(T);
            var w = default(W);
        }
        static void M2()
        {
            var t = default(T);
        }
    }
}";
            var compilation0 = CreateCompilation(source, options: TestOptions.DebugDll);
            WithRuntimeInstance(compilation0, runtime =>
            {
                var context = CreateMethodContext(runtime, "A.B.M1");
            string error;
            var testData = new CompilationTestData();
            var result = context.CompileExpression("(object)t ?? (object)w ?? typeof(V) ?? typeof(X)", out error, testData);
            var methodData = testData.GetMethodData("<>x<T, U, V>.<>m0<W, X>");
            methodData.VerifyIL(
@"{
  // Code size       45 (0x2d)
  .maxstack  2
  .locals init (T V_0, //t
                W V_1) //w
  IL_0000:  ldloc.0
  IL_0001:  box        ""T""
  IL_0006:  dup
  IL_0007:  brtrue.s   IL_002c
  IL_0009:  pop
  IL_000a:  ldloc.1
  IL_000b:  box        ""W""
  IL_0010:  dup
  IL_0011:  brtrue.s   IL_002c
  IL_0013:  pop
  IL_0014:  ldtoken    ""V""
  IL_0019:  call       ""System.Type System.Type.GetTypeFromHandle(System.RuntimeTypeHandle)""
  IL_001e:  dup
  IL_001f:  brtrue.s   IL_002c
  IL_0021:  pop
  IL_0022:  ldtoken    ""X""
  IL_0027:  call       ""System.Type System.Type.GetTypeFromHandle(System.RuntimeTypeHandle)""
  IL_002c:  ret
}");
            // Verify generated type and method are generic.
            Assert.Equal(((Cci.IMethodDefinition)methodData.Method).CallingConvention, Cci.CallingConvention.Generic);
            var metadata = ModuleMetadata.CreateFromImage(ImmutableArray.CreateRange(result.Assembly));
            var reader = metadata.MetadataReader;
            var typeDef = reader.GetTypeDef(result.TypeName);
            reader.CheckTypeParameters(typeDef.GetGenericParameters(), "T", "U", "V");
            var methodDef = reader.GetMethodDef(typeDef, result.MethodName);
            reader.CheckTypeParameters(methodDef.GetGenericParameters(), "W", "X");

            context = CreateMethodContext(
                runtime,
                methodName: "A.B.M2");
            testData = new CompilationTestData();
            context.CompileExpression("(object)t ?? typeof(T) ?? typeof(U)", out error, testData);
            methodData = testData.GetMethodData("<>x<T, U, V>.<>m0");
            Assert.Equal(((Cci.IMethodDefinition)methodData.Method).CallingConvention, Cci.CallingConvention.Default);
            });
        }

        [Fact]
        public void GenericClosureClass()
        {
            var source =
@"using System;
class C<T>
{
    static U F<U>(Func<U> f)
    {
        return f();
    }
    U M<U>(U u)
    {
        return u;
    }
}";
            var compilation0 = CreateCompilation(source, options: TestOptions.DebugDll);
            WithRuntimeInstance(compilation0, runtime =>
            {
                var context = CreateMethodContext(runtime, "C.M");
            string error;
            var testData = new CompilationTestData();
            context.CompileExpression("F(() => this.M(u))", out error, testData);
            var methodData = testData.GetMethodData("<>x<T>.<>m0<U>");
            methodData.VerifyIL(@"
{
  // Code size       36 (0x24)
  .maxstack  3
  .locals init (U V_0)
  IL_0000:  newobj     ""<>x<T>.<>c__DisplayClass0_0<U>..ctor()""
  IL_0005:  dup
  IL_0006:  ldarg.0
  IL_0007:  stfld      ""C<T> <>x<T>.<>c__DisplayClass0_0<U>.<>4__this""
  IL_000c:  dup
  IL_000d:  ldarg.1
  IL_000e:  stfld      ""U <>x<T>.<>c__DisplayClass0_0<U>.u""
  IL_0013:  ldftn      ""U <>x<T>.<>c__DisplayClass0_0<U>.<<>m0>b__0()""
  IL_0019:  newobj     ""System.Func<U>..ctor(object, System.IntPtr)""
  IL_001e:  call       ""U C<T>.F<U>(System.Func<U>)""
  IL_0023:  ret
}");
            Assert.Equal(((Cci.IMethodDefinition)methodData.Method).CallingConvention, Cci.CallingConvention.Generic);
            });
        }

        [WorkItem(976847, "http://vstfdevdiv:8080/DevDiv2/DevDiv/_workitems/edit/976847")]
        [Fact]
        public void VarArgMethod()
        {
            var source =
@"class C
{
    static void M(object o, __arglist)
    {
    }
}";
            var compilation0 = CreateCompilation(source, options: TestOptions.DebugDll);
            WithRuntimeInstance(compilation0, runtime =>
            {
                var context = CreateMethodContext(runtime, "C.M");
            string error;
            var testData = new CompilationTestData();
            var result = context.CompileExpression("new System.ArgIterator(__arglist)", out error, testData);
            var methodData = testData.GetMethodData("<>x.<>m0");
            methodData.VerifyIL(
@"{
  // Code size        8 (0x8)
  .maxstack  1
  IL_0000:  arglist
  IL_0002:  newobj     ""System.ArgIterator..ctor(System.RuntimeArgumentHandle)""
  IL_0007:  ret
}");
            Assert.Equal(((Cci.IMethodDefinition)methodData.Method).CallingConvention, Cci.CallingConvention.ExtraArguments);
            });
        }

        [Fact]
        public void EvaluateLambdaWithParameters()
        {
            var source =
@"class C
{
    static void M(object x, object y)
    {
    }
}";
            var testData = Evaluate(
                source,
                OutputKind.DynamicallyLinkedLibrary,
                methodName: "C.M",
                expr: "((System.Func<object, object, object>)((a, b) => a ?? b))(x, y)");
            testData.GetMethodData("<>x.<>m0").VerifyIL(@"
{
  // Code size       39 (0x27)
  .maxstack  3
  IL_0000:  ldsfld     ""System.Func<object, object, object> <>x.<>c.<>9__0_0""
  IL_0005:  dup
  IL_0006:  brtrue.s   IL_001f
  IL_0008:  pop
  IL_0009:  ldsfld     ""<>x.<>c <>x.<>c.<>9""
  IL_000e:  ldftn      ""object <>x.<>c.<<>m0>b__0_0(object, object)""
  IL_0014:  newobj     ""System.Func<object, object, object>..ctor(object, System.IntPtr)""
  IL_0019:  dup
  IL_001a:  stsfld     ""System.Func<object, object, object> <>x.<>c.<>9__0_0""
  IL_001f:  ldarg.0
  IL_0020:  ldarg.1
  IL_0021:  callvirt   ""object System.Func<object, object, object>.Invoke(object, object)""
  IL_0026:  ret
}");
        }

        [Fact]
        public void EvaluateLambdaWithLocals()
        {
            var source =
@"class C
{
    static void M()
    {
    }
}";
            var testData = Evaluate(
                source,
                OutputKind.DynamicallyLinkedLibrary,
                methodName: "C.M",
                expr:
@"((System.Func<object>)(() =>
{
    int x = 1;
    if (x < 0)
    {
        int y = 2;
        return y;
    }
    else
    {
        int z = 3;
        return z;
    }
}))()");
        }

        /// <summary>
        /// Lambda expression containing names
        /// that shadow names outside expression.
        /// </summary>
        [Fact]
        public void EvaluateLambdaWithNameShadowing()
        {
            var source =
@"class C
{
    static void M(object x)
    {
        object y;
    }
}";
            ResultProperties resultProperties;
            string error;
            var testData = Evaluate(
                source,
                OutputKind.DynamicallyLinkedLibrary,
                methodName: "C.M",
                expr:
@"((System.Func<object, object>)(y =>
{
    object x = y;
    return y;
}))(x, y)",
                resultProperties: out resultProperties,
                error: out error);
            // Currently generating errors but this seems unnecessary and
            // an extra burden for the user. Consider allowing names
            // inside the expression that shadow names outside.
            Assert.Equal("error CS0136: A local or parameter named 'y' cannot be declared in this scope because that name is used in an enclosing local scope to define a local or parameter", error);
        }

        [Fact]
        public void EvaluateNestedLambdaClosedOverLocal()
        {
            var source =
@"delegate object D(C c);
class C
{
    object F(D d)
    {
        return d(this);
    }
    static void Main(string[] args)
    {
        int x = 1;
        C y = new C();
    }
}";
            var testData = Evaluate(
                source,
                OutputKind.ConsoleApplication,
                methodName: "C.Main",
                expr: "y.F(a => y.F(b => x))");
            // Verify display class was included.
            testData.GetMethodData("<>x.<>c__DisplayClass0_0..ctor").VerifyIL(
@"{
  // Code size        7 (0x7)
  .maxstack  1
  IL_0000:  ldarg.0
  IL_0001:  call       ""object..ctor()""
  IL_0006:  ret
}");
            // Verify evaluation method.
            testData.GetMethodData("<>x.<>m0").VerifyIL(
@"{
  // Code size       44 (0x2c)
  .maxstack  3
  .locals init (int V_0, //x
                C V_1, //y
                <>x.<>c__DisplayClass0_0 V_2) //CS$<>8__locals0
  IL_0000:  newobj     ""<>x.<>c__DisplayClass0_0..ctor()""
  IL_0005:  stloc.2
  IL_0006:  ldloc.2
  IL_0007:  ldloc.1
  IL_0008:  stfld      ""C <>x.<>c__DisplayClass0_0.y""
  IL_000d:  ldloc.2
  IL_000e:  ldloc.0
  IL_000f:  stfld      ""int <>x.<>c__DisplayClass0_0.x""
  IL_0014:  ldloc.2
  IL_0015:  ldfld      ""C <>x.<>c__DisplayClass0_0.y""
  IL_001a:  ldloc.2
  IL_001b:  ldftn      ""object <>x.<>c__DisplayClass0_0.<<>m0>b__0(C)""
  IL_0021:  newobj     ""D..ctor(object, System.IntPtr)""
  IL_0026:  callvirt   ""object C.F(D)""
  IL_002b:  ret
}");
        }

        [Fact]
        public void EvaluateLambdaClosedOverThis()
        {
            var source =
@"class A
{
    internal virtual object F() { return null; }
    internal object G;
    internal virtual object P { get { return null; } }
}
class B : A
{
    internal override object F() { return null; }
    internal new object G;
    internal override object P { get { return null; } }
    static object F(System.Func<object> f1, System.Func<object> f2, object g) { return null; }
    void M()
    {
    }
}";
            ResultProperties resultProperties;
            string error;
            var testData = Evaluate(
                source,
                OutputKind.DynamicallyLinkedLibrary,
                methodName: "B.M",
                expr: "((System.Func<object>)(() => this.G))()",
                resultProperties: out resultProperties,
                error: out error);
            Assert.Equal(resultProperties.Flags, DkmClrCompilationResultFlags.PotentialSideEffect | DkmClrCompilationResultFlags.ReadOnlyResult);
            testData.GetMethodData("<>x.<>c__DisplayClass0_0.<<>m0>b__0()").VerifyIL(
@"{
  // Code size       12 (0xc)
  .maxstack  1
  IL_0000:  ldarg.0
  IL_0001:  ldfld      ""B <>x.<>c__DisplayClass0_0.<>4__this""
  IL_0006:  ldfld      ""object B.G""
  IL_000b:  ret
}");
            testData = Evaluate(
                source,
                OutputKind.DynamicallyLinkedLibrary,
                methodName: "B.M",
                expr: "((System.Func<object>)(() => this.F() ?? this.P))()",
                resultProperties: out resultProperties,
                error: out error);
            Assert.Equal(resultProperties.Flags, DkmClrCompilationResultFlags.PotentialSideEffect | DkmClrCompilationResultFlags.ReadOnlyResult);
            testData.GetMethodData("<>x.<>c__DisplayClass0_0.<<>m0>b__0()").VerifyIL(
@"{
  // Code size       27 (0x1b)
  .maxstack  2
  IL_0000:  ldarg.0
  IL_0001:  ldfld      ""B <>x.<>c__DisplayClass0_0.<>4__this""
  IL_0006:  callvirt   ""object B.F()""
  IL_000b:  dup
  IL_000c:  brtrue.s   IL_001a
  IL_000e:  pop
  IL_000f:  ldarg.0
  IL_0010:  ldfld      ""B <>x.<>c__DisplayClass0_0.<>4__this""
  IL_0015:  callvirt   ""object B.P.get""
  IL_001a:  ret
}");
            testData = Evaluate(
                source,
                OutputKind.DynamicallyLinkedLibrary,
                methodName: "B.M",
                expr: "((System.Func<object>)(() => F(new System.Func<object>(this.F), this.F, this.G)))()");
            testData.GetMethodData("<>x.<>c__DisplayClass0_0.<<>m0>b__0()").VerifyIL(
@"{
  // Code size       53 (0x35)
  .maxstack  3
  IL_0000:  ldarg.0
  IL_0001:  ldfld      ""B <>x.<>c__DisplayClass0_0.<>4__this""
  IL_0006:  dup
  IL_0007:  ldvirtftn  ""object B.F()""
  IL_000d:  newobj     ""System.Func<object>..ctor(object, System.IntPtr)""
  IL_0012:  ldarg.0
  IL_0013:  ldfld      ""B <>x.<>c__DisplayClass0_0.<>4__this""
  IL_0018:  dup
  IL_0019:  ldvirtftn  ""object B.F()""
  IL_001f:  newobj     ""System.Func<object>..ctor(object, System.IntPtr)""
  IL_0024:  ldarg.0
  IL_0025:  ldfld      ""B <>x.<>c__DisplayClass0_0.<>4__this""
  IL_002a:  ldfld      ""object B.G""
  IL_002f:  call       ""object B.F(System.Func<object>, System.Func<object>, object)""
  IL_0034:  ret
}");
        }

        [WorkItem(905986, "http://vstfdevdiv:8080/DevDiv2/DevDiv/_workitems/edit/905986")]
        [Fact]
        public void EvaluateLambdaClosedOverBase()
        {
            var source =
@"class A
{
    internal virtual object F() { return null; }
    internal object G;
    internal virtual object P { get { return null; } }
}
class B : A
{
    internal override object F() { return null; }
    internal new object G;
    internal override object P { get { return null; } }
    static object F(System.Func<object> f1, System.Func<object> f2, object g) { return null; }
    void M()
    {
    }
}";
            var testData = Evaluate(
                source,
                OutputKind.DynamicallyLinkedLibrary,
                methodName: "B.M",
                expr: "((System.Func<object>)(() => base.F() ?? base.P))()");
            testData.GetMethodData("<>x.<>c__DisplayClass0_0.<<>m0>b__0()").VerifyIL(
@"{
  // Code size       27 (0x1b)
  .maxstack  2
  IL_0000:  ldarg.0
  IL_0001:  ldfld      ""B <>x.<>c__DisplayClass0_0.<>4__this""
  IL_0006:  call       ""object A.F()""
  IL_000b:  dup
  IL_000c:  brtrue.s   IL_001a
  IL_000e:  pop
  IL_000f:  ldarg.0
  IL_0010:  ldfld      ""B <>x.<>c__DisplayClass0_0.<>4__this""
  IL_0015:  call       ""object A.P.get""
  IL_001a:  ret
}");
            testData = Evaluate(
                source,
                OutputKind.DynamicallyLinkedLibrary,
                methodName: "B.M",
                expr: "((System.Func<object>)(() => F(new System.Func<object>(base.F), base.F, base.G)))()");
            testData.GetMethodData("<>x.<>c__DisplayClass0_0.<<>m0>b__0()").VerifyIL(
@"{
  // Code size       51 (0x33)
  .maxstack  3
  IL_0000:  ldarg.0
  IL_0001:  ldfld      ""B <>x.<>c__DisplayClass0_0.<>4__this""
  IL_0006:  ldftn      ""object A.F()""
  IL_000c:  newobj     ""System.Func<object>..ctor(object, System.IntPtr)""
  IL_0011:  ldarg.0
  IL_0012:  ldfld      ""B <>x.<>c__DisplayClass0_0.<>4__this""
  IL_0017:  ldftn      ""object A.F()""
  IL_001d:  newobj     ""System.Func<object>..ctor(object, System.IntPtr)""
  IL_0022:  ldarg.0
  IL_0023:  ldfld      ""B <>x.<>c__DisplayClass0_0.<>4__this""
  IL_0028:  ldfld      ""object A.G""
  IL_002d:  call       ""object B.F(System.Func<object>, System.Func<object>, object)""
  IL_0032:  ret
}");
        }

        [Fact]
        public void EvaluateCapturedLocalsAlreadyCaptured()
        {
            var source =
@"class A
{
    internal virtual object F(object o)
    {
        return 1;
    }
}
class B : A
{
    internal override object F(object o)
    {
        return 2;
    }
    static void F(System.Func<object> f)
    {
        f();
    }
    void M(object x)
    {
        object y = 1;
        F(() => this.F(x));
        F(() => base.F(y));
    }
}";
            var compilation0 = CreateCompilation(source, options: TestOptions.DebugDll);
            WithRuntimeInstance(compilation0, runtime =>
            {
            var context = CreateMethodContext(
                runtime,
                methodName: "B.M");
            string error;
            var testData = new CompilationTestData();
            context.CompileExpression("F(() => this.F(x))", out error, testData);

            // Note there are duplicate local names (one from the original
            // display class, the other from the new display class in each case).
            // That is expected since we do not rename old locals nor do we
            // offset numbering of new locals. Having duplicate local names
            // in the PDB should be harmless though.
            testData.GetMethodData("<>x.<>m0").VerifyIL(
@"{
  // Code size       29 (0x1d)
  .maxstack  3
  .locals init (B.<>c__DisplayClass2_0 V_0) //CS$<>8__locals0
  IL_0000:  newobj     ""<>x.<>c__DisplayClass0_0..ctor()""
  IL_0005:  dup
  IL_0006:  ldloc.0
  IL_0007:  stfld      ""B.<>c__DisplayClass2_0 <>x.<>c__DisplayClass0_0.CS$<>8__locals0""
  IL_000c:  ldftn      ""object <>x.<>c__DisplayClass0_0.<<>m0>b__0()""
  IL_0012:  newobj     ""System.Func<object>..ctor(object, System.IntPtr)""
  IL_0017:  call       ""void B.F(System.Func<object>)""
  IL_001c:  ret
}");
            testData.GetMethodData("<>x.<>c__DisplayClass0_0.<<>m0>b__0").VerifyIL(
@"{
  // Code size       28 (0x1c)
  .maxstack  2
  IL_0000:  ldarg.0
  IL_0001:  ldfld      ""B.<>c__DisplayClass2_0 <>x.<>c__DisplayClass0_0.CS$<>8__locals0""
  IL_0006:  ldfld      ""B B.<>c__DisplayClass2_0.<>4__this""
  IL_000b:  ldarg.0
  IL_000c:  ldfld      ""B.<>c__DisplayClass2_0 <>x.<>c__DisplayClass0_0.CS$<>8__locals0""
  IL_0011:  ldfld      ""object B.<>c__DisplayClass2_0.x""
  IL_0016:  callvirt   ""object B.F(object)""
  IL_001b:  ret
}");
            testData = new CompilationTestData();
            context.CompileExpression("F(() => base.F(y))", out error, testData);
            testData.GetMethodData("<>x.<>m0").VerifyIL(
@"{
  // Code size       29 (0x1d)
  .maxstack  3
  .locals init (B.<>c__DisplayClass2_0 V_0) //CS$<>8__locals0
  IL_0000:  newobj     ""<>x.<>c__DisplayClass0_0..ctor()""
  IL_0005:  dup
  IL_0006:  ldloc.0
  IL_0007:  stfld      ""B.<>c__DisplayClass2_0 <>x.<>c__DisplayClass0_0.CS$<>8__locals0""
  IL_000c:  ldftn      ""object <>x.<>c__DisplayClass0_0.<<>m0>b__0()""
  IL_0012:  newobj     ""System.Func<object>..ctor(object, System.IntPtr)""
  IL_0017:  call       ""void B.F(System.Func<object>)""
  IL_001c:  ret
}");
            testData.GetMethodData("<>x.<>c__DisplayClass0_0.<<>m0>b__0").VerifyIL(
@"{
  // Code size       28 (0x1c)
  .maxstack  2
  IL_0000:  ldarg.0
  IL_0001:  ldfld      ""B.<>c__DisplayClass2_0 <>x.<>c__DisplayClass0_0.CS$<>8__locals0""
  IL_0006:  ldfld      ""B B.<>c__DisplayClass2_0.<>4__this""
  IL_000b:  ldarg.0
  IL_000c:  ldfld      ""B.<>c__DisplayClass2_0 <>x.<>c__DisplayClass0_0.CS$<>8__locals0""
  IL_0011:  ldfld      ""object B.<>c__DisplayClass2_0.y""
  IL_0016:  call       ""object A.F(object)""
  IL_001b:  ret
}");
            });
        }

        [WorkItem(994485, "http://vstfdevdiv:8080/DevDiv2/DevDiv/_workitems/edit/994485")]
        [Fact]
        public void Repro994485()
        {
            var source = @"
using System;

enum E
{
    A
}

class C
{
    Action M(E? e)
    {
        Action a = () => e.ToString();
        E ee = e.Value;
        return a;
    }
}
";
            var compilation0 = CreateCompilation(source, options: TestOptions.DebugDll);
            WithRuntimeInstance(compilation0, runtime =>
            {
                var context = CreateMethodContext(runtime, "C.M");
            string error;
            var testData = new CompilationTestData();
            context.CompileExpression("e.HasValue", out error, testData);
            testData.GetMethodData("<>x.<>m0").VerifyIL(@"
{
  // Code size       12 (0xc)
  .maxstack  1
  .locals init (C.<>c__DisplayClass0_0 V_0, //CS$<>8__locals0
                System.Action V_1, //a
                E V_2, //ee
                System.Action V_3)
  IL_0000:  ldloc.0
  IL_0001:  ldflda     ""E? C.<>c__DisplayClass0_0.e""
  IL_0006:  call       ""bool E?.HasValue.get""
  IL_000b:  ret
}");
            });
        }

        [Fact]
        public void EvaluateCapturedLocalsOutsideLambda()
        {
            var source =
@"class A
{
    internal virtual object F(object o)
    {
        return 1;
    }
}
class B : A
{
    internal override object F(object o)
    {
        return 2;
    }
    static void F(System.Func<object> f)
    {
        f();
    }
    void M<T>(object x) where T : A, new()
    {
        F(() => this.F(x));
        if (x != null)
        {
#line 999
            var y = new T();
            var z = 1;
            F(() => base.F(y));
        }
        else
        {
            var w = 2;
            F(() => w);
        }
    }
}";
            var compilation0 = CreateCompilation(source, options: TestOptions.DebugDll);

            WithRuntimeInstance(compilation0, runtime =>
            {
                var context = CreateMethodContext(runtime, methodName: "B.M", atLineNumber: 999);

            string error;
            var testData = new CompilationTestData();
            context.CompileExpression("this.F(y)", out error, testData);

            testData.GetMethodData("<>x.<>m0<T>").VerifyIL(@"
{
  // Code size       23 (0x17)
  .maxstack  2
  .locals init (B.<>c__DisplayClass2_0<T> V_0, //CS$<>8__locals0
                bool V_1,
                B.<>c__DisplayClass2_1<T> V_2, //CS$<>8__locals1
                int V_3, //z
                B.<>c__DisplayClass2_2<T> V_4)
  IL_0000:  ldloc.0
  IL_0001:  ldfld      ""B B.<>c__DisplayClass2_0<T>.<>4__this""
  IL_0006:  ldloc.2
  IL_0007:  ldfld      ""T B.<>c__DisplayClass2_1<T>.y""
  IL_000c:  box        ""T""
  IL_0011:  callvirt   ""object B.F(object)""
  IL_0016:  ret
}");
            testData = new CompilationTestData();
            context.CompileExpression("base.F(x)", out error, testData);

            testData.GetMethodData("<>x.<>m0<T>").VerifyIL(
@"{
  // Code size       18 (0x12)
  .maxstack  2
  .locals init (B.<>c__DisplayClass2_0<T> V_0, //CS$<>8__locals0
                bool V_1,
                B.<>c__DisplayClass2_1<T> V_2, //CS$<>8__locals1
                int V_3, //z
                B.<>c__DisplayClass2_2<T> V_4)
  IL_0000:  ldloc.0
  IL_0001:  ldfld      ""B B.<>c__DisplayClass2_0<T>.<>4__this""
  IL_0006:  ldloc.0
  IL_0007:  ldfld      ""object B.<>c__DisplayClass2_0<T>.x""
  IL_000c:  call       ""object A.F(object)""
  IL_0011:  ret
}");
            });
        }

        [Fact]
        public void EvaluateCapturedLocalsInsideLambda()
        {
            var source =
@"class C
{
    static void F(System.Func<object> f)
    {
        f();
    }
    void M(C x)
    {
        F(() => x ?? this);
        if (x != null)
        {
            var y = new C();
            F(() =>
            {
                var z = 1;
                return y ?? this;
            });
        }
    }
}";
            var testData = Evaluate(
                source,
                OutputKind.DynamicallyLinkedLibrary,
                methodName: "C.<>c__DisplayClass1_1.<M>b__1",
                expr: "y ?? this ?? (object)z");

            testData.GetMethodData("<>x.<>m0").VerifyIL(
@"{
  // Code size       32 (0x20)
  .maxstack  2
  .locals init (int V_0, //z
                object V_1)
  IL_0000:  ldarg.0
  IL_0001:  ldfld      ""C C.<>c__DisplayClass1_1.y""
  IL_0006:  dup
  IL_0007:  brtrue.s   IL_001f
  IL_0009:  pop
  IL_000a:  ldarg.0
  IL_000b:  ldfld      ""C.<>c__DisplayClass1_0 C.<>c__DisplayClass1_1.CS$<>8__locals1""
  IL_0010:  ldfld      ""C C.<>c__DisplayClass1_0.<>4__this""
  IL_0015:  dup
  IL_0016:  brtrue.s   IL_001f
  IL_0018:  pop
  IL_0019:  ldloc.0
  IL_001a:  box        ""int""
  IL_001f:  ret
}");
        }

        /// <summary>
        /// Values of existing locals must be copied to new display
        /// classes generated in the compiled expression.
        /// </summary>
        [Fact]
        public void CopyLocalsToDisplayClass()
        {
            var source =
@"class C
{
    static void F(System.Func<object> f)
    {
        f();
    }
    void M(int p, int q)
    {
        int x = 1;
        if (p > 0)
        {
#line 999
            int y = 2;
            F(() => x + q);
        }
    }
}";
            var testData = Evaluate(
                source,
                OutputKind.DynamicallyLinkedLibrary,
                methodName: "C.M",
                atLineNumber: 999,
                expr: "F(() => x + y + p + q)");
            testData.GetMethodData("<>x.<>m0").VerifyIL(
@"{
  // Code size       43 (0x2b)
  .maxstack  3
  .locals init (C.<>c__DisplayClass1_0 V_0, //CS$<>8__locals0
                bool V_1,
                int V_2) //y
  IL_0000:  newobj     ""<>x.<>c__DisplayClass0_0..ctor()""
  IL_0005:  dup
  IL_0006:  ldloc.0
  IL_0007:  stfld      ""C.<>c__DisplayClass1_0 <>x.<>c__DisplayClass0_0.CS$<>8__locals0""
  IL_000c:  dup
  IL_000d:  ldloc.2
  IL_000e:  stfld      ""int <>x.<>c__DisplayClass0_0.y""
  IL_0013:  dup
  IL_0014:  ldarg.1
  IL_0015:  stfld      ""int <>x.<>c__DisplayClass0_0.p""
  IL_001a:  ldftn      ""object <>x.<>c__DisplayClass0_0.<<>m0>b__0()""
  IL_0020:  newobj     ""System.Func<object>..ctor(object, System.IntPtr)""
  IL_0025:  call       ""void C.F(System.Func<object>)""
  IL_002a:  ret
}");
        }

        [Fact]
        public void EvaluateNewAnonymousType()
        {
            var source =
@"class C
{
    static void M()
    {
    }
}";
            var testData = Evaluate(
                source,
                OutputKind.DynamicallyLinkedLibrary,
                methodName: "C.M",
                expr: "new { A = 1, B = 2 }");

            // Verify anonymous type was generated (find an
            // accessor of one of the generated properties).
            testData.GetMethodData("<>f__AnonymousType0<<A>j__TPar, <B>j__TPar>.A.get").VerifyIL(
@"{
  // Code size        7 (0x7)
  .maxstack  1
  IL_0000:  ldarg.0
  IL_0001:  ldfld      ""<A>j__TPar <>f__AnonymousType0<<A>j__TPar, <B>j__TPar>.<A>i__Field""
  IL_0006:  ret
}");

            // Verify evaluation method.
            testData.GetMethodData("<>x.<>m0").VerifyIL(
@"{
  // Code size        8 (0x8)
  .maxstack  2
  IL_0000:  ldc.i4.1
  IL_0001:  ldc.i4.2
  IL_0002:  newobj     ""<>f__AnonymousType0<int, int>..ctor(int, int)""
  IL_0007:  ret
}");
        }

        [Fact]
        public void EvaluateExistingAnonymousType()
        {
            var source =
@"class C
{
    static object F()
    {
        return new { A = new { }, B = 2 };
    }
}";
            var testData = Evaluate(
                source,
                OutputKind.DynamicallyLinkedLibrary,
                methodName: "C.F",
                expr: "new { A = 1, B = new { } }");
            // Verify anonymous types were generated. (There
            // shouldn't be any reuse of existing anonymous types
            // since the existing types were from metadata.)
            var methods = testData.GetMethodsByName();
            Assert.True(methods.ContainsKey("<>f__AnonymousType0<<A>j__TPar, <B>j__TPar>..ctor(<A>j__TPar, <B>j__TPar)"));
            Assert.True(methods.ContainsKey("<>f__AnonymousType1..ctor()"));

            // Verify evaluation method.
            testData.GetMethodData("<>x.<>m0").VerifyIL(@"
{
  // Code size       12 (0xc)
  .maxstack  2
  .locals init (object V_0)
  IL_0000:  ldc.i4.1
  IL_0001:  newobj     ""<>f__AnonymousType1..ctor()""
  IL_0006:  newobj     ""<>f__AnonymousType0<int, <empty anonymous type>>..ctor(int, <empty anonymous type>)""
  IL_000b:  ret
}");
        }

        /// <summary>
        /// Should re-use anonymous types from the module
        /// containing the current frame, so new instances can
        /// be used interchangeably with existing instances.
        /// </summary>
        [WorkItem(3188, "https://github.com/dotnet/roslyn/issues/3188")]
        [Fact(Skip = "https://github.com/dotnet/roslyn/issues/3188")]
        public void EvaluateExistingAnonymousType_2()
        {
            var source =
@"class C
{
    static void M()
    {
        var o = new { P = 1 };
    }
}";
            var testData = Evaluate(
                source,
                OutputKind.DynamicallyLinkedLibrary,
                methodName: "C.M",
                expr: "o == new { P = 2 }");
            testData.GetMethodData("<>x.<>m0").VerifyIL(
@"{
...
}");
        }

        /// <summary>
        /// Generate PrivateImplementationDetails class
        /// for initializer expressions.
        /// </summary>
        [Fact]
        public void EvaluateInitializerExpression()
        {
            var source =
@"class C
{
    static void M()
    {
    }
}";
            var compilation0 = CreateCompilation(source, options: TestOptions.DebugDll.WithModuleName("MODULE"));
            WithRuntimeInstance(compilation0, runtime =>
            {
                var context = CreateMethodContext(runtime, "C.M");
            string error;
            var testData = new CompilationTestData();
            context.CompileExpression("new [] { 1, 2, 3, 4, 5 }", out error, testData);
            var methodData = testData.GetMethodData("<>x.<>m0");
            Assert.Equal(methodData.Method.ReturnType.ToDisplayString(), "int[]");
            methodData.VerifyIL(
@"{
  // Code size       18 (0x12)
  .maxstack  3
  IL_0000:  ldc.i4.5
  IL_0001:  newarr     ""int""
  IL_0006:  dup
  IL_0007:  ldtoken    ""<PrivateImplementationDetails>.__StaticArrayInitTypeSize=20 <PrivateImplementationDetails>.1036C5F8EF306104BD582D73E555F4DAE8EECB24""
  IL_000c:  call       ""void System.Runtime.CompilerServices.RuntimeHelpers.InitializeArray(System.Array, System.RuntimeFieldHandle)""
  IL_0011:  ret
}");
            });
        }

        // Scenario from the lambda / anonymous type milestone.
        [Fact]
        public void EvaluateLINQExpression()
        {
            var source =
@"using System.Collections.Generic;
using System.Linq;
class Employee
{
    internal string Name;
    internal int Salary;
    internal List<Employee> Reports;
}
class Program
{
    static void F(Employee mgr)
    {
        var o = mgr.Reports.Where(e => e.Salary < 100).Select(e => new { e.Name, e.Salary }).First();
    }
}";
            var compilation0 = CreateCompilationWithMscorlib40AndSystemCore(source, options: TestOptions.DebugDll);
            WithRuntimeInstance(compilation0, runtime =>
            {
                var context = CreateMethodContext(runtime, "Program.F");
            string error;
            var testData = new CompilationTestData();
            context.CompileExpression("mgr.Reports.Where(e => e.Salary < 100).Select(e => new { e.Name, e.Salary }).First()", out error, testData);
            testData.GetMethodData("<>x.<>m0").VerifyIL(@"
{
  // Code size       84 (0x54)
  .maxstack  3
  .locals init (<>f__AnonymousType0<string, int> V_0) //o
  IL_0000:  ldarg.0
  IL_0001:  ldfld      ""System.Collections.Generic.List<Employee> Employee.Reports""
  IL_0006:  ldsfld     ""System.Func<Employee, bool> <>x.<>c.<>9__0_0""
  IL_000b:  dup
  IL_000c:  brtrue.s   IL_0025
  IL_000e:  pop
  IL_000f:  ldsfld     ""<>x.<>c <>x.<>c.<>9""
  IL_0014:  ldftn      ""bool <>x.<>c.<<>m0>b__0_0(Employee)""
  IL_001a:  newobj     ""System.Func<Employee, bool>..ctor(object, System.IntPtr)""
  IL_001f:  dup
  IL_0020:  stsfld     ""System.Func<Employee, bool> <>x.<>c.<>9__0_0""
  IL_0025:  call       ""System.Collections.Generic.IEnumerable<Employee> System.Linq.Enumerable.Where<Employee>(System.Collections.Generic.IEnumerable<Employee>, System.Func<Employee, bool>)""
  IL_002a:  ldsfld     ""System.Func<Employee, <anonymous type: string Name, int Salary>> <>x.<>c.<>9__0_1""
  IL_002f:  dup
  IL_0030:  brtrue.s   IL_0049
  IL_0032:  pop
  IL_0033:  ldsfld     ""<>x.<>c <>x.<>c.<>9""
  IL_0038:  ldftn      ""<anonymous type: string Name, int Salary> <>x.<>c.<<>m0>b__0_1(Employee)""
  IL_003e:  newobj     ""System.Func<Employee, <anonymous type: string Name, int Salary>>..ctor(object, System.IntPtr)""
  IL_0043:  dup
  IL_0044:  stsfld     ""System.Func<Employee, <anonymous type: string Name, int Salary>> <>x.<>c.<>9__0_1""
  IL_0049:  call       ""System.Collections.Generic.IEnumerable<<anonymous type: string Name, int Salary>> System.Linq.Enumerable.Select<Employee, <anonymous type: string Name, int Salary>>(System.Collections.Generic.IEnumerable<Employee>, System.Func<Employee, <anonymous type: string Name, int Salary>>)""
  IL_004e:  call       ""<anonymous type: string Name, int Salary> System.Linq.Enumerable.First<<anonymous type: string Name, int Salary>>(System.Collections.Generic.IEnumerable<<anonymous type: string Name, int Salary>>)""
  IL_0053:  ret
}");
            });
        }

        [Fact]
        public void ExpressionTree()
        {
            var source =
@"using System;
using System.Linq.Expressions;
class C
{
    static object F(Expression<Func<object>> e)
    {
        var f = e.Compile();
        return f();
    }
    static void M(int o)
    {
    }
}";
            var compilation0 = CreateCompilationWithMscorlib40AndSystemCore(source, options: TestOptions.DebugDll);
            WithRuntimeInstance(compilation0, runtime =>
            {
                var context = CreateMethodContext(runtime, "C.M");
            string error;
            var testData = new CompilationTestData();
            context.CompileExpression("F(() => o + 1)", out error, testData);
            testData.GetMethodData("<>x.<>m0").VerifyIL(
@"{
  // Code size      100 (0x64)
  .maxstack  3
  IL_0000:  newobj     ""<>x.<>c__DisplayClass0_0..ctor()""
  IL_0005:  dup
  IL_0006:  ldarg.0
  IL_0007:  stfld      ""int <>x.<>c__DisplayClass0_0.o""
  IL_000c:  ldtoken    ""<>x.<>c__DisplayClass0_0""
  IL_0011:  call       ""System.Type System.Type.GetTypeFromHandle(System.RuntimeTypeHandle)""
  IL_0016:  call       ""System.Linq.Expressions.ConstantExpression System.Linq.Expressions.Expression.Constant(object, System.Type)""
  IL_001b:  ldtoken    ""int <>x.<>c__DisplayClass0_0.o""
  IL_0020:  call       ""System.Reflection.FieldInfo System.Reflection.FieldInfo.GetFieldFromHandle(System.RuntimeFieldHandle)""
  IL_0025:  call       ""System.Linq.Expressions.MemberExpression System.Linq.Expressions.Expression.Field(System.Linq.Expressions.Expression, System.Reflection.FieldInfo)""
  IL_002a:  ldc.i4.1
  IL_002b:  box        ""int""
  IL_0030:  ldtoken    ""int""
  IL_0035:  call       ""System.Type System.Type.GetTypeFromHandle(System.RuntimeTypeHandle)""
  IL_003a:  call       ""System.Linq.Expressions.ConstantExpression System.Linq.Expressions.Expression.Constant(object, System.Type)""
  IL_003f:  call       ""System.Linq.Expressions.BinaryExpression System.Linq.Expressions.Expression.Add(System.Linq.Expressions.Expression, System.Linq.Expressions.Expression)""
  IL_0044:  ldtoken    ""object""
  IL_0049:  call       ""System.Type System.Type.GetTypeFromHandle(System.RuntimeTypeHandle)""
  IL_004e:  call       ""System.Linq.Expressions.UnaryExpression System.Linq.Expressions.Expression.Convert(System.Linq.Expressions.Expression, System.Type)""
  IL_0053:  ldc.i4.0
  IL_0054:  newarr     ""System.Linq.Expressions.ParameterExpression""
  IL_0059:  call       ""System.Linq.Expressions.Expression<System.Func<object>> System.Linq.Expressions.Expression.Lambda<System.Func<object>>(System.Linq.Expressions.Expression, params System.Linq.Expressions.ParameterExpression[])""
  IL_005e:  call       ""object C.F(System.Linq.Expressions.Expression<System.Func<object>>)""
  IL_0063:  ret
}");
            });
        }

        /// <summary>
        /// DiagnosticsPass must be run on evaluation method.
        /// </summary>
        [WorkItem(530404, "http://vstfdevdiv:8080/DevDiv2/DevDiv/_workitems/edit/530404")]
        [Fact]
        public void DiagnosticsPass()
        {
            var source =
@"using System;
using System.Linq.Expressions;
class C
{
    static object F(Expression<Func<object>> e)
    {
        var f = e.Compile();
        return f();
    }
    static void M()
    {
    }
}";
            var compilation0 = CreateCompilationWithMscorlib40AndSystemCore(source, options: TestOptions.DebugDll);
            WithRuntimeInstance(compilation0, runtime =>
            {
                var context = CreateMethodContext(runtime, "C.M");
                string error;
                var testData = new CompilationTestData();
                context.CompileExpression("F(() => null ?? new object())", out error, testData);
                Assert.Equal(error, "error CS0845: An expression tree lambda may not contain a coalescing operator with a null or default literal left-hand side");
            });
        }

        [WorkItem(935651, "http://vstfdevdiv:8080/DevDiv2/DevDiv/_workitems/edit/935651")]
        [Fact]
        public void EvaluatePropertySet()
        {
            var source =
@"class C
{
    object P { get; set; }
    void M()
    {
    }
}";
            var testData = Evaluate(
                source,
                OutputKind.DynamicallyLinkedLibrary,
                methodName: "C.M",
                expr: "this.P = null");

            testData.GetMethodData("<>x.<>m0").VerifyIL(
@"{
  // Code size       11 (0xb)
  .maxstack  3
  .locals init (object V_0)
  IL_0000:  ldarg.0
  IL_0001:  ldnull
  IL_0002:  dup
  IL_0003:  stloc.0
  IL_0004:  callvirt   ""void C.P.set""
  IL_0009:  ldloc.0
  IL_000a:  ret
}");
        }

        /// <summary>
        /// Evaluating an expression where the imported namespace
        /// is valid but the required reference is missing.
        /// </summary>
        [Fact]
        public void EvaluateExpression_MissingReferenceImportedNamespace()
        {
            // System.Linq namespace is available but System.Core is
            // missing since the reference was not needed in compilation.
            var source =
@"using System.Linq;
class C
{
    static void M(object []o)
    {
    }
}";
            var compilation0 = CreateCompilationWithMscorlib40AndSystemCore(source, options: TestOptions.DebugDll);
            WithRuntimeInstance(compilation0, runtime =>
            {
                var context = CreateMethodContext(runtime, "C.M");

            ResultProperties resultProperties;
            string error;
            ImmutableArray<AssemblyIdentity> missingAssemblyIdentities;
            var result = context.CompileExpression(
                "o.First()",
                DkmEvaluationFlags.TreatAsExpression,
                NoAliases,
                DebuggerDiagnosticFormatter.Instance,
                out resultProperties,
                out error,
                out missingAssemblyIdentities,
                EnsureEnglishUICulture.PreferredOrNull,
                testData: null);
            Assert.Equal(error, "error CS1061: 'object[]' does not contain a definition for 'First' and no extension method 'First' accepting a first argument of type 'object[]' could be found (are you missing a using directive or an assembly reference?)");
            AssertEx.SetEqual(missingAssemblyIdentities, EvaluationContextBase.SystemCoreIdentity);
            });
        }

        [Fact]
        public void EvaluateExpression_UnusedImportedType()
        {
            var source =
@"using E=System.Linq.Enumerable;
class C
{
    static void M(object []o)
    {
    }
}";
            var compilation0 = CreateCompilationWithMscorlib40AndSystemCore(source, options: TestOptions.DebugDll);
            WithRuntimeInstance(compilation0, runtime =>
            {
                var context = CreateMethodContext(runtime, "C.M");
            string error;

            var testData = new CompilationTestData();
            var result = context.CompileExpression("E.First(o)", out error, testData);
            Assert.Null(error);

            testData.GetMethodData("<>x.<>m0").VerifyIL(@"
{
  // Code size        7 (0x7)
  .maxstack  1
  IL_0000:  ldarg.0
  IL_0001:  call       ""object System.Linq.Enumerable.First<object>(System.Collections.Generic.IEnumerable<object>)""
  IL_0006:  ret
}");
            });
        }

        [Fact]
        public void NetModuleReference()
        {
            var sourceNetModule =
@"class A
{
}";
            var source1 =
@"class B : A
{
    void M()
    {
    }
}";
            var netModuleRef = CreateCompilation(sourceNetModule, options: TestOptions.DebugModule).EmitToImageReference();
            var compilation1 = CreateCompilation(source1, options: TestOptions.DebugDll, references: new[] { netModuleRef });

            WithRuntimeInstance(compilation1, runtime =>
            {
                var context = CreateMethodContext(runtime, "B.M");
            string error;
            var testData = new CompilationTestData();
            context.CompileExpression("this", out error, testData);
                testData.GetMethodData("<>x.<>m0").VerifyIL(@"
{
  // Code size        2 (0x2)
  .maxstack  1
  IL_0000:  ldarg.0
  IL_0001:  ret
}");
            });
        }

        /// <summary>
        /// Netmodules with same name.
        /// </summary>
        [Fact]
        public void NetModuleDuplicateReferences()
        {
            // Netmodule 0
            var sourceN0 =
@"public class A0
{
    public int F0;
}";
            // Netmodule 1
            var sourceN1 =
@"public class A1
{
    public int F1;
}";
            // Netmodule 2
            var sourceN2 =
@"public class A2
{
    public int F2;
}";
            // DLL 0 + netmodule 0
            var sourceD0 =
@"public class B0 : A0
{
}";
            // DLL 1 + netmodule 0
            var sourceD1 =
@"public class B1 : A0
{
}";
            // DLL 2 + netmodule 1 + netmodule 2
            var source =
@"class C
{
    static B0 x;
    static B1 y;
    static A1 z;
    static A2 w;
    static void M()
    {
    }
}";
            var assemblyName = ExpressionCompilerUtilities.GenerateUniqueName();
<<<<<<< HEAD
            // PROTOTYPE(NullableReferenceTypes): error CS0101: The namespace 'System.Runtime.CompilerServices' already contains a definition for 'NullableAttribute'
            var parseOptions = TestOptions.Regular7;
            var compilationN0 = CreateStandardCompilation(
=======
            var compilationN0 = CreateCompilation(
>>>>>>> 79ae6bcf
                sourceN0,
                parseOptions: parseOptions,
                options: TestOptions.DebugModule,
                assemblyName: assemblyName + "_N0");
            var referenceN0 = ModuleMetadata.CreateFromImage(compilationN0.EmitToArray()).GetReference(display: assemblyName + "_N0");
            var compilationN1 = CreateCompilation(
                sourceN1,
                parseOptions: parseOptions,
                options: TestOptions.DebugModule,
                assemblyName: assemblyName + "_N0"); // Note: "_N0" not "_N1"
            var referenceN1 = ModuleMetadata.CreateFromImage(compilationN1.EmitToArray()).GetReference(display: assemblyName + "_N0");
            var compilationN2 = CreateCompilation(
                sourceN2,
                parseOptions: parseOptions,
                options: TestOptions.DebugModule,
                assemblyName: assemblyName + "_N2");
            var referenceN2 = ModuleMetadata.CreateFromImage(compilationN2.EmitToArray()).GetReference(display: assemblyName + "_N2");
            var compilationD0 = CreateCompilation(
                sourceD0,
                parseOptions: parseOptions,
                options: TestOptions.DebugDll,
                assemblyName: assemblyName + "_D0",
                references: new MetadataReference[] { referenceN0 });
            var referenceD0 = AssemblyMetadata.CreateFromImage(compilationD0.EmitToArray()).GetReference(display: assemblyName + "_D0");
            var compilationD1 = CreateCompilation(
                sourceD1,
                parseOptions: parseOptions,
                options: TestOptions.DebugDll,
                assemblyName: assemblyName + "_D1",
                references: new MetadataReference[] { referenceN0 });
            var referenceD1 = AssemblyMetadata.CreateFromImage(compilationD1.EmitToArray()).GetReference(display: assemblyName + "_D1");
            var compilation = CreateCompilation(
                source,
                parseOptions: parseOptions,
                options: TestOptions.DebugDll,
                assemblyName: assemblyName,
                references: new MetadataReference[] { referenceN1, referenceN2, referenceD0, referenceD1 });

            Assert.Equal(((ModuleMetadata)referenceN0.GetMetadataNoCopy()).Name, ((ModuleMetadata)referenceN1.GetMetadataNoCopy()).Name); // different netmodule, same name

            var references = new[]
                {
                    MscorlibRef,
                    referenceD0,
                    referenceN0, // From D0
                    referenceD1,
                    referenceN0, // From D1
                    referenceN1, // From D2
                referenceN2, // From D2
            };

            WithRuntimeInstance(compilation, references, runtime =>
            {
                var context = CreateMethodContext(runtime, "C.M");

            // Expression references ambiguous modules.
            ResultProperties resultProperties;
            string error;
            ImmutableArray<AssemblyIdentity> missingAssemblyIdentities;
            context.CompileExpression(
                "x.F0 + y.F0",
                DkmEvaluationFlags.TreatAsExpression,
                NoAliases,
                DebuggerDiagnosticFormatter.Instance,
                out resultProperties,
                out error,
                out missingAssemblyIdentities,
                EnsureEnglishUICulture.PreferredOrNull,
                testData: null);
            AssertEx.SetEqual(missingAssemblyIdentities, EvaluationContextBase.SystemCoreIdentity);
            Assert.Equal("error CS7079: The type 'A0' is defined in a module that has not been added. You must add the module '" + assemblyName + "_N0.netmodule'.", error);

            context.CompileExpression(
                "y.F0",
                DkmEvaluationFlags.TreatAsExpression,
                NoAliases,
                DebuggerDiagnosticFormatter.Instance,
                out resultProperties,
                out error,
                out missingAssemblyIdentities,
                EnsureEnglishUICulture.PreferredOrNull,
                testData: null);
            AssertEx.SetEqual(missingAssemblyIdentities, EvaluationContextBase.SystemCoreIdentity);
            Assert.Equal("error CS7079: The type 'A0' is defined in a module that has not been added. You must add the module '" + assemblyName + "_N0.netmodule'.", error);

            context.CompileExpression(
                "z.F1",
                DkmEvaluationFlags.TreatAsExpression,
                NoAliases,
                DebuggerDiagnosticFormatter.Instance,
                out resultProperties,
                out error,
                out missingAssemblyIdentities,
                EnsureEnglishUICulture.PreferredOrNull,
                testData: null);
            Assert.Empty(missingAssemblyIdentities);
            Assert.Equal("error CS7079: The type 'A1' is defined in a module that has not been added. You must add the module '" + assemblyName + "_N0.netmodule'.", error);

            // Expression does not reference ambiguous modules.
            var testData = new CompilationTestData();
            context.CompileExpression("w.F2", out error, testData);
            testData.GetMethodData("<>x.<>m0").VerifyIL(
@"{
  // Code size       11 (0xb)
  .maxstack  1
  IL_0000:  ldsfld     ""A2 C.w""
  IL_0005:  ldfld      ""int A2.F2""
  IL_000a:  ret
}");
            });
        }

        [Fact]
        public void SizeOfReferenceType()
        {
            var source =
@"class C
{
    static void M()
    {
    }
}";
            ResultProperties resultProperties;
            string error;
            var testData = Evaluate(
                source,
                OutputKind.DynamicallyLinkedLibrary,
                methodName: "C.M",
                expr: "sizeof(C)",
                resultProperties: out resultProperties,
                error: out error);
            Assert.Equal(error, "error CS0208: Cannot take the address of, get the size of, or declare a pointer to a managed type ('C')");
        }

        [Fact]
        public void SizeOfValueType()
        {
            var source =
@"struct S
{
}
class C
{
    static void M()
    {
    }
}";
            var testData = Evaluate(
                source,
                OutputKind.DynamicallyLinkedLibrary,
                methodName: "C.M",
                expr: "sizeof(S)");
            testData.GetMethodData("<>x.<>m0").VerifyIL(
@"{
  // Code size        7 (0x7)
  .maxstack  1
  IL_0000:  sizeof     ""S""
  IL_0006:  ret
}");
        }

        /// <summary>
        /// Unnamed temporaries at the end of the local
        /// signature should be preserved.
        /// </summary>
        [Fact]
        public void TrailingUnnamedTemporaries()
        {
            var source =
@"class C
{
    object F;
    static bool M(object[] c)
    {
        foreach (var o in c)
        {
            if (o != null) return true;
        }
        return false;
    }
}";
            string error;
            ResultProperties resultProperties;
            var testData = Evaluate(
                source,
                OutputKind.DynamicallyLinkedLibrary,
                methodName: "C.M",
                expr: "new C() { F = 1 }",
                resultProperties: out resultProperties,
                error: out error);

            testData.GetMethodData("<>x.<>m0").VerifyIL(
@"{
  // Code size       18 (0x12)
  .maxstack  3
  .locals init (object[] V_0,
  int V_1,
  object V_2,
  bool V_3,
  bool V_4)
  IL_0000:  newobj     ""C..ctor()""
  IL_0005:  dup
  IL_0006:  ldc.i4.1
  IL_0007:  box        ""int""
  IL_000c:  stfld      ""object C.F""
  IL_0011:  ret
}");
        }

        [WorkItem(958448, "http://vstfdevdiv:8080/DevDiv2/DevDiv/_workitems/edit/958448")]
        [Fact]
        public void ConditionalAttribute()
        {
            var source =
@"using System.Diagnostics;
class C
{
    static void M(int x)
    {
    }
    [Conditional(""D"")]
    static void F(object o)
    {
    }
}";
            var testData = Evaluate(
                source,
                OutputKind.DynamicallyLinkedLibrary,
                methodName: "C.M",
                expr: "F(x + 1)");

            testData.GetMethodData("<>x.<>m0").VerifyIL(
@"{
  // Code size       14 (0xe)
  .maxstack  2
  IL_0000:  ldarg.0
  IL_0001:  ldc.i4.1
  IL_0002:  add
  IL_0003:  box        ""int""
  IL_0008:  call       ""void C.F(object)""
  IL_000d:  ret
}");
        }

        [WorkItem(958448, "http://vstfdevdiv:8080/DevDiv2/DevDiv/_workitems/edit/958448")]
        [Fact]
        public void ConditionalAttribute_CollectionInitializer()
        {
            var source =
@"using System.Collections;
using System.Collections.Generic;
using System.Diagnostics;
class C : IEnumerable
{
    private List<object> c = new List<object>();
    [Conditional(""D"")]
    void Add(object o)
    {
        this.c.Add(o);
    }
    IEnumerator IEnumerable.GetEnumerator()
    {
        return this.c.GetEnumerator();
    }
    static void M()
    {
    }
}";
            var testData = Evaluate(
                source,
                OutputKind.DynamicallyLinkedLibrary,
                methodName: "C.M",
                expr: "new C() { 1, 2 }");

            testData.GetMethodData("<>x.<>m0").VerifyIL(
@"{
  // Code size       30 (0x1e)
  .maxstack  3
  IL_0000:  newobj     ""C..ctor()""
  IL_0005:  dup
  IL_0006:  ldc.i4.1
  IL_0007:  box        ""int""
  IL_000c:  callvirt   ""void C.Add(object)""
  IL_0011:  dup
  IL_0012:  ldc.i4.2
  IL_0013:  box        ""int""
  IL_0018:  callvirt   ""void C.Add(object)""
  IL_001d:  ret
}");
        }

        [Fact]
        public void ConditionalAttribute_Delegate()
        {
            var source =
@"using System.Diagnostics;
delegate void D();
class C
{
    [Conditional(""D"")]
    static void F()
    {
    }
    static void G(D d)
    {
    }
    static void M()
    {
    }
}";
            ResultProperties resultProperties;
            string error;
            var testData = Evaluate(
                source,
                OutputKind.DynamicallyLinkedLibrary,
                methodName: "C.M",
                expr: "G(F)",
                resultProperties: out resultProperties,
                error: out error);
            // Should delegates to [Conditional] methods be supported?
            Assert.Equal(error, "error CS1618: Cannot create delegate with 'C.F()' because it or a method it overrides has a Conditional attribute");
        }

        [Fact]
        public void StaticDelegate()
        {
            var source =
@"delegate void D();
class C
{
    static void F()
    {
    }
    static void G(D d)
    {
    }
    static void M()
    {
    }
}";
            var testData = Evaluate(
                source,
                OutputKind.DynamicallyLinkedLibrary,
                methodName: "C.M",
                expr: "G(F)");
            testData.GetMethodData("<>x.<>m0").VerifyIL(
@"{
  // Code size       18 (0x12)
  .maxstack  2
  IL_0000:  ldnull
  IL_0001:  ldftn      ""void C.F()""
  IL_0007:  newobj     ""D..ctor(object, System.IntPtr)""
  IL_000c:  call       ""void C.G(D)""
  IL_0011:  ret
}");
        }

        [Fact]
        public void StaticLambda()
        {
            var source = @"
delegate int D(int x);

class C
{
    void M()
    {
    }
}
";
            var testData = Evaluate(
                source,
                OutputKind.DynamicallyLinkedLibrary,
                methodName: "C.M",
                expr: "((D)(x => x + x))(1)");

            testData.GetMethodData("<>x.<>m0").VerifyIL(
@"
{
  // Code size       38 (0x26)
  .maxstack  2
  IL_0000:  ldsfld     ""D <>x.<>c.<>9__0_0""
  IL_0005:  dup
  IL_0006:  brtrue.s   IL_001f
  IL_0008:  pop
  IL_0009:  ldsfld     ""<>x.<>c <>x.<>c.<>9""
  IL_000e:  ldftn      ""int <>x.<>c.<<>m0>b__0_0(int)""
  IL_0014:  newobj     ""D..ctor(object, System.IntPtr)""
  IL_0019:  dup
  IL_001a:  stsfld     ""D <>x.<>c.<>9__0_0""
  IL_001f:  ldc.i4.1
  IL_0020:  callvirt   ""int D.Invoke(int)""
  IL_0025:  ret
}");
        }

        [WorkItem(984509, "http://vstfdevdiv:8080/DevDiv2/DevDiv/_workitems/edit/984509")]
        [Fact]
        public void LambdaContainingIncrementOperator()
        {
            var source =
@"class C
{
    static void M(int i)
    {
    }
}";
            string error;
            ResultProperties resultProperties;
            var testData = Evaluate(
                source,
                OutputKind.DynamicallyLinkedLibrary,
                methodName: "C.M",
                expr: "(System.Action)(() => i++)",
                resultProperties: out resultProperties,
                error: out error);

            Assert.Equal(resultProperties.Flags, DkmClrCompilationResultFlags.PotentialSideEffect | DkmClrCompilationResultFlags.ReadOnlyResult);
            testData.GetMethodData("<>x.<>c__DisplayClass0_0.<<>m0>b__0").VerifyIL(
@"{
  // Code size       17 (0x11)
  .maxstack  3
  .locals init (int V_0)
  IL_0000:  ldarg.0
  IL_0001:  ldfld      ""int <>x.<>c__DisplayClass0_0.i""
  IL_0006:  stloc.0
  IL_0007:  ldarg.0
  IL_0008:  ldloc.0
  IL_0009:  ldc.i4.1
  IL_000a:  add
  IL_000b:  stfld      ""int <>x.<>c__DisplayClass0_0.i""
  IL_0010:  ret
}");
        }

        [Fact]
        public void NestedGenericTypes()
        {
            var source = @"
class C<T>
{
    class D<U>
    {
        void M(U u, T t, System.Type type1, System.Type type2)
        {
        }
    }
}
";
            string error;
            ResultProperties resultProperties;
            var testData = Evaluate(
                source,
                OutputKind.DynamicallyLinkedLibrary,
                methodName: "C.D.M",
                expr: "M(u, t, typeof(U), typeof(T))",
                resultProperties: out resultProperties,
                error: out error);
            Assert.Null(error);
            Assert.Equal(DkmClrCompilationResultFlags.PotentialSideEffect | DkmClrCompilationResultFlags.ReadOnlyResult, resultProperties.Flags);
            testData.GetMethodData("<>x<T, U>.<>m0").VerifyIL(
@"{
  // Code size       29 (0x1d)
  .maxstack  5
  IL_0000:  ldarg.0
  IL_0001:  ldarg.1
  IL_0002:  ldarg.2
  IL_0003:  ldtoken    ""U""
  IL_0008:  call       ""System.Type System.Type.GetTypeFromHandle(System.RuntimeTypeHandle)""
  IL_000d:  ldtoken    ""T""
  IL_0012:  call       ""System.Type System.Type.GetTypeFromHandle(System.RuntimeTypeHandle)""
  IL_0017:  callvirt   ""void C<T>.D<U>.M(U, T, System.Type, System.Type)""
  IL_001c:  ret
}");
        }

        [Fact]
        public void NestedGenericTypes_GenericMethod()
        {
            var source = @"
class C<T>
{
    class D<U>
    {
        void M<V>(V v, U u, T t, System.Type type1, System.Type type2, System.Type type3)
        {
        }
    }
}
";
            string error;
            ResultProperties resultProperties;
            var testData = Evaluate(
                source,
                OutputKind.DynamicallyLinkedLibrary,
                methodName: "C.D.M",
                expr: "M(v, u, t, typeof(V), typeof(U), typeof(T))",
                resultProperties: out resultProperties,
                error: out error);

            Assert.Null(error);
            Assert.Equal(DkmClrCompilationResultFlags.PotentialSideEffect | DkmClrCompilationResultFlags.ReadOnlyResult, resultProperties.Flags);

            testData.GetMethodData("<>x<T, U>.<>m0<V>").VerifyIL(
@"{
  // Code size       40 (0x28)
  .maxstack  7
  IL_0000:  ldarg.0
  IL_0001:  ldarg.1
  IL_0002:  ldarg.2
  IL_0003:  ldarg.3
  IL_0004:  ldtoken    ""V""
  IL_0009:  call       ""System.Type System.Type.GetTypeFromHandle(System.RuntimeTypeHandle)""
  IL_000e:  ldtoken    ""U""
  IL_0013:  call       ""System.Type System.Type.GetTypeFromHandle(System.RuntimeTypeHandle)""
  IL_0018:  ldtoken    ""T""
  IL_001d:  call       ""System.Type System.Type.GetTypeFromHandle(System.RuntimeTypeHandle)""
  IL_0022:  callvirt   ""void C<T>.D<U>.M<V>(V, U, T, System.Type, System.Type, System.Type)""
  IL_0027:  ret
}");
        }

        [WorkItem(1000946, "http://vstfdevdiv:8080/DevDiv2/DevDiv/_workitems/edit/1000946")]
        [Fact]
        public void BaseExpression()
        {
            var source = @"
class Base
{
}

class Derived : Base
{
    void M() { }
}
";
            string error;
            ResultProperties resultProperties;
            var testData = Evaluate(
                source,
                OutputKind.DynamicallyLinkedLibrary,
                methodName: "Derived.M",
                expr: "base",
                resultProperties: out resultProperties,
                error: out error);

            Assert.Equal("error CS0175: Use of keyword 'base' is not valid in this context", error);
        }

        [Fact]
        public void StructBaseCall()
        {
            var source = @"
struct S
{
    public void M()
    {
    }
}
";
            string error;
            ResultProperties resultProperties;
            var testData = Evaluate(
                source,
                OutputKind.DynamicallyLinkedLibrary,
                methodName: "S.M",
                expr: "base.ToString()",
                resultProperties: out resultProperties,
                error: out error);
            Assert.Null(error);
            testData.GetMethodData("<>x.<>m0").VerifyIL(
@"{
  // Code size       17 (0x11)
  .maxstack  1
  IL_0000:  ldarg.0
  IL_0001:  ldobj      ""S""
  IL_0006:  box        ""S""
  IL_000b:  call       ""string System.ValueType.ToString()""
  IL_0010:  ret
}");
        }

        [WorkItem(1010922, "http://vstfdevdiv:8080/DevDiv2/DevDiv/_workitems/edit/1010922")]
        [Fact]
        public void IntOverflow()
        {
            var source = @"
class C
{
    public void M()
    {
    }
}
";
            var comp = CreateCompilation(source, options: TestOptions.DebugDll);
            WithRuntimeInstance(comp, runtime =>
            {
                var context = CreateMethodContext(runtime, "C.M");

            string error;
            var testData = new CompilationTestData();
            context.CompileExpression("checked(2147483647 + 1)", out error, testData);
            Assert.Equal("error CS0220: The operation overflows at compile time in checked mode", error);

            testData = new CompilationTestData();
            context.CompileExpression("unchecked(2147483647 + 1)", out error, testData);
            Assert.Null(error);

            testData.GetMethodData("<>x.<>m0").VerifyIL(
@"{
  // Code size        6 (0x6)
  .maxstack  1
  IL_0000:  ldc.i4     0x80000000
  IL_0005:  ret
}");

            testData = new CompilationTestData();
            context.CompileExpression("2147483647 + 1", out error, testData);
            Assert.Null(error);

            testData.GetMethodData("<>x.<>m0").VerifyIL(
@"{
  // Code size        6 (0x6)
  .maxstack  1
  IL_0000:  ldc.i4     0x80000000
  IL_0005:  ret
}");
            });
        }

        [WorkItem(1012956, "http://vstfdevdiv:8080/DevDiv2/DevDiv/_workitems/edit/1012956")]
        [Fact]
        public void AssignmentConversion()
        {
            var source = @"
class C
{
    public void M(uint u)
    {
    }
}
";
            var comp = CreateCompilation(source, options: TestOptions.DebugDll);
            WithRuntimeInstance(comp, runtime =>
            {
                var context = CreateMethodContext(runtime, "C.M");

            string error;
            var testData = new CompilationTestData();
            context.CompileExpression("u = 2147483647 + 1", out error, testData);
            Assert.Equal("error CS0031: Constant value '-2147483648' cannot be converted to a 'uint'", error);

            testData = new CompilationTestData();
            context.CompileAssignment("u", "2147483647 + 1", out error, testData);
            Assert.Equal("error CS0031: Constant value '-2147483648' cannot be converted to a 'uint'", error);

            testData = new CompilationTestData();
            context.CompileExpression("u = 2147483647 + 1u", out error, testData);
            Assert.Null(error);
            testData.GetMethodData("<>x.<>m0").VerifyIL(
@"{
  // Code size        9 (0x9)
  .maxstack  2
  IL_0000:  ldc.i4     0x80000000
  IL_0005:  dup
  IL_0006:  starg.s    V_1
  IL_0008:  ret
}");

            testData = new CompilationTestData();
            context.CompileAssignment("u", "2147483647 + 1u", out error, testData);
            Assert.Null(error);
            testData.GetMethodData("<>x.<>m0").VerifyIL(
@"{
  // Code size        8 (0x8)
  .maxstack  1
  IL_0000:  ldc.i4     0x80000000
  IL_0005:  starg.s    V_1
  IL_0007:  ret
}");
            });
        }

        [WorkItem(1016530, "http://vstfdevdiv:8080/DevDiv2/DevDiv/_workitems/edit/1016530")]
        [Fact]
        public void EvaluateStatement()
        {
            var source = @"
class C
{
    void M() { }
}
";
            string error;
            ResultProperties resultProperties;
            var testData = Evaluate(
                source,
                OutputKind.DynamicallyLinkedLibrary,
                methodName: "C.M",
                expr: "throw new System.Exception()",
                resultProperties: out resultProperties,
                error: out error);
            Assert.Equal("error CS8115: A throw expression is not allowed in this context.", error);
        }

        [WorkItem(1016555, "http://vstfdevdiv:8080/DevDiv2/DevDiv/_workitems/edit/1016555")]
        [Fact]
        public void UnmatchedCloseAndOpenParens()
        {
            var source =
@"class C
{
    static void M()
    {
        object o = 1;
    }
}";
            var compilation0 = CreateCompilation(source, options: TestOptions.DebugDll);
            WithRuntimeInstance(compilation0, runtime =>
            {
                var context = CreateMethodContext(runtime, "C.M");
            string error;
            var testData = new CompilationTestData();
            var result = context.CompileAssignment(
                target: "o",
                expr: "(System.Func<object>)(() => 2))(",
                error: out error,
                testData: testData);
            Assert.Equal("error CS1073: Unexpected token ')'", error);
            });
        }

        [WorkItem(1015887, "http://vstfdevdiv:8080/DevDiv2/DevDiv/_workitems/edit/1015887")]
        [Fact]
        public void DateTimeFieldConstant()
        {
            var source =
@".class public C
{
  .field public static initonly valuetype [mscorlib]System.DateTime D
  .custom instance void [mscorlib]System.Runtime.CompilerServices.DateTimeConstantAttribute::.ctor(int64)
           = {int64(633979872000000000)}

  .method public specialname rtspecialname instance void .ctor()
  {
    ret
  }

  .method public static void M()
  {
    ret
  }
}";
            var module = ExpressionCompilerTestHelpers.GetModuleInstanceForIL(source);
            var runtime = CreateRuntimeInstance(module, new[] { MscorlibRef });
            var context = CreateMethodContext(runtime, methodName: "C.M");

            string error;
            var testData = new CompilationTestData();
            context.CompileExpression("D", out error, testData);
            testData.GetMethodData("<>x.<>m0").VerifyIL(
@"{
  // Code size        6 (0x6)
  .maxstack  1
  IL_0000:  ldsfld     ""System.DateTime C.D""
  IL_0005:  ret
}");
        }

        [WorkItem(1015887, "http://vstfdevdiv:8080/DevDiv2/DevDiv/_workitems/edit/1015887")]
        [Fact]
        public void DecimalFieldConstant()
        {
            var source = @"
struct S
{
    public const decimal D = 3.14M;

    public void M()
    {
        System.Console.WriteLine();
    }
}
";
            string error;
            ResultProperties resultProperties;
            var testData = Evaluate(
                source,
                OutputKind.DynamicallyLinkedLibrary,
                methodName: "S.M",
                expr: "D",
                resultProperties: out resultProperties,
                error: out error);
            Assert.Null(error);
            testData.GetMethodData("<>x.<>m0").VerifyIL(
@"{
  // Code size       15 (0xf)
  .maxstack  5
  IL_0000:  ldc.i4     0x13a
  IL_0005:  ldc.i4.0
  IL_0006:  ldc.i4.0
  IL_0007:  ldc.i4.0
  IL_0008:  ldc.i4.2
  IL_0009:  newobj     ""decimal..ctor(int, int, int, bool, byte)""
  IL_000e:  ret
}");
        }

        [WorkItem(1024137, "http://vstfdevdiv:8080/DevDiv2/DevDiv/_workitems/edit/1024137")]
        [Fact]
        public void IteratorParameter()
        {
            var source =
@"class C
{
    System.Collections.IEnumerable F(int x)
    {
        yield return x;
        yield return this; // Until iterators always capture 'this', do it explicitly.
    }
}";
            var compilation0 = CreateCompilation(source, options: TestOptions.DebugDll);
            WithRuntimeInstance(compilation0, runtime =>
            {
            var context = CreateMethodContext(runtime, "C.<F>d__0.MoveNext");
            string error;
            var testData = new CompilationTestData();
            context.CompileExpression("x", out error, testData);
            var methodData = testData.GetMethodData("<>x.<>m0");
            Assert.Equal(SpecialType.System_Int32, methodData.Method.ReturnType.SpecialType);
            methodData.VerifyIL(@"
{
  // Code size        7 (0x7)
  .maxstack  1
  .locals init (int V_0)
  IL_0000:  ldarg.0
  IL_0001:  ldfld      ""int C.<F>d__0.x""
  IL_0006:  ret
}
");
            });
        }

        [WorkItem(1024137, "http://vstfdevdiv:8080/DevDiv2/DevDiv/_workitems/edit/1024137")]
        [Fact]
        public void IteratorGenericLocal()
        {
            var source =
@"class C<T>
{
    System.Collections.IEnumerable F(int x)
    {
        T t = default(T);
        yield return t;
        t.ToString();
        yield return this; // Until iterators always capture 'this', do it explicitly.
    }
}";
            var compilation0 = CreateCompilation(source, options: TestOptions.DebugDll);
            WithRuntimeInstance(compilation0, runtime =>
            {
            var context = CreateMethodContext(runtime, "C.<F>d__0.MoveNext");
            string error;
            var testData = new CompilationTestData();
            context.CompileExpression("t", out error, testData);
            var methodData = testData.GetMethodData("<>x<T>.<>m0");
            Assert.Equal("T", methodData.Method.ReturnType.Name);
            methodData.VerifyIL(@"
{
  // Code size        7 (0x7)
  .maxstack  1
  .locals init (int V_0)
  IL_0000:  ldarg.0
  IL_0001:  ldfld      ""T C<T>.<F>d__0.<t>5__1""
  IL_0006:  ret
}
");
            });
        }

        [WorkItem(1028808, "http://vstfdevdiv:8080/DevDiv2/DevDiv/_workitems/edit/1028808")]
        [Fact]
        public void StaticLambdaInDisplayClass()
        {
            var source =
@".class private auto ansi beforefieldinit C
       extends [mscorlib]System.Object
{
  .class auto ansi sealed nested private beforefieldinit '<>c__DisplayClass2'
         extends [mscorlib]System.Object
  {
    .custom instance void [mscorlib]System.Runtime.CompilerServices.CompilerGeneratedAttribute::.ctor() = ( 01 00 00 00 ) 
    .field public class C c
    .field private static class [mscorlib]System.Action`1<int32> 'CS$<>9__CachedAnonymousMethodDelegate4'
    .method public hidebysig specialname rtspecialname 
            instance void  .ctor() cil managed
    {
      ret
    }

    .method private hidebysig static void 
            '<Test>b__1'(int32 x) cil managed
    {
      ret
    }
  }

  // Need some static method 'Test' with 'x' in scope.
  .method private hidebysig static void 
          Test(int32 x) cil managed
  {
    ret
  }

  .method public hidebysig specialname rtspecialname 
          instance void  .ctor() cil managed
  {
    ret
  }
}";
            var module = ExpressionCompilerTestHelpers.GetModuleInstanceForIL(source);
            var runtime = CreateRuntimeInstance(module, new[] { MscorlibRef });
            var context = CreateMethodContext(runtime, methodName: "C.<>c__DisplayClass2.<Test>b__1");

            string error;
            var testData = new CompilationTestData();
            context.CompileExpression("x", out error, testData);
            Assert.Null(error);
            testData.GetMethodData("<>x.<>m0").VerifyIL(
@"{
  // Code size        2 (0x2)
  .maxstack  1
  IL_0000:  ldarg.0
  IL_0001:  ret
}");
        }

        [Fact]
        public void ConditionalAccessExpressionType()
        {
            var source =
@"class C
{
    int F()
    {
        return 0;
    }
    C G()
    {
        return null;
    }
    void M()
    {
    }
}";
            var compilation0 = CreateCompilation(source, options: TestOptions.DebugDll);
            WithRuntimeInstance(compilation0, runtime =>
            {
            var context = CreateMethodContext(runtime, "C.M");
            string error;
            var testData = new CompilationTestData();
            var result = context.CompileExpression("this?.F()", out error, testData);
            var methodData = testData.GetMethodData("<>x.<>m0");
            Assert.Equal(((MethodSymbol)methodData.Method).ReturnType.ToDisplayString(), "int?");
            methodData.VerifyIL(
@"{
  // Code size       25 (0x19)
  .maxstack  1
  .locals init (int? V_0)
  IL_0000:  ldarg.0
  IL_0001:  brtrue.s   IL_000d
  IL_0003:  ldloca.s   V_0
  IL_0005:  initobj    ""int?""
  IL_000b:  ldloc.0
  IL_000c:  ret
  IL_000d:  ldarg.0
  IL_000e:  call       ""int C.F()""
  IL_0013:  newobj     ""int?..ctor(int)""
  IL_0018:  ret
}");

            testData = new CompilationTestData();
            result = context.CompileExpression("(new C())?.G()?.F()", out error, testData);
            methodData = testData.GetMethodData("<>x.<>m0");
            Assert.Equal(((MethodSymbol)methodData.Method).ReturnType.ToDisplayString(), "int?");

            testData = new CompilationTestData();
            result = context.CompileExpression("G()?.M()", out error, testData);
            methodData = testData.GetMethodData("<>x.<>m0");
            Assert.True(((MethodSymbol)methodData.Method).ReturnsVoid);
            methodData.VerifyIL(
@"{
  // Code size       17 (0x11)
  .maxstack  2
  IL_0000:  ldarg.0
  IL_0001:  callvirt   ""C C.G()""
  IL_0006:  dup
  IL_0007:  brtrue.s   IL_000b
  IL_0009:  pop
  IL_000a:  ret
  IL_000b:  call       ""void C.M()""
  IL_0010:  ret
}");
            });
        }

        [Fact]
        public void CallerInfoAttributes()
        {
            var source =
@"using System.Runtime.CompilerServices;
class C
{
    static object F(
        [CallerFilePath]string path = null,
        [CallerMemberName]string member = null,
        [CallerLineNumber]int line = 0)
    {
        return string.Format(""[{0}] [{1}] [{2}]"", path, member, line);
    }
    static void Main()
    {
    }
}";
            var compilation0 = CreateCompilationWithMscorlib45(source, options: TestOptions.DebugDll);
            WithRuntimeInstance(compilation0, runtime =>
            {
            var context = CreateMethodContext(runtime, "C.Main");
            string error;
            var testData = new CompilationTestData();
            var result = context.CompileExpression("F()", out error, testData);
            // Currently, the name of the evaluation method is used for
            // [CallerMemberName] so "F()" will generate "[] [<>m0] [1]".
            testData.GetMethodData("<>x.<>m0").VerifyIL(
@"{
  // Code size       17 (0x11)
  .maxstack  3
  IL_0000:  ldstr      """"
  IL_0005:  ldstr      ""<>m0""
  IL_000a:  ldc.i4.1
  IL_000b:  call       ""object C.F(string, string, int)""
  IL_0010:  ret
}");
            });
        }

        [Fact]
        public void ExternAlias()
        {
            var source = @"
extern alias X;
using SXL = X::System.Xml.Linq;
using LO = X::System.Xml.Linq.LoadOptions;
using X::System.Xml.Linq;

class C
{
    int M()
    {
        X::System.Xml.Linq.LoadOptions.None.ToString();
        return 1;
    }
}
";
            var expectedIL = @"
{
  // Code size       16 (0x10)
  .maxstack  1
  .locals init (System.Xml.Linq.LoadOptions V_0,
                System.Xml.Linq.LoadOptions V_1)
  IL_0000:  ldc.i4.0
  IL_0001:  stloc.1
  IL_0002:  ldloca.s   V_1
  IL_0004:  constrained. ""System.Xml.Linq.LoadOptions""
  IL_000a:  callvirt   ""string object.ToString()""
  IL_000f:  ret
}
";

            var comp = CreateCompilation(source, new[] { SystemXmlLinqRef.WithAliases(ImmutableArray.Create("X")) });
            WithRuntimeInstance(comp, runtime =>
            {
            var context = CreateMethodContext(runtime, "C.M");

            string error;
            var testData = new CompilationTestData();
            var result = context.CompileExpression("SXL.LoadOptions.None.ToString()", out error, testData);
            Assert.Null(error);
            testData.GetMethodData("<>x.<>m0").VerifyIL(expectedIL);

            testData = new CompilationTestData();
            result = context.CompileExpression("LO.None.ToString()", out error, testData);
            Assert.Null(error);
            testData.GetMethodData("<>x.<>m0").VerifyIL(expectedIL);

            testData = new CompilationTestData();
            result = context.CompileExpression("LoadOptions.None.ToString()", out error, testData);
            Assert.Null(error);
            testData.GetMethodData("<>x.<>m0").VerifyIL(expectedIL);

            testData = new CompilationTestData();
            result = context.CompileExpression("X.System.Xml.Linq.LoadOptions.None.ToString()", out error, testData);
            Assert.Null(error);
            testData.GetMethodData("<>x.<>m0").VerifyIL(expectedIL);

            testData = new CompilationTestData();
            result = context.CompileExpression("X::System.Xml.Linq.LoadOptions.None.ToString()", out error, testData);
            Assert.Null(error);
            testData.GetMethodData("<>x.<>m0").VerifyIL(expectedIL);
            });
        }

        [Fact]
        public void ExternAliasAndGlobal()
        {
            var source = @"
extern alias X;
using A = X::System.Xml.Linq;
using B = global::System.Xml.Linq;

class C
{
    int M()
    {
        A.LoadOptions.None.ToString();
        B.LoadOptions.None.ToString();
        return 1;
    }
}
";
            var expectedIL = @"
{
  // Code size       16 (0x10)
  .maxstack  1
  .locals init (System.Xml.Linq.LoadOptions V_0,
                System.Xml.Linq.LoadOptions V_1)
  IL_0000:  ldc.i4.0
  IL_0001:  stloc.1
  IL_0002:  ldloca.s   V_1
  IL_0004:  constrained. ""System.Xml.Linq.LoadOptions""
  IL_000a:  callvirt   ""string object.ToString()""
  IL_000f:  ret
}
";

            var comp = CreateCompilation(source, new[] { SystemXmlLinqRef.WithAliases(ImmutableArray.Create("global", "X")) });
            WithRuntimeInstance(comp, runtime =>
            {
            var context = CreateMethodContext(runtime, "C.M");

            string error;
            var testData = new CompilationTestData();
            var result = context.CompileExpression("A.LoadOptions.None.ToString()", out error, testData);
            Assert.Null(error);
            testData.GetMethodData("<>x.<>m0").VerifyIL(expectedIL);

            testData = new CompilationTestData();
            result = context.CompileExpression("B.LoadOptions.None.ToString()", out error, testData);
            Assert.Null(error);
            testData.GetMethodData("<>x.<>m0").VerifyIL(expectedIL);
            });
        }

        [Fact]
        public void ExternAliasForMultipleAssemblies()
        {
            var source = @"
extern alias X;

class C
{
    int M()
    {
        X::System.Xml.Linq.LoadOptions.None.ToString();
        var d = new X::System.Xml.XmlDocument();
        return 1;
    }
}
";

            var comp = CreateCompilation(
                source,
                new[]
                {
                    SystemXmlLinqRef.WithAliases(ImmutableArray.Create("X")),
                    SystemXmlRef.WithAliases(ImmutableArray.Create("X"))
                });

            WithRuntimeInstance(comp, runtime =>
            {
            var context = CreateMethodContext(runtime, "C.M");

            string error;
            var testData = new CompilationTestData();
            var result = context.CompileExpression("new X::System.Xml.XmlDocument()", out error, testData);
            Assert.Null(error);
            testData.GetMethodData("<>x.<>m0").VerifyIL(@"
{
  // Code size        6 (0x6)
  .maxstack  1
  .locals init (System.Xml.Linq.LoadOptions V_0)
  IL_0000:  newobj     ""System.Xml.XmlDocument..ctor()""
  IL_0005:  ret
}
");

            testData = new CompilationTestData();
            result = context.CompileExpression("X::System.Xml.Linq.LoadOptions.None", out error, testData);
            Assert.Null(error);
            testData.GetMethodData("<>x.<>m0").VerifyIL(@"
{
  // Code size        2 (0x2)
  .maxstack  1
  .locals init (System.Xml.Linq.LoadOptions V_0)
  IL_0000:  ldc.i4.0
  IL_0001:  ret
}
");
            });
        }

        [Fact]
        [WorkItem(1055825, "http://vstfdevdiv:8080/DevDiv2/DevDiv/_workitems/edit/1055825")]
        public void FieldLikeEvent()
        {
            var source = @"
class C
{
    event System.Action E;

    void M()
    {
    }
}
";
            var comp = CreateCompilation(source);
            WithRuntimeInstance(comp, runtime =>
            {
            var context = CreateMethodContext(runtime, "C.M");

            var actionType = context.Compilation.GetWellKnownType(WellKnownType.System_Action);

            ResultProperties resultProperties;
            string error;
            CompilationTestData testData;
            CompileResult result;
            CompilationTestData.MethodData methodData;

            // Inspect the value.
            testData = new CompilationTestData();
            result = context.CompileExpression("E", out resultProperties, out error, testData);
            Assert.Null(error);
            Assert.Equal(DkmClrCompilationResultFlags.None, resultProperties.Flags);
            methodData = testData.GetMethodData("<>x.<>m0");
            Assert.Equal(actionType, methodData.Method.ReturnType);
            methodData.VerifyIL(@"
{
  // Code size        7 (0x7)
  .maxstack  1
  IL_0000:  ldarg.0
  IL_0001:  ldfld      ""System.Action C.E""
  IL_0006:  ret
}
");

            // Invoke the delegate.
            testData = new CompilationTestData();
            result = context.CompileExpression("E()", out resultProperties, out error, testData);
            Assert.Null(error);
            Assert.Equal(DkmClrCompilationResultFlags.PotentialSideEffect | DkmClrCompilationResultFlags.ReadOnlyResult, resultProperties.Flags);
            methodData = testData.GetMethodData("<>x.<>m0");
            Assert.True(methodData.Method.ReturnsVoid);
            methodData.VerifyIL(@"
{
  // Code size       12 (0xc)
  .maxstack  1
  IL_0000:  ldarg.0
  IL_0001:  ldfld      ""System.Action C.E""
  IL_0006:  callvirt   ""void System.Action.Invoke()""
  IL_000b:  ret
}
");

            // Assign to the event.
            testData = new CompilationTestData();
            result = context.CompileExpression("E = null", out resultProperties, out error, testData);
            Assert.Null(error);
            Assert.Equal(DkmClrCompilationResultFlags.PotentialSideEffect | DkmClrCompilationResultFlags.ReadOnlyResult, resultProperties.Flags);
            methodData = testData.GetMethodData("<>x.<>m0");
            Assert.Equal(actionType, methodData.Method.ReturnType);
            methodData.VerifyIL(@"
{
  // Code size       11 (0xb)
  .maxstack  3
  .locals init (System.Action V_0)
  IL_0000:  ldarg.0
  IL_0001:  ldnull
  IL_0002:  dup
  IL_0003:  stloc.0
  IL_0004:  stfld      ""System.Action C.E""
  IL_0009:  ldloc.0
  IL_000a:  ret
}
");

            // Event (compound) assignment.
            testData = new CompilationTestData();
            result = context.CompileExpression("E += null", out resultProperties, out error, testData);
            Assert.Null(error);
            Assert.Equal(DkmClrCompilationResultFlags.PotentialSideEffect | DkmClrCompilationResultFlags.ReadOnlyResult, resultProperties.Flags);
            methodData = testData.GetMethodData("<>x.<>m0");
            Assert.True(methodData.Method.ReturnsVoid);
            methodData.VerifyIL(@"
{
  // Code size        8 (0x8)
  .maxstack  2
  IL_0000:  ldarg.0
  IL_0001:  ldnull
  IL_0002:  callvirt   ""void C.E.add""
  IL_0007:  ret
}
");
            });
        }

        [Fact]
        [WorkItem(1055825, "http://vstfdevdiv:8080/DevDiv2/DevDiv/_workitems/edit/1055825")]
        public void FieldLikeEvent_WinRT()
        {
            var ilSource = @"
.class public auto ansi beforefieldinit C
       extends [mscorlib]System.Object
{
  .field private class [mscorlib]System.Runtime.InteropServices.WindowsRuntime.EventRegistrationTokenTable`1<class [mscorlib]System.Action> E

  .method public hidebysig specialname instance valuetype [mscorlib]System.Runtime.InteropServices.WindowsRuntime.EventRegistrationToken 
          add_E(class [mscorlib]System.Action 'value') cil managed
  {
    ldnull
    throw
  }

  .method public hidebysig specialname instance void 
          remove_E(valuetype [mscorlib]System.Runtime.InteropServices.WindowsRuntime.EventRegistrationToken 'value') cil managed
  {
    ldnull
    throw
  }

  .method public hidebysig specialname rtspecialname 
          instance void  .ctor() cil managed
  {
    ldarg.0
    call       instance void [mscorlib]System.Object::.ctor()
    ret
  }

  .event [mscorlib]System.Action E
  {
    .addon instance valuetype [mscorlib]System.Runtime.InteropServices.WindowsRuntime.EventRegistrationToken C::add_E(class [mscorlib]System.Action)
    .removeon instance void C::remove_E(valuetype [mscorlib]System.Runtime.InteropServices.WindowsRuntime.EventRegistrationToken)
  } // end of event C::E

  .method public hidebysig instance void 
          M() cil managed
  {
    ret
  }
} // end of class C
";
            var module = ExpressionCompilerTestHelpers.GetModuleInstanceForIL(ilSource);
            var runtime = CreateRuntimeInstance(module, WinRtRefs);
            var context = CreateMethodContext(runtime, "C.M");

            var actionType = context.Compilation.GetWellKnownType(WellKnownType.System_Action);

            ResultProperties resultProperties;
            string error;
            CompilationTestData testData;
            CompileResult result;
            CompilationTestData.MethodData methodData;

            // Inspect the value.
            testData = new CompilationTestData();
            result = context.CompileExpression("E", out resultProperties, out error, testData);
            Assert.Null(error);
            Assert.Equal(DkmClrCompilationResultFlags.None, resultProperties.Flags);
            methodData = testData.GetMethodData("<>x.<>m0");
            Assert.Equal(actionType, methodData.Method.ReturnType);
            methodData.VerifyIL(@"
{
  // Code size       17 (0x11)
  .maxstack  1
  IL_0000:  ldarg.0
  IL_0001:  ldflda     ""System.Runtime.InteropServices.WindowsRuntime.EventRegistrationTokenTable<System.Action> C.E""
  IL_0006:  call       ""System.Runtime.InteropServices.WindowsRuntime.EventRegistrationTokenTable<System.Action> System.Runtime.InteropServices.WindowsRuntime.EventRegistrationTokenTable<System.Action>.GetOrCreateEventRegistrationTokenTable(ref System.Runtime.InteropServices.WindowsRuntime.EventRegistrationTokenTable<System.Action>)""
  IL_000b:  callvirt   ""System.Action System.Runtime.InteropServices.WindowsRuntime.EventRegistrationTokenTable<System.Action>.InvocationList.get""
  IL_0010:  ret
}
");

            // Invoke the delegate.
            testData = new CompilationTestData();
            result = context.CompileExpression("E()", out resultProperties, out error, testData);
            Assert.Null(error);
            Assert.Equal(DkmClrCompilationResultFlags.PotentialSideEffect | DkmClrCompilationResultFlags.ReadOnlyResult, resultProperties.Flags);
            methodData = testData.GetMethodData("<>x.<>m0");
            Assert.True(methodData.Method.ReturnsVoid);
            methodData.VerifyIL(@"
{
  // Code size       22 (0x16)
  .maxstack  1
  IL_0000:  ldarg.0
  IL_0001:  ldflda     ""System.Runtime.InteropServices.WindowsRuntime.EventRegistrationTokenTable<System.Action> C.E""
  IL_0006:  call       ""System.Runtime.InteropServices.WindowsRuntime.EventRegistrationTokenTable<System.Action> System.Runtime.InteropServices.WindowsRuntime.EventRegistrationTokenTable<System.Action>.GetOrCreateEventRegistrationTokenTable(ref System.Runtime.InteropServices.WindowsRuntime.EventRegistrationTokenTable<System.Action>)""
  IL_000b:  callvirt   ""System.Action System.Runtime.InteropServices.WindowsRuntime.EventRegistrationTokenTable<System.Action>.InvocationList.get""
  IL_0010:  callvirt   ""void System.Action.Invoke()""
  IL_0015:  ret
}
");

            // Assign to the event.
            testData = new CompilationTestData();
            result = context.CompileExpression("E = null", out resultProperties, out error, testData);
            Assert.Equal(DkmClrCompilationResultFlags.PotentialSideEffect | DkmClrCompilationResultFlags.ReadOnlyResult, resultProperties.Flags);
            methodData = testData.GetMethodData("<>x.<>m0");
            Assert.True(methodData.Method.ReturnsVoid);
            methodData.VerifyIL(@"
{
  // Code size       48 (0x30)
  .maxstack  3
  IL_0000:  ldarg.0
  IL_0001:  ldftn      ""void C.E.remove""
  IL_0007:  newobj     ""System.Action<System.Runtime.InteropServices.WindowsRuntime.EventRegistrationToken>..ctor(object, System.IntPtr)""
  IL_000c:  call       ""void System.Runtime.InteropServices.WindowsRuntime.WindowsRuntimeMarshal.RemoveAllEventHandlers(System.Action<System.Runtime.InteropServices.WindowsRuntime.EventRegistrationToken>)""
  IL_0011:  ldarg.0
  IL_0012:  ldftn      ""System.Runtime.InteropServices.WindowsRuntime.EventRegistrationToken C.E.add""
  IL_0018:  newobj     ""System.Func<System.Action, System.Runtime.InteropServices.WindowsRuntime.EventRegistrationToken>..ctor(object, System.IntPtr)""
  IL_001d:  ldarg.0
  IL_001e:  ldftn      ""void C.E.remove""
  IL_0024:  newobj     ""System.Action<System.Runtime.InteropServices.WindowsRuntime.EventRegistrationToken>..ctor(object, System.IntPtr)""
  IL_0029:  ldnull
  IL_002a:  call       ""void System.Runtime.InteropServices.WindowsRuntime.WindowsRuntimeMarshal.AddEventHandler<System.Action>(System.Func<System.Action, System.Runtime.InteropServices.WindowsRuntime.EventRegistrationToken>, System.Action<System.Runtime.InteropServices.WindowsRuntime.EventRegistrationToken>, System.Action)""
  IL_002f:  ret
}
");

            // Event (compound) assignment.
            testData = new CompilationTestData();
            result = context.CompileExpression("E += null", out resultProperties, out error, testData);
            Assert.Null(error);
            Assert.Equal(DkmClrCompilationResultFlags.PotentialSideEffect | DkmClrCompilationResultFlags.ReadOnlyResult, resultProperties.Flags);
            methodData = testData.GetMethodData("<>x.<>m0");
            Assert.True(methodData.Method.ReturnsVoid);
            methodData.VerifyIL(@"
{
  // Code size       31 (0x1f)
  .maxstack  3
  IL_0000:  ldarg.0
  IL_0001:  ldftn      ""System.Runtime.InteropServices.WindowsRuntime.EventRegistrationToken C.E.add""
  IL_0007:  newobj     ""System.Func<System.Action, System.Runtime.InteropServices.WindowsRuntime.EventRegistrationToken>..ctor(object, System.IntPtr)""
  IL_000c:  ldarg.0
  IL_000d:  ldftn      ""void C.E.remove""
  IL_0013:  newobj     ""System.Action<System.Runtime.InteropServices.WindowsRuntime.EventRegistrationToken>..ctor(object, System.IntPtr)""
  IL_0018:  ldnull
  IL_0019:  call       ""void System.Runtime.InteropServices.WindowsRuntime.WindowsRuntimeMarshal.AddEventHandler<System.Action>(System.Func<System.Action, System.Runtime.InteropServices.WindowsRuntime.EventRegistrationToken>, System.Action<System.Runtime.InteropServices.WindowsRuntime.EventRegistrationToken>, System.Action)""
  IL_001e:  ret
}
");
        }

        [WorkItem(1079749, "http://vstfdevdiv:8080/DevDiv2/DevDiv/_workitems/edit/1079749")]
        [Fact]
        public void RangeVariableError()
        {
            var source =
@"class C
{
    static void M()
    {
    }
}";

            var comp = CreateCompilation(source, options: TestOptions.DebugDll);
            WithRuntimeInstance(comp, runtime =>
            {
            var context = CreateMethodContext(runtime, "C.M");
            var testData = new CompilationTestData();
            ResultProperties resultProperties;
            string error;
            ImmutableArray<AssemblyIdentity> missingAssemblyIdentities;
            context.CompileExpression(
                "from c in \"ABC\" select c",
                DkmEvaluationFlags.TreatAsExpression,
                NoAliases,
                DebuggerDiagnosticFormatter.Instance,
                out resultProperties,
                out error,
                out missingAssemblyIdentities,
                EnsureEnglishUICulture.PreferredOrNull,
                testData);
            Assert.Equal(new AssemblyIdentity("System.Core"), missingAssemblyIdentities.Single());
            Assert.Equal(error, "error CS1935: Could not find an implementation of the query pattern for source type 'string'.  'Select' not found.  Are you missing a reference to 'System.Core.dll' or a using directive for 'System.Linq'?");
            });
        }

        [WorkItem(1079762, "http://vstfdevdiv:8080/DevDiv2/DevDiv/_workitems/edit/1079762")]
        [Fact]
        public void Bug1079762()
        {
            var source =
@"class C
{
    static void F(System.Func<object, bool> f, object o)
    {
        f(o);
    }
    static void M(object x, object y)
    {
        F(z => z != null && x != null, 3);
    }
}";
            var compilation0 = CreateCompilation(source, options: TestOptions.DebugDll);
            WithRuntimeInstance(compilation0, runtime =>
            {
            var context = CreateMethodContext(runtime, "C.<>c__DisplayClass1_0.<M>b__0");
            string error;
            var testData = new CompilationTestData();
            context.CompileExpression("z", out error, testData);
            Assert.Null(error);
            testData.GetMethodData("<>x.<>m0").VerifyIL(
@"{
  // Code size        2 (0x2)
  .maxstack  1
  IL_0000:  ldarg.1
  IL_0001:  ret
}");
            testData = new CompilationTestData();
            context.CompileExpression("y", out error, testData);
            Assert.Equal(error, "error CS0103: The name 'y' does not exist in the current context");
            });
        }

        [WorkItem(1079762, "http://vstfdevdiv:8080/DevDiv2/DevDiv/_workitems/edit/1079762")]
        [Fact]
        public void LambdaParameter()
        {
            var source =
@"class C
{
    static void M()
    {
        System.Func<object, bool> f = z => z != null;
    }
}";
            var compilation0 = CreateCompilation(source, options: TestOptions.DebugDll);
            WithRuntimeInstance(compilation0, runtime =>
            {
            var context = CreateMethodContext(runtime, "C.<>c.<M>b__0_0");
            ResultProperties resultProperties;
            string error;
            var testData = new CompilationTestData();
            context.CompileExpression("z", out resultProperties, out error, testData);
            Assert.Null(error);
            Assert.Equal(DkmClrCompilationResultFlags.None, resultProperties.Flags);
            testData.GetMethodData("<>x.<>m0").VerifyIL(
@"{
  // Code size        2 (0x2)
  .maxstack  1
  IL_0000:  ldarg.1
  IL_0001:  ret
}");
            });
        }

        [WorkItem(1084059, "http://vstfdevdiv:8080/DevDiv2/DevDiv/_workitems/edit/1084059")]
        [Fact]
        public void StaticTypeImport()
        {
            var source = @"
using static System.Math;

class C
{
    static void M()
    {
        Max(1, 2);
    }
}";
            var compilation0 = CreateCompilation(source, options: TestOptions.DebugDll);
            WithRuntimeInstance(compilation0, runtime =>
            {
            var context = CreateMethodContext(runtime, "C.M");
            ResultProperties resultProperties;
            string error;
            var testData = new CompilationTestData();
            context.CompileExpression("Min(1, 2)", out resultProperties, out error, testData);
            Assert.Null(error);
            Assert.Equal(DkmClrCompilationResultFlags.PotentialSideEffect | DkmClrCompilationResultFlags.ReadOnlyResult, resultProperties.Flags);
            testData.GetMethodData("<>x.<>m0").VerifyIL(
@"{
  // Code size        8 (0x8)
  .maxstack  2
  IL_0000:  ldc.i4.1
  IL_0001:  ldc.i4.2
  IL_0002:  call       ""int System.Math.Min(int, int)""
  IL_0007:  ret
}");
            });
        }

        [WorkItem(1014763, "http://vstfdevdiv:8080/DevDiv2/DevDiv/_workitems/edit/1014763")]
        [Fact]
        public void NonStateMachineTypeParameter()
        {
            var source = @"
using System.Collections.Generic;

class C
{
    static IEnumerable<T> I<T>(T[] tt)
    {
        return tt;
    }
}";
            var compilation0 = CreateCompilation(source, options: TestOptions.DebugDll);
            WithRuntimeInstance(compilation0, runtime =>
            {
            var context = CreateMethodContext(runtime, "C.I");
            string error;
            var testData = new CompilationTestData();
            context.CompileExpression("typeof(T)", out error, testData);
            Assert.Null(error);
            testData.GetMethodData("<>x.<>m0<T>").VerifyIL(@"
{
  // Code size       11 (0xb)
  .maxstack  1
  .locals init (System.Collections.Generic.IEnumerable<T> V_0)
  IL_0000:  ldtoken    ""T""
  IL_0005:  call       ""System.Type System.Type.GetTypeFromHandle(System.RuntimeTypeHandle)""
  IL_000a:  ret
}");
            });
        }

        [WorkItem(1014763, "http://vstfdevdiv:8080/DevDiv2/DevDiv/_workitems/edit/1014763")]
        [Fact]
        public void StateMachineTypeParameter()
        {
            var source = @"
using System.Collections.Generic;

class C
{
    static IEnumerable<T> I<T>(T[] tt)
    {
        foreach (T t in tt)
        {
            yield return t;
        }
    }
}";
            var compilation0 = CreateCompilation(source, options: TestOptions.DebugDll);
            WithRuntimeInstance(compilation0, runtime =>
            {
            var context = CreateMethodContext(runtime, "C.<I>d__0.MoveNext");
            string error;
            var testData = new CompilationTestData();
            context.CompileExpression("typeof(T)", out error, testData);
            Assert.Null(error);
            testData.GetMethodData("<>x<T>.<>m0").VerifyIL(@"
{
  // Code size       11 (0xb)
  .maxstack  1
  .locals init (int V_0)
  IL_0000:  ldtoken    ""T""
  IL_0005:  call       ""System.Type System.Type.GetTypeFromHandle(System.RuntimeTypeHandle)""
  IL_000a:  ret
}");
            });
        }

        [WorkItem(1085642, "http://vstfdevdiv:8080/DevDiv2/DevDiv/_workitems/edit/1085642")]
        [Fact]
        public void ModuleWithBadImageFormat()
        {
            var source = @"
class C
{
    int F = 1;
    static void M()
    {
    }
}";
            var comp = CreateCompilation(source, options: TestOptions.DebugDll);

            var modulesBuilder = ArrayBuilder<ModuleInstance>.GetInstance();

            using (var pinnedMetadata = new PinnedBlob(CommonResources.NoValidTables))
            {
                var corruptMetadata = ModuleInstance.Create(pinnedMetadata.Pointer, pinnedMetadata.Size, default(Guid));

                var runtime = RuntimeInstance.Create(new[] { corruptMetadata, comp.ToModuleInstance(), MscorlibRef.ToModuleInstance() });
                var context = CreateMethodContext(runtime, "C.M");
                ResultProperties resultProperties;
                string error;
                var testData = new CompilationTestData();
                // Verify that we can still evaluate expressions for modules that are not corrupt.
                context.CompileExpression("(new C()).F", out resultProperties, out error, testData);
                Assert.Null(error);
                Assert.Equal(DkmClrCompilationResultFlags.None, resultProperties.Flags);
                testData.GetMethodData("<>x.<>m0").VerifyIL(@"
{
  // Code size       11 (0xb)
  .maxstack  1
  IL_0000:  newobj     ""C..ctor()""
  IL_0005:  ldfld      ""int C.F""
  IL_000a:  ret
}");
            }
        }

        [WorkItem(1089688, "http://vstfdevdiv:8080/DevDiv2/DevDiv/_workitems/edit/1089688")]
        [Fact]
        public void MissingType()
        {
            var libSource = @"
public class Missing { }
";

            var source = @"
public class C
{
    Missing field;    

    public void M(Missing parameter)
    {
        Missing local;
    }
}
";
            var libRef = CreateCompilation(libSource, assemblyName: "Lib").EmitToImageReference();
            var comp = CreateCompilation(source, new[] { libRef }, TestOptions.DebugDll);

            WithRuntimeInstance(comp, new[] { MscorlibRef }, runtime =>
            {
                var context = CreateMethodContext(runtime, "C.M");

                var expectedError = "error CS0012: The type 'Missing' is defined in an assembly that is not referenced. You must add a reference to assembly 'Lib, Version=0.0.0.0, Culture=neutral, PublicKeyToken=null'.";
                var expectedMissingAssemblyIdentity = new AssemblyIdentity("Lib");

                ResultProperties resultProperties;
                string actualError;
                ImmutableArray<AssemblyIdentity> actualMissingAssemblyIdentities;

                void verify(string expr)
                {
                    context.CompileExpression(
                        expr,
                        DkmEvaluationFlags.TreatAsExpression,
                        NoAliases,
                        DebuggerDiagnosticFormatter.Instance,
                        out resultProperties,
                        out actualError,
                        out actualMissingAssemblyIdentities,
                        EnsureEnglishUICulture.PreferredOrNull,
                        testData: null);
                    Assert.Equal(expectedError, actualError);
                    Assert.Equal(expectedMissingAssemblyIdentity, actualMissingAssemblyIdentities.Single());
                }

                verify("M(null)");
                verify("field");
                verify("field.Method");
                verify("parameter");
                verify("parameter.Method");
                verify("local");
                verify("local.Method");

                // Note that even expressions that don't require the missing type will fail because
                // the method we synthesize refers to the original locals and parameters.
                verify("0");
            });
        }

        [WorkItem(1089688, "http://vstfdevdiv:8080/DevDiv2/DevDiv/_workitems/edit/1089688")]
        [Fact]
        public void UseSiteWarning()
        {
            var signedDllOptions = TestOptions.ReleaseDll.
                WithCryptoKeyFile(SigningTestHelpers.KeyPairFile).
                WithStrongNameProvider(s_defaultDesktopProvider);

            var libBTemplate = @"
[assembly: System.Reflection.AssemblyVersion(""{0}.0.0.0"")]
public class B {{ }}
";

            var libBv1Ref = CreateCompilation(string.Format(libBTemplate, "1"), assemblyName: "B", options: signedDllOptions).EmitToImageReference();
            var libBv2Ref = CreateCompilation(string.Format(libBTemplate, "2"), assemblyName: "B", options: signedDllOptions).EmitToImageReference();

            var libASource = @"
[assembly: System.Reflection.AssemblyVersion(""1.0.0.0"")]

public class A : B
{
}
";

            var libAv1Ref = CreateCompilation(libASource, new[] { libBv1Ref }, assemblyName: "A", options: signedDllOptions).EmitToImageReference();

            var source = @"
public class Source
{
    public void Test()
    {
        object o = new A();
    }
}
";

            var comp = CreateCompilation(source, new[] { libAv1Ref, libBv2Ref }, TestOptions.DebugDll);
            comp.VerifyDiagnostics(
                // warning CS1701: Assuming assembly reference 'B, Version=1.0.0.0, Culture=neutral, PublicKeyToken=ce65828c82a341f2' used by 'A' matches identity 'B, Version=2.0.0.0, Culture=neutral, PublicKeyToken=ce65828c82a341f2' of 'B', you may need to supply runtime policy
                Diagnostic(ErrorCode.WRN_UnifyReferenceMajMin).WithArguments("B, Version=1.0.0.0, Culture=neutral, PublicKeyToken=ce65828c82a341f2", "A", "B, Version=2.0.0.0, Culture=neutral, PublicKeyToken=ce65828c82a341f2", "B").WithLocation(1, 1));

            WithRuntimeInstance(comp, new[] { MscorlibRef, libAv1Ref, libBv2Ref }, runtime =>
            {
            var context = CreateMethodContext(runtime, "Source.Test");

            string error;
            var testData = new CompilationTestData();
            context.CompileExpression("new A()", out error, testData);
            Assert.Null(error);
            var methodData = testData.GetMethodData("<>x.<>m0");

            // Even though the method's return type has a use-site warning, we are able to evaluate the expression.
            Assert.Equal(ErrorCode.WRN_UnifyReferenceMajMin, (ErrorCode)((MethodSymbol)methodData.Method).ReturnType.TypeSymbol.GetUseSiteDiagnostic().Code);
            methodData.VerifyIL(@"
{
  // Code size        6 (0x6)
  .maxstack  1
  .locals init (object V_0) //o
  IL_0000:  newobj     ""A..ctor()""
  IL_0005:  ret
}");
            });
        }

        [WorkItem(1090458, "http://vstfdevdiv:8080/DevDiv2/DevDiv/_workitems/edit/1090458")]
        [Fact]
        public void ObsoleteAttribute()
        {
            var source = @"
using System;
using System.Diagnostics;
　
class C
{
    static void Main()
    {
        C c = new C();
    }

    [Obsolete(""Hello"", true)]
    int P { get; set; }
}
";
            var comp = CreateCompilation(source, options: TestOptions.DebugDll);
            WithRuntimeInstance(comp, runtime =>
            {
            var context = CreateMethodContext(runtime, "C.Main");
            ResultProperties resultProperties;
            string error;
            context.CompileExpression("c.P", out resultProperties, out error);
            Assert.Null(error);
            });
        }

        [WorkItem(1090458, "http://vstfdevdiv:8080/DevDiv2/DevDiv/_workitems/edit/1090458")]
        [Fact]
        public void DeprecatedAttribute()
        {
            var source = @"
using System;
using Windows.Foundation.Metadata;
　
class C
{
    static void Main()
    {
        C c = new C();
    }

    [Deprecated(""Hello"", DeprecationType.Remove, 1)]
    int P { get; set; }
}

namespace Windows.Foundation.Metadata
{
    [AttributeUsage(
        AttributeTargets.Class | 
        AttributeTargets.Struct | 
        AttributeTargets.Enum | 
        AttributeTargets.Constructor | 
        AttributeTargets.Method | 
        AttributeTargets.Property | 
        AttributeTargets.Field | 
        AttributeTargets.Event | 
        AttributeTargets.Interface | 
        AttributeTargets.Delegate, AllowMultiple = true)]
    public sealed class DeprecatedAttribute : Attribute
    {
        public DeprecatedAttribute(string message, DeprecationType type, uint version)
        {
        }

        public DeprecatedAttribute(string message, DeprecationType type, uint version, Type contract)
        {
        }
    }

    public enum DeprecationType
    {
        Deprecate = 0,
        Remove = 1
    }
}
";
            var comp = CreateCompilation(source, options: TestOptions.DebugDll);
            WithRuntimeInstance(comp, runtime =>
            {
            var context = CreateMethodContext(runtime, "C.Main");
            ResultProperties resultProperties;
            string error;
            context.CompileExpression("c.P", out resultProperties, out error);
            Assert.Null(error);
            });
        }

        [WorkItem(1089591, "http://vstfdevdiv:8080/DevDiv2/DevDiv/_workitems/edit/1089591")]
        [Fact]
        public void BadPdb_MissingMethod()
        {
            var source = @"
public class C
{
    public static void Main()
    {
    }
}
";
            var comp = CreateCompilation(source);
            var peImage = comp.EmitToArray();
            var symReader = new MockSymUnmanagedReader(ImmutableDictionary<int, MethodDebugInfoBytes>.Empty);
            var module = ModuleInstance.Create(peImage, symReader);

            var runtime = CreateRuntimeInstance(module, new[] { MscorlibRef });
            var evalContext = CreateMethodContext(runtime, "C.Main");
            string error;
            var testData = new CompilationTestData();
            evalContext.CompileExpression("1", out error, testData);
            Assert.Null(error);
            testData.GetMethodData("<>x.<>m0").VerifyIL(@"
{
  // Code size        2 (0x2)
  .maxstack  1
  IL_0000:  ldc.i4.1
  IL_0001:  ret
}
");
        }

        [WorkItem(1108133, "http://vstfdevdiv:8080/DevDiv2/DevDiv/_workitems/edit/1108133")]
        [Fact]
        public void SymUnmanagedReaderNotImplemented()
        {
            var source = @"
public class C
{
    public static void Main()
    {
    }
}
";
            var comp = CreateCompilation(source);
            var peImage = comp.EmitToArray();
            var module = ModuleInstance.Create(peImage, NotImplementedSymUnmanagedReader.Instance);
            var runtime = CreateRuntimeInstance(module, new[] { MscorlibRef });
            var evalContext = CreateMethodContext(runtime, "C.Main");

            string error;
            var testData = new CompilationTestData();
            evalContext.CompileExpression("1", out error, testData);
            Assert.Null(error);
            testData.GetMethodData("<>x.<>m0").VerifyIL(@"
{
  // Code size        2 (0x2)
  .maxstack  1
  IL_0000:  ldc.i4.1
  IL_0001:  ret
}
");
        }

        [WorkItem(1115543, "http://vstfdevdiv:8080/DevDiv2/DevDiv/_workitems/edit/1115543")]
        [Fact]
        public void MethodTypeParameterInLambda()
        {
            var source = @"
using System;

public class C<T>
{
    public void M<U>()
    {
        Func<U, int> getInt = u =>
        {
            return u.GetHashCode();
        };

        var result = getInt(default(U));
    }
}
";
            var comp = CreateCompilationWithMscorlib45(source);
            WithRuntimeInstance(comp, runtime =>
            {
            var context = CreateMethodContext(runtime, "C.<>c__0.<M>b__0_0");

            string error;
            var testData = new CompilationTestData();
            context.CompileExpression("typeof(U)", out error, testData);
            Assert.Null(error);
            testData.GetMethodData("<>x<T, U>.<>m0").VerifyIL(@"
{
  // Code size       11 (0xb)
  .maxstack  1
  IL_0000:  ldtoken    ""U""
  IL_0005:  call       ""System.Type System.Type.GetTypeFromHandle(System.RuntimeTypeHandle)""
  IL_000a:  ret
}
");
            });
        }

        [WorkItem(1136085, "http://vstfdevdiv:8080/DevDiv2/DevDiv/_workitems/edit/1136085")]
        [Fact]
        public void TypeofOpenGenericType()
        {
            var source = @"
using System;

public class C
{
    public void M()
    {
    }
}";
            var compilation = CreateCompilationWithMscorlib45(source);
            WithRuntimeInstance(compilation, runtime =>
            {
            var context = CreateMethodContext(runtime, "C.M");

            string error;
            var expectedIL = @"
{
  // Code size       11 (0xb)
  .maxstack  1
  IL_0000:  ldtoken    ""System.Action<T>""
  IL_0005:  call       ""System.Type System.Type.GetTypeFromHandle(System.RuntimeTypeHandle)""
  IL_000a:  ret
}";

            var testData = new CompilationTestData();
            context.CompileExpression("typeof(Action<>)", out error, testData);
            Assert.Null(error);
            testData.GetMethodData("<>x.<>m0").VerifyIL(expectedIL);

            testData = new CompilationTestData();
            context.CompileExpression("typeof(Action<>  )", out error, testData);
            Assert.Null(error);
            testData.GetMethodData("<>x.<>m0").VerifyIL(expectedIL);

            context.CompileExpression("typeof(Action<Action<>>)", out error, testData);
            Assert.Equal("error CS7003: Unexpected use of an unbound generic name", error);

            context.CompileExpression("typeof(Action<Action< > > )", out error);
            Assert.Equal("error CS7003: Unexpected use of an unbound generic name", error);

            context.CompileExpression("typeof(Action<>a)", out error);
            Assert.Equal("error CS1026: ) expected", error);
            });
        }

        [WorkItem(1068138, "DevDiv")]
        [Fact]
        public void GetSymAttributeByVersion()
        {
            var source1 = @"
public class C
{
    public static void M()
    {
        int x = 1;
    }
}";

            var source2 = @"
public class C
{
    public static void M()
    {
        int x = 1;
        string y = ""a"";
    }
}";
            var comp1 = CreateCompilation(source1, options: TestOptions.DebugDll);
            var comp2 = CreateCompilation(source2, options: TestOptions.DebugDll);

            using (MemoryStream
                peStream1Unused = new MemoryStream(),
                peStream2 = new MemoryStream(),
                pdbStream1 = new MemoryStream(),
                pdbStream2 = new MemoryStream())
            {
                Assert.True(comp1.Emit(peStream1Unused, pdbStream1).Success);
                Assert.True(comp2.Emit(peStream2, pdbStream2).Success);

                pdbStream1.Position = 0;
                pdbStream2.Position = 0;
                peStream2.Position = 0;

                var symReader = SymReaderFactory.CreateReader(pdbStream1);
                symReader.UpdateSymbolStore(pdbStream2);

                var module = ModuleInstance.Create(peStream2.ToImmutable(), symReader);
                var runtime = CreateRuntimeInstance(module, new[] { MscorlibRef, ExpressionCompilerTestHelpers.IntrinsicAssemblyReference });

                ImmutableArray<MetadataBlock> blocks;
                Guid moduleVersionId;
                ISymUnmanagedReader symReader2;
                int methodToken;
                int localSignatureToken;
                GetContextState(runtime, "C.M", out blocks, out moduleVersionId, out symReader2, out methodToken, out localSignatureToken);

                Assert.Same(symReader, symReader2);

                AssertEx.SetEqual(symReader.GetLocalNames(methodToken, methodVersion: 1), "x");
                AssertEx.SetEqual(symReader.GetLocalNames(methodToken, methodVersion: 2), "x", "y");

                var context1 = CreateMethodContext(
                    new AppDomain(),
                    blocks,
                    symReader,
                    moduleVersionId,
                    methodToken: methodToken,
                    methodVersion: 1,
                    ilOffset: 0,
                    localSignatureToken: localSignatureToken,
                    kind: MakeAssemblyReferencesKind.AllAssemblies);

                var locals = ArrayBuilder<LocalAndMethod>.GetInstance();
                string typeName;
                context1.CompileGetLocals(
                    locals,
                    argumentsOnly: false,
                    typeName: out typeName,
                    testData: null);
                AssertEx.SetEqual(locals.Select(l => l.LocalName), "x");

                var context2 = CreateMethodContext(
                    new AppDomain(),
                    blocks,
                    symReader,
                    moduleVersionId,
                    methodToken: methodToken,
                    methodVersion: 2,
                    ilOffset: 0,
                    localSignatureToken: localSignatureToken,
                    kind: MakeAssemblyReferencesKind.AllAssemblies);

                locals.Clear();
                context2.CompileGetLocals(
                    locals,
                    argumentsOnly: false,
                    typeName: out typeName,
                    testData: null);
                AssertEx.SetEqual(locals.Select(l => l.LocalName), "x", "y");
            }
        }

        /// <summary>
        /// Ignore accessibility in lambda rewriter.
        /// </summary>
        [WorkItem(1618, "https://github.com/dotnet/roslyn/issues/1618")]
        [Fact]
        public void LambdaRewriterIgnoreAccessibility()
        {
            var source =
@"using System.Linq;
class C
{
    static void M()
    {
        var q = new[] { new C() }.AsQueryable();
    }
}";
            var compilation0 = CreateCompilationWithMscorlib40AndSystemCore(source, options: TestOptions.DebugDll);
            WithRuntimeInstance(compilation0, runtime =>
            {
            var context = CreateMethodContext(runtime, methodName: "C.M");
            var testData = new CompilationTestData();
            string error;
            context.CompileExpression("q.Where(c => true)", out error, testData);
            testData.GetMethodData("<>x.<>m0").VerifyIL(
@"{
  // Code size       64 (0x40)
  .maxstack  6
  .locals init (System.Linq.IQueryable<C> V_0, //q
                System.Linq.Expressions.ParameterExpression V_1)
  IL_0000:  ldloc.0
  IL_0001:  ldtoken    ""C""
  IL_0006:  call       ""System.Type System.Type.GetTypeFromHandle(System.RuntimeTypeHandle)""
  IL_000b:  ldstr      ""c""
  IL_0010:  call       ""System.Linq.Expressions.ParameterExpression System.Linq.Expressions.Expression.Parameter(System.Type, string)""
  IL_0015:  stloc.1
  IL_0016:  ldc.i4.1
  IL_0017:  box        ""bool""
  IL_001c:  ldtoken    ""bool""
  IL_0021:  call       ""System.Type System.Type.GetTypeFromHandle(System.RuntimeTypeHandle)""
  IL_0026:  call       ""System.Linq.Expressions.ConstantExpression System.Linq.Expressions.Expression.Constant(object, System.Type)""
  IL_002b:  ldc.i4.1
  IL_002c:  newarr     ""System.Linq.Expressions.ParameterExpression""
  IL_0031:  dup
  IL_0032:  ldc.i4.0
  IL_0033:  ldloc.1
  IL_0034:  stelem.ref
  IL_0035:  call       ""System.Linq.Expressions.Expression<System.Func<C, bool>> System.Linq.Expressions.Expression.Lambda<System.Func<C, bool>>(System.Linq.Expressions.Expression, params System.Linq.Expressions.ParameterExpression[])""
  IL_003a:  call       ""System.Linq.IQueryable<C> System.Linq.Queryable.Where<C>(System.Linq.IQueryable<C>, System.Linq.Expressions.Expression<System.Func<C, bool>>)""
  IL_003f:  ret
}");
            });
        }

        /// <summary>
        /// Ignore accessibility in async rewriter.
        /// </summary>
        [Fact]
        public void AsyncRewriterIgnoreAccessibility()
        {
            var source =
@"using System;
using System.Threading.Tasks;
class C
{
    static void F<T>(Func<Task<T>> f)
    {
    }
    static void M()
    {
    }
}";
            var compilation0 = CreateCompilationWithMscorlib45(source, options: TestOptions.DebugDll);
            WithRuntimeInstance(compilation0, runtime =>
            {
            var context = CreateMethodContext(runtime, methodName: "C.M");
            var testData = new CompilationTestData();
            string error;
            context.CompileExpression("F(async () => new C())", out error, testData);
            testData.GetMethodData("<>x.<>m0").VerifyIL(
@"{
  // Code size       37 (0x25)
  .maxstack  2
  IL_0000:  ldsfld     ""System.Func<System.Threading.Tasks.Task<C>> <>x.<>c.<>9__0_0""
  IL_0005:  dup
  IL_0006:  brtrue.s   IL_001f
  IL_0008:  pop
  IL_0009:  ldsfld     ""<>x.<>c <>x.<>c.<>9""
  IL_000e:  ldftn      ""System.Threading.Tasks.Task<C> <>x.<>c.<<>m0>b__0_0()""
  IL_0014:  newobj     ""System.Func<System.Threading.Tasks.Task<C>>..ctor(object, System.IntPtr)""
  IL_0019:  dup
  IL_001a:  stsfld     ""System.Func<System.Threading.Tasks.Task<C>> <>x.<>c.<>9__0_0""
  IL_001f:  call       ""void C.F<C>(System.Func<System.Threading.Tasks.Task<C>>)""
  IL_0024:  ret
}");
            });
        }

        [Fact]
        public void CapturedLocalInLambda()
        {
            var source = @"
using System;
class C
{
    void M(Func<int> f)
    {
        int x = 42;
        M(() => x);
    }
}";
            var comp = CreateCompilationWithMscorlib45(source);
            WithRuntimeInstance(comp, runtime =>
            {
            var context = CreateMethodContext(runtime, "C.M");

            string error;
            var testData = new CompilationTestData();
            context.CompileExpression("M(() => x)", out error, testData);
            Assert.Null(error);
            testData.GetMethodData("<>x.<>m0").VerifyIL(@"
{
  // Code size       32 (0x20)
  .maxstack  3
  .locals init (C.<>c__DisplayClass0_0 V_0, //CS$<>8__locals0
                <>x.<>c__DisplayClass0_0 V_1) //CS$<>8__locals0
  IL_0000:  newobj     ""<>x.<>c__DisplayClass0_0..ctor()""
  IL_0005:  stloc.1
  IL_0006:  ldloc.1
  IL_0007:  ldloc.0
  IL_0008:  stfld      ""C.<>c__DisplayClass0_0 <>x.<>c__DisplayClass0_0.CS$<>8__locals0""
  IL_000d:  ldarg.0
  IL_000e:  ldloc.1
  IL_000f:  ldftn      ""int <>x.<>c__DisplayClass0_0.<<>m0>b__0()""
  IL_0015:  newobj     ""System.Func<int>..ctor(object, System.IntPtr)""
  IL_001a:  callvirt   ""void C.M(System.Func<int>)""
  IL_001f:  ret
}");
            });
        }

        [WorkItem(3309, "https://github.com/dotnet/roslyn/issues/3309")]
        [Fact]
        public void NullAnonymousTypeInstance()
        {
            var source =
@"class C
{
    static void Main()
    {
    }
}";
            var testData = Evaluate(source, OutputKind.ConsoleApplication, "C.Main", "false ? new { P = 1 } : null");
            var methodData = testData.GetMethodData("<>x.<>m0");
            var returnType = (NamedTypeSymbol)methodData.Method.ReturnType;
            Assert.True(returnType.IsAnonymousType);
            methodData.VerifyIL(
@"{
  // Code size        2 (0x2)
  .maxstack  1
  IL_0000:  ldnull
  IL_0001:  ret
}");
        }

        /// <summary>
        /// DkmClrInstructionAddress.ILOffset is set to uint.MaxValue
        /// if the instruction does not map to an IL offset.
        /// </summary>
        [WorkItem(1185315, "http://vstfdevdiv:8080/DevDiv2/DevDiv/_workitems/edit/1185315")]
        [Fact]
        public void NoILOffset()
        {
            var source =
@"class C
{
    static void M(int x)
    {
        int y;
    }
}";
            var compilation0 = CreateCompilation(source, options: TestOptions.DebugDll);
            WithRuntimeInstance(compilation0, runtime =>
            {
            ImmutableArray<MetadataBlock> blocks;
            Guid moduleVersionId;
            ISymUnmanagedReader symReader;
            int methodToken;
            int localSignatureToken;
            GetContextState(runtime, "C.M", out blocks, out moduleVersionId, out symReader, out methodToken, out localSignatureToken);

<<<<<<< HEAD
            var context = EvaluationContext.CreateMethodContext(
                blocks.ToCompilation(),
                symReader,
                moduleVersionId,
                methodToken: methodToken,
                methodVersion: 1,
                ilOffset: ExpressionCompilerTestHelpers.NoILOffset,
                localSignatureToken: localSignatureToken);
=======
                var appDomain = new AppDomain();
                var context = CreateMethodContext(
                    appDomain,
                    blocks,
                    symReader,
                    moduleVersionId,
                    methodToken: methodToken,
                    methodVersion: 1,
                    ilOffset: ExpressionCompilerTestHelpers.NoILOffset,
                    localSignatureToken: localSignatureToken);
>>>>>>> 79ae6bcf

            string error;
            var testData = new CompilationTestData();
            var result = context.CompileExpression("x + y", out error, testData);
            testData.GetMethodData("<>x.<>m0").VerifyIL(
@"{
  // Code size        4 (0x4)
  .maxstack  2
  .locals init (int V_0) //y
  IL_0000:  ldarg.0
  IL_0001:  ldloc.0
  IL_0002:  add
  IL_0003:  ret
}");

<<<<<<< HEAD
            // Verify the context is re-used for ILOffset == 0.
            var previous = context;
            context = EvaluationContext.CreateMethodContext(
                new CSharpMetadataContext(blocks, previous),
                blocks,
                symReader,
                moduleVersionId,
                methodToken: methodToken,
                methodVersion: 1,
                ilOffset: 0,
                localSignatureToken: localSignatureToken);
            Assert.Same(previous, context);

            // Verify the context is re-used for NoILOffset.
            previous = context;
            context = EvaluationContext.CreateMethodContext(
                new CSharpMetadataContext(blocks, previous),
                blocks,
                symReader,
                moduleVersionId,
                methodToken: methodToken,
                methodVersion: 1,
                ilOffset: ExpressionCompilerTestHelpers.NoILOffset,
                localSignatureToken: localSignatureToken);
            Assert.Same(previous, context);
=======
                // Verify the context is re-used for ILOffset == 0.
                var previous = appDomain.GetMetadataContext();
                context = CreateMethodContext(
                    appDomain,
                    blocks,
                    symReader,
                    moduleVersionId,
                    methodToken: methodToken,
                    methodVersion: 1,
                    ilOffset: 0,
                    localSignatureToken: localSignatureToken);
                Assert.Same(GetMetadataContext(previous).EvaluationContext, context);

                // Verify the context is re-used for NoILOffset.
                previous = appDomain.GetMetadataContext();
                context = CreateMethodContext(
                    appDomain,
                    blocks,
                    symReader,
                    moduleVersionId,
                    methodToken: methodToken,
                    methodVersion: 1,
                    ilOffset: ExpressionCompilerTestHelpers.NoILOffset,
                    localSignatureToken: localSignatureToken);
                Assert.Same(GetMetadataContext(previous).EvaluationContext, context);
>>>>>>> 79ae6bcf
            });
        }

        [WorkItem(4098, "https://github.com/dotnet/roslyn/issues/4098")]
        [Fact]
        public void SelectAnonymousType()
        {
            var source =
@"using System.Collections.Generic;
using System.Linq;

class C
{
    static void M(List<int> list)
    {
        var useLinq = list.Last();
    }
}";
            var compilation0 = CreateCompilationWithMscorlib40AndSystemCore(source, options: TestOptions.DebugDll);
            WithRuntimeInstance(compilation0, runtime =>
            {
                var context = CreateMethodContext(runtime, "C.M");
            string error;
            var testData = new CompilationTestData();
            context.CompileExpression("from x in list from y in list where x > 0 select new { x, y };", out error, testData);
            Assert.Null(error);
            testData.GetMethodData("<>x.<>m0").VerifyIL(
@"{
  // Code size      140 (0x8c)
  .maxstack  4
  .locals init (int V_0, //useLinq
                <>x.<>c__DisplayClass0_0 V_1) //CS$<>8__locals0
  IL_0000:  newobj     ""<>x.<>c__DisplayClass0_0..ctor()""
  IL_0005:  stloc.1
  IL_0006:  ldloc.1
  IL_0007:  ldarg.0
  IL_0008:  stfld      ""System.Collections.Generic.List<int> <>x.<>c__DisplayClass0_0.list""
  IL_000d:  ldloc.1
  IL_000e:  ldfld      ""System.Collections.Generic.List<int> <>x.<>c__DisplayClass0_0.list""
  IL_0013:  ldloc.1
  IL_0014:  ldftn      ""System.Collections.Generic.IEnumerable<int> <>x.<>c__DisplayClass0_0.<<>m0>b__0(int)""
  IL_001a:  newobj     ""System.Func<int, System.Collections.Generic.IEnumerable<int>>..ctor(object, System.IntPtr)""
  IL_001f:  ldsfld     ""System.Func<int, int, <anonymous type: int x, int y>> <>x.<>c.<>9__0_1""
  IL_0024:  dup
  IL_0025:  brtrue.s   IL_003e
  IL_0027:  pop
  IL_0028:  ldsfld     ""<>x.<>c <>x.<>c.<>9""
  IL_002d:  ldftn      ""<anonymous type: int x, int y> <>x.<>c.<<>m0>b__0_1(int, int)""
  IL_0033:  newobj     ""System.Func<int, int, <anonymous type: int x, int y>>..ctor(object, System.IntPtr)""
  IL_0038:  dup
  IL_0039:  stsfld     ""System.Func<int, int, <anonymous type: int x, int y>> <>x.<>c.<>9__0_1""
  IL_003e:  call       ""System.Collections.Generic.IEnumerable<<anonymous type: int x, int y>> System.Linq.Enumerable.SelectMany<int, int, <anonymous type: int x, int y>>(System.Collections.Generic.IEnumerable<int>, System.Func<int, System.Collections.Generic.IEnumerable<int>>, System.Func<int, int, <anonymous type: int x, int y>>)""
  IL_0043:  ldsfld     ""System.Func<<anonymous type: int x, int y>, bool> <>x.<>c.<>9__0_2""
  IL_0048:  dup
  IL_0049:  brtrue.s   IL_0062
  IL_004b:  pop
  IL_004c:  ldsfld     ""<>x.<>c <>x.<>c.<>9""
  IL_0051:  ldftn      ""bool <>x.<>c.<<>m0>b__0_2(<anonymous type: int x, int y>)""
  IL_0057:  newobj     ""System.Func<<anonymous type: int x, int y>, bool>..ctor(object, System.IntPtr)""
  IL_005c:  dup
  IL_005d:  stsfld     ""System.Func<<anonymous type: int x, int y>, bool> <>x.<>c.<>9__0_2""
  IL_0062:  call       ""System.Collections.Generic.IEnumerable<<anonymous type: int x, int y>> System.Linq.Enumerable.Where<<anonymous type: int x, int y>>(System.Collections.Generic.IEnumerable<<anonymous type: int x, int y>>, System.Func<<anonymous type: int x, int y>, bool>)""
  IL_0067:  ldsfld     ""System.Func<<anonymous type: int x, int y>, <anonymous type: int x, int y>> <>x.<>c.<>9__0_3""
  IL_006c:  dup
  IL_006d:  brtrue.s   IL_0086
  IL_006f:  pop
  IL_0070:  ldsfld     ""<>x.<>c <>x.<>c.<>9""
  IL_0075:  ldftn      ""<anonymous type: int x, int y> <>x.<>c.<<>m0>b__0_3(<anonymous type: int x, int y>)""
  IL_007b:  newobj     ""System.Func<<anonymous type: int x, int y>, <anonymous type: int x, int y>>..ctor(object, System.IntPtr)""
  IL_0080:  dup
  IL_0081:  stsfld     ""System.Func<<anonymous type: int x, int y>, <anonymous type: int x, int y>> <>x.<>c.<>9__0_3""
  IL_0086:  call       ""System.Collections.Generic.IEnumerable<<anonymous type: int x, int y>> System.Linq.Enumerable.Select<<anonymous type: int x, int y>, <anonymous type: int x, int y>>(System.Collections.Generic.IEnumerable<<anonymous type: int x, int y>>, System.Func<<anonymous type: int x, int y>, <anonymous type: int x, int y>>)""
  IL_008b:  ret
}");
            });
        }

        [WorkItem(2501, "https://github.com/dotnet/roslyn/issues/2501")]
        [Fact]
        public void ImportsInAsyncLambda()
        {
            var source =
@"namespace N
{
    using System.Linq;
    class C
    {
        static void M()
        {
            System.Action f = async () =>
            {
                var c = new[] { 1, 2, 3 };
                c.Select(i => i);
            };
        }
    }
}";
            var compilation0 = CreateCompilationWithMscorlib45(
                source,
                options: TestOptions.DebugDll,
                references: new[] { SystemCoreRef });

            WithRuntimeInstance(compilation0, runtime =>
            {
                var context = CreateMethodContext(runtime, "N.C.<>c.<<M>b__0_0>d.MoveNext");
            string error;
            var testData = new CompilationTestData();
            context.CompileExpression("c.Where(n => n > 0)", out error, testData);
            Assert.Null(error);
            testData.GetMethodData("<>x.<>m0").VerifyIL(
@"{
  // Code size       43 (0x2b)
  .maxstack  3
  .locals init (int V_0,
                System.Exception V_1)
  IL_0000:  ldarg.0
  IL_0001:  ldfld      ""int[] N.C.<>c.<<M>b__0_0>d.<c>5__1""
  IL_0006:  ldsfld     ""System.Func<int, bool> <>x.<>c.<>9__0_0""
  IL_000b:  dup
  IL_000c:  brtrue.s   IL_0025
  IL_000e:  pop
  IL_000f:  ldsfld     ""<>x.<>c <>x.<>c.<>9""
  IL_0014:  ldftn      ""bool <>x.<>c.<<>m0>b__0_0(int)""
  IL_001a:  newobj     ""System.Func<int, bool>..ctor(object, System.IntPtr)""
  IL_001f:  dup
  IL_0020:  stsfld     ""System.Func<int, bool> <>x.<>c.<>9__0_0""
  IL_0025:  call       ""System.Collections.Generic.IEnumerable<int> System.Linq.Enumerable.Where<int>(System.Collections.Generic.IEnumerable<int>, System.Func<int, bool>)""
  IL_002a:  ret
}");
            });
        }

        [Fact]
        public void AssignDefaultToLocal()
        {
            var source = @"
class C
{
    void Test()
    {
        int a = 1;
    }
}
";
            var comp = CreateCompilation(source, options: TestOptions.DebugDll, parseOptions: TestOptions.Regular);
            WithRuntimeInstance(comp, runtime =>
            {
                var context = CreateMethodContext(runtime, methodName: "C.Test");

                ResultProperties resultProperties;
                string error;
                var testData = new CompilationTestData();
                ImmutableArray<AssemblyIdentity> missingAssemblyIdentities;
                context.CompileAssignment("a", "default", NoAliases, DebuggerDiagnosticFormatter.Instance, out resultProperties, out error, out missingAssemblyIdentities, EnsureEnglishUICulture.PreferredOrNull, testData);
                Assert.Null(error);
                Assert.Empty(missingAssemblyIdentities);

                Assert.Equal(DkmClrCompilationResultFlags.PotentialSideEffect, resultProperties.Flags);
                Assert.Equal(default(DkmEvaluationResultCategory), resultProperties.Category); // Not Data
                Assert.Equal(default(DkmEvaluationResultAccessType), resultProperties.AccessType); // Not Public
                Assert.Equal(default(DkmEvaluationResultStorageType), resultProperties.StorageType);
                Assert.Equal(default(DkmEvaluationResultTypeModifierFlags), resultProperties.ModifierFlags); // Not Virtual
                testData.GetMethodData("<>x.<>m0").VerifyIL(@"
{
  // Code size        3 (0x3)
  .maxstack  1
  .locals init (int V_0) //a
  IL_0000:  ldc.i4.0
  IL_0001:  stloc.0
  IL_0002:  ret
}");

                testData = new CompilationTestData();
                context.CompileExpression("a = default;", DkmEvaluationFlags.None, ImmutableArray<Alias>.Empty, out error, testData);
                Assert.Null(error);
                testData.GetMethodData("<>x.<>m0").VerifyIL(@"
{
  // Code size        4 (0x4)
  .maxstack  2
  .locals init (int V_0) //a
  IL_0000:  ldc.i4.0
  IL_0001:  dup
  IL_0002:  stloc.0
  IL_0003:  ret
}");
                testData = new CompilationTestData();
                context.CompileExpression("int b = default;", DkmEvaluationFlags.None, ImmutableArray<Alias>.Empty, out error, testData);
                Assert.Null(error);
                testData.GetMethodData("<>x.<>m0").VerifyIL(@"
{
  // Code size       43 (0x2b)
  .maxstack  4
  .locals init (int V_0, //a
                System.Guid V_1)
  IL_0000:  ldtoken    ""int""
  IL_0005:  call       ""System.Type System.Type.GetTypeFromHandle(System.RuntimeTypeHandle)""
  IL_000a:  ldstr      ""b""
  IL_000f:  ldloca.s   V_1
  IL_0011:  initobj    ""System.Guid""
  IL_0017:  ldloc.1
  IL_0018:  ldnull
  IL_0019:  call       ""void Microsoft.VisualStudio.Debugger.Clr.IntrinsicMethods.CreateVariable(System.Type, string, System.Guid, byte[])""
  IL_001e:  ldstr      ""b""
  IL_0023:  call       ""int Microsoft.VisualStudio.Debugger.Clr.IntrinsicMethods.GetVariableAddress<int>(string)""
  IL_0028:  ldc.i4.0
  IL_0029:  stind.i4
  IL_002a:  ret
}");

                testData = new CompilationTestData();
                context.CompileExpression("default", DkmEvaluationFlags.None, ImmutableArray<Alias>.Empty, out error, testData);
                Assert.Null(error);
                testData.GetMethodData("<>x.<>m0").VerifyIL(@"
{
  // Code size        2 (0x2)
  .maxstack  1
  .locals init (int V_0) //a
  IL_0000:  ldnull
  IL_0001:  ret
}");
                Assert.Equal(SpecialType.System_Object, testData.GetMethodData("<>x.<>m0").Method.ReturnType.SpecialType);

                testData = new CompilationTestData();
                context.CompileExpression("null", DkmEvaluationFlags.None, ImmutableArray<Alias>.Empty, out error, testData);
                Assert.Null(error);
                testData.GetMethodData("<>x.<>m0").VerifyIL(@"
{
  // Code size        2 (0x2)
  .maxstack  1
  .locals init (int V_0) //a
  IL_0000:  ldnull
  IL_0001:  ret
}");
        });
        }

        [Fact]
        public void InLambdasEvaluationWillSynthesizeRequiredAttributes_Parameters()
        {
            var reference = CreateCompilation(@"
public delegate void D(in int p);");

            CompileAndVerify(reference, symbolValidator: module =>
            {
                Assert.NotNull(module.ContainingAssembly.GetTypeByMetadataName(AttributeDescription.CodeAnalysisEmbeddedAttribute.FullName));
                Assert.NotNull(module.ContainingAssembly.GetTypeByMetadataName(AttributeDescription.IsReadOnlyAttribute.FullName));
            });

            var comp = CreateCompilation(@"
public class Test
{
    void M(D lambda)
    {
    }
}", references: new[] { reference.EmitToImageReference() });

            CompileAndVerify(comp, symbolValidator: module =>
            {
                Assert.Null(module.ContainingAssembly.GetTypeByMetadataName(AttributeDescription.CodeAnalysisEmbeddedAttribute.FullName));
                Assert.Null(module.ContainingAssembly.GetTypeByMetadataName(AttributeDescription.IsReadOnlyAttribute.FullName));
            });

            var testData = Evaluate(
                comp,
                methodName: "Test.M",
                expr: "M((in int p) => {})");

            var methodsGenerated = testData.GetMethodsByName().Keys;
            Assert.Contains(AttributeDescription.CodeAnalysisEmbeddedAttribute.FullName + "..ctor()", methodsGenerated);
            Assert.Contains(AttributeDescription.IsReadOnlyAttribute.FullName + "..ctor()", methodsGenerated);
        }

        [Fact]
        public void RefReadOnlyLambdasEvaluationWillSynthesizeRequiredAttributes_ReturnTypes()
        {
            var reference = CreateCompilation(@"
public delegate ref readonly int D();");

            CompileAndVerify(reference, symbolValidator: module =>
            {
                Assert.NotNull(module.ContainingAssembly.GetTypeByMetadataName(AttributeDescription.CodeAnalysisEmbeddedAttribute.FullName));
                Assert.NotNull(module.ContainingAssembly.GetTypeByMetadataName(AttributeDescription.IsReadOnlyAttribute.FullName));
            });

            var comp = CreateCompilation(@"
public class Test
{
    private int x = 0;
    void M(D lambda)
    {
    }
}", references: new[] { reference.EmitToImageReference() });

            CompileAndVerify(comp, symbolValidator: module =>
            {
                Assert.Null(module.ContainingAssembly.GetTypeByMetadataName(AttributeDescription.CodeAnalysisEmbeddedAttribute.FullName));
                Assert.Null(module.ContainingAssembly.GetTypeByMetadataName(AttributeDescription.IsReadOnlyAttribute.FullName));
            });

            var testData = Evaluate(
                comp,
                methodName: "Test.M",
                expr: "M(() => ref x)");

            var methodsGenerated = testData.GetMethodsByName().Keys;
            Assert.Contains(AttributeDescription.CodeAnalysisEmbeddedAttribute.FullName + "..ctor()", methodsGenerated);
            Assert.Contains(AttributeDescription.IsReadOnlyAttribute.FullName + "..ctor()", methodsGenerated);
        }

        // PROTOTYPE(NullableReferenceTypes): EnsureNullableAttributeExists is not called.
        [Fact(Skip = "TODO")]
        public void EmitNullableAttribute_ExpressionType()
        {
            var source =
@"class C
{
    static void Main()
    {
    }
}";
            var comp = CreateStandardCompilation(source, options: TestOptions.DebugDll, parseOptions: TestOptions.Regular8);
            WithRuntimeInstance(comp, runtime =>
            {
                var context = CreateMethodContext(runtime, "C.Main");
                string error;
                var testData = new CompilationTestData();
                var result = context.CompileExpression("new object?[0]", out error, testData);
                Assert.Null(error);
                var methodData = testData.GetMethodData("<>x.<>m0");
                methodData.VerifyIL(
 @"{
  // Code size        7 (0x7)
  .maxstack  1
  IL_0000:  ldc.i4.0
  IL_0001:  newarr     ""object""
  IL_0006:  ret
}");
                // Verify NullableAttribute is emitted.
                using (var metadata = ModuleMetadata.CreateFromImage(ImmutableArray.CreateRange(result.Assembly)))
                {
                    var reader = metadata.MetadataReader;
                    var typeDef = reader.GetTypeDef(result.TypeName);
                    var methodHandle = reader.GetMethodDefHandle(typeDef, result.MethodName);
                    var attributeHandle = reader.GetCustomAttributes(methodHandle).Single();
                    var attribute = reader.GetCustomAttribute(attributeHandle);
                    var attributeConstructor = reader.GetMethodDefinition((System.Reflection.Metadata.MethodDefinitionHandle)attribute.Constructor);
                    var attributeTypeName = reader.GetString(reader.GetName(attributeConstructor.GetDeclaringType()));
                    Assert.Equal("NullableAttribute", attributeTypeName);
                }
            });
        }

        // PROTOTYPE(NullableReferenceTypes): Expression below currently reports
        // "CS0453: The type 'object' must be a non-nullable value type ... 'Nullable<T>'"
        // because CSharpCompilationExtensions.IsFeatureEnabled() fails when there
        // the Compilation contains no syntax trees.
        [Fact(Skip = "TODO")]
        public void EmitNullableAttribute_LambdaParameters()
        {
            var source =
@"delegate T D<T>(T t);
class C
{
    static T F<T>(D<T> d, T t) => d(t);
    static void G()
    {
    }
}";
            var comp = CreateStandardCompilation(source, parseOptions: TestOptions.Regular8);
            WithRuntimeInstance(comp, runtime =>
            {
                var context = CreateMethodContext(runtime, "C.G");
                string error;
                var testData = new CompilationTestData();
                context.CompileExpression("F((object? o) => o, null)", out error, testData);
                Assert.Null(error);
                testData.GetMethodData("<>x.<>m0").VerifyIL(
 @"{
  // Code size       38 (0x26)
  .maxstack  2
  IL_0000:  ldsfld     ""D<object?> <>x.<>c.<>9__0_0""
  IL_0005:  dup
  IL_0006:  brtrue.s   IL_001f
  IL_0008:  pop
  IL_0009:  ldsfld     ""<>x.<>c <>x.<>c.<>9""
  IL_000e:  ldftn      ""object? <>x.<>c.<<>m0>b__0_0(object?)""
  IL_0014:  newobj     ""D<object?>..ctor(object, System.IntPtr)""
  IL_0019:  dup
  IL_001a:  stsfld     ""D<object?> <>x.<>c.<>9__0_0""
  IL_001f:  ldnull
  IL_0020:  call       ""object? C.F<object?>(D<object?>, object?)""
  IL_0025:  ret
}");
                var methodsGenerated = testData.GetMethodsByName().Keys;
                Assert.Contains(AttributeDescription.CodeAnalysisEmbeddedAttribute.FullName + "..ctor()", methodsGenerated);
                Assert.Contains(AttributeDescription.NullableAttribute.FullName + "..ctor()", methodsGenerated);
            });
        }

        [Fact]
        [WorkItem(22206, "https://github.com/dotnet/roslyn/issues/22206")]
        public void RefReturnNonRefLocal()
        {
            var source = @"
delegate ref int D();
class C
{
    static void Main()
    {
        int local = 0;
    }
    static ref int M(D d)
    {
        return ref d();
    }
}";
            var comp = CreateCompilation(source, options: TestOptions.DebugExe);
            WithRuntimeInstance(comp, runtime =>
            {
                var context = CreateMethodContext(runtime, "C.Main");
                context.CompileExpression("M(() => ref local)", out var error);
                Assert.Equal("error CS8168: Cannot return local 'local' by reference because it is not a ref local", error);
            });
        }

        [Fact]
        public void OutVarInExpression()
        {
            var source =
@"class C
{
    static void Main()
    {
    }

    static object Test(out int x)
    {
        x = 1;
        return x;
    }
}";
            var testData = Evaluate(source, OutputKind.ConsoleApplication, "C.Main", "Test(out var z)");
            var methodData = testData.GetMethodData("<>x.<>m0");
            methodData.VerifyIL(
@"{
  // Code size       46 (0x2e)
  .maxstack  4
  .locals init (System.Guid V_0)
  IL_0000:  ldtoken    ""int""
  IL_0005:  call       ""System.Type System.Type.GetTypeFromHandle(System.RuntimeTypeHandle)""
  IL_000a:  ldstr      ""z""
  IL_000f:  ldloca.s   V_0
  IL_0011:  initobj    ""System.Guid""
  IL_0017:  ldloc.0
  IL_0018:  ldnull
  IL_0019:  call       ""void Microsoft.VisualStudio.Debugger.Clr.IntrinsicMethods.CreateVariable(System.Type, string, System.Guid, byte[])""
  IL_001e:  ldstr      ""z""
  IL_0023:  call       ""int Microsoft.VisualStudio.Debugger.Clr.IntrinsicMethods.GetVariableAddress<int>(string)""
  IL_0028:  call       ""object C.Test(out int)""
  IL_002d:  ret
}");
        }
    }
}<|MERGE_RESOLUTION|>--- conflicted
+++ resolved
@@ -44,25 +44,6 @@
             var compilation0 = CreateCompilation(source, options: TestOptions.DebugDll);
             WithRuntimeInstance(compilation0, runtime =>
             {
-<<<<<<< HEAD
-            ImmutableArray<MetadataBlock> blocks;
-            Guid moduleVersionId;
-            ISymUnmanagedReader symReader;
-            int methodToken;
-            int localSignatureToken;
-            GetContextState(runtime, "C.M", out blocks, out moduleVersionId, out symReader, out methodToken, out localSignatureToken);
-
-            uint ilOffset = ExpressionCompilerTestHelpers.GetOffset(methodToken, symReader);
-            var context = EvaluationContext.CreateMethodContext(
-                default(CSharpMetadataContext),
-                blocks,
-                symReader,
-                moduleVersionId,
-                methodToken: methodToken,
-                methodVersion: 1,
-                ilOffset: ilOffset,
-                localSignatureToken: localSignatureToken);
-=======
                 ImmutableArray<MetadataBlock> blocks;
                 Guid moduleVersionId;
                 ISymUnmanagedReader symReader;
@@ -99,30 +80,6 @@
                     ilOffset: ilOffset,
                     localSignatureToken: localSignatureToken,
                     kind: MakeAssemblyReferencesKind.AllAssemblies);
->>>>>>> 79ae6bcf
-
-            string error;
-            var result = context.CompileExpression("1", out error);
-            var mvid1 = result.Assembly.GetModuleVersionId();
-            var name1 = result.Assembly.GetAssemblyName();
-            Assert.NotEqual(mvid1, Guid.Empty);
-
-            context = EvaluationContext.CreateMethodContext(
-                new CSharpMetadataContext(blocks, context),
-                blocks,
-                symReader,
-                moduleVersionId,
-                methodToken: methodToken,
-                methodVersion: 1,
-                ilOffset: ilOffset,
-                localSignatureToken: localSignatureToken);
-
-            result = context.CompileExpression("2", out error);
-            var mvid2 = result.Assembly.GetModuleVersionId();
-            var name2 = result.Assembly.GetAssemblyName();
-            Assert.NotEqual(mvid2, Guid.Empty);
-            Assert.NotEqual(mvid2, mvid1);
-            Assert.NotEqual(name2.FullName, name1.FullName);
             });
         }
 
@@ -1887,21 +1844,12 @@
   IL_0001:  initobj    ""T""
   IL_0007:  ret
 }");
-<<<<<<< HEAD
-            testData = new CompilationTestData();
-            context.CompileExpression(
-                expr: "F(() => y)",
-                error: out error,
-                testData: testData);
-            Assert.Equal(error, "error CS1628: Cannot use ref or out parameter 'y' inside an anonymous method, lambda expression, or query expression");
-=======
                 testData = new CompilationTestData();
                 context.CompileExpression(
                     expr: "F(() => y)",
                     error: out error,
                     testData: testData);
                 Assert.Equal(error, "error CS1628: Cannot use ref, out, or in parameter 'y' inside an anonymous method, lambda expression, query expression, or local function");
->>>>>>> 79ae6bcf
             });
         }
 
@@ -3704,13 +3652,9 @@
     }
 }";
             var assemblyName = ExpressionCompilerUtilities.GenerateUniqueName();
-<<<<<<< HEAD
             // PROTOTYPE(NullableReferenceTypes): error CS0101: The namespace 'System.Runtime.CompilerServices' already contains a definition for 'NullableAttribute'
             var parseOptions = TestOptions.Regular7;
-            var compilationN0 = CreateStandardCompilation(
-=======
             var compilationN0 = CreateCompilation(
->>>>>>> 79ae6bcf
                 sourceN0,
                 parseOptions: parseOptions,
                 options: TestOptions.DebugModule,
@@ -6093,16 +6037,6 @@
             int localSignatureToken;
             GetContextState(runtime, "C.M", out blocks, out moduleVersionId, out symReader, out methodToken, out localSignatureToken);
 
-<<<<<<< HEAD
-            var context = EvaluationContext.CreateMethodContext(
-                blocks.ToCompilation(),
-                symReader,
-                moduleVersionId,
-                methodToken: methodToken,
-                methodVersion: 1,
-                ilOffset: ExpressionCompilerTestHelpers.NoILOffset,
-                localSignatureToken: localSignatureToken);
-=======
                 var appDomain = new AppDomain();
                 var context = CreateMethodContext(
                     appDomain,
@@ -6113,7 +6047,6 @@
                     methodVersion: 1,
                     ilOffset: ExpressionCompilerTestHelpers.NoILOffset,
                     localSignatureToken: localSignatureToken);
->>>>>>> 79ae6bcf
 
             string error;
             var testData = new CompilationTestData();
@@ -6129,33 +6062,6 @@
   IL_0003:  ret
 }");
 
-<<<<<<< HEAD
-            // Verify the context is re-used for ILOffset == 0.
-            var previous = context;
-            context = EvaluationContext.CreateMethodContext(
-                new CSharpMetadataContext(blocks, previous),
-                blocks,
-                symReader,
-                moduleVersionId,
-                methodToken: methodToken,
-                methodVersion: 1,
-                ilOffset: 0,
-                localSignatureToken: localSignatureToken);
-            Assert.Same(previous, context);
-
-            // Verify the context is re-used for NoILOffset.
-            previous = context;
-            context = EvaluationContext.CreateMethodContext(
-                new CSharpMetadataContext(blocks, previous),
-                blocks,
-                symReader,
-                moduleVersionId,
-                methodToken: methodToken,
-                methodVersion: 1,
-                ilOffset: ExpressionCompilerTestHelpers.NoILOffset,
-                localSignatureToken: localSignatureToken);
-            Assert.Same(previous, context);
-=======
                 // Verify the context is re-used for ILOffset == 0.
                 var previous = appDomain.GetMetadataContext();
                 context = CreateMethodContext(
@@ -6181,7 +6087,6 @@
                     ilOffset: ExpressionCompilerTestHelpers.NoILOffset,
                     localSignatureToken: localSignatureToken);
                 Assert.Same(GetMetadataContext(previous).EvaluationContext, context);
->>>>>>> 79ae6bcf
             });
         }
 
@@ -6502,7 +6407,7 @@
     {
     }
 }";
-            var comp = CreateStandardCompilation(source, options: TestOptions.DebugDll, parseOptions: TestOptions.Regular8);
+            var comp = CreateCompilation(source, options: TestOptions.DebugDll, parseOptions: TestOptions.Regular8);
             WithRuntimeInstance(comp, runtime =>
             {
                 var context = CreateMethodContext(runtime, "C.Main");
@@ -6550,7 +6455,7 @@
     {
     }
 }";
-            var comp = CreateStandardCompilation(source, parseOptions: TestOptions.Regular8);
+            var comp = CreateCompilation(source, parseOptions: TestOptions.Regular8);
             WithRuntimeInstance(comp, runtime =>
             {
                 var context = CreateMethodContext(runtime, "C.G");

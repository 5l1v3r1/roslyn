--- conflicted
+++ resolved
@@ -96,23 +96,6 @@
                 method: method,
                 arguments: ImmutableArray.Create(type, name, customTypeInfoPayloadId, customTypeInfoPayload));
             statements.Add(new BoundExpressionStatement(syntax, call));
-<<<<<<< HEAD
-
-            var initializer = node.InitializerOpt;
-            if (initializer != null)
-            {
-                // Generate assignment to local. The assignment will
-                // be rewritten in PlaceholderLocalRewriter.
-                var assignment = new BoundAssignmentOperator(
-                    syntax,
-                    new BoundLocal(syntax, local, constantValueOpt: null, type: local.Type.TypeSymbol),
-                    initializer,
-                    RefKind.None,
-                    local.Type.TypeSymbol);
-                statements.Add(new BoundExpressionStatement(syntax, assignment));
-            }
-=======
->>>>>>> 2355a7be
         }
 
         private static BoundExpression GetCustomTypeInfoPayloadId(SyntaxNode syntax, MethodSymbol guidConstructor, bool hasCustomTypeInfoPayload)
@@ -135,12 +118,7 @@
                 compilation.Assembly,
                 TypeSymbolWithAnnotations.Create(compilation.GetSpecialType(SpecialType.System_Byte)));
 
-<<<<<<< HEAD
-            var flags = CSharpCompilation.DynamicTransformsEncoder.Encode(local.Type.TypeSymbol, customModifiersCount: 0, refKind: RefKind.None);
-            var bytes = DynamicFlagsCustomTypeInfo.Create(flags).GetCustomTypeInfoPayload();
-=======
-            var bytes = compilation.GetCustomTypeInfoPayload(local.Type, customModifiersCount: 0, refKind: RefKind.None);
->>>>>>> 2355a7be
+            var bytes = compilation.GetCustomTypeInfoPayload(local.Type.TypeSymbol, customModifiersCount: 0, refKind: RefKind.None);
             hasCustomTypeInfoPayload = bytes != null;
             if (!hasCustomTypeInfoPayload)
             {

--- conflicted
+++ resolved
@@ -1,15 +1,8 @@
 {
-<<<<<<< HEAD
-    "dependencies": { },
-    "frameworks": {
-        ".NETPortable,Version=v4.5,Profile=Profile7": { }
-    }
-=======
   "dependencies": { },
   "frameworks": {
     "netstandard1.3": {
       "imports": [ "portable-net45+win8", "dotnet" ]
     }
   }
->>>>>>> 4cdc3d8b
 }
--- conflicted
+++ resolved
@@ -712,7 +712,6 @@
   <data name="Regex_issue_0" xml:space="preserve">
     <value>Regex issue: {0}</value>
   </data>
-<<<<<<< HEAD
   <data name="regex_contiguous_matches_long" xml:space="preserve">
     <value>The \G anchor specifies that a match must occur at the point where the previous match ended. When you use this anchor with the Regex.Matches or Match.NextMatch method, it ensures that all matches are contiguous.</value>
   </data>
@@ -1521,9 +1520,8 @@
   </data>
   <data name="regex_inline_options_short" xml:space="preserve">
     <value>inline options</value>
-=======
+  </data>
   <data name="Refactoring_Only" xml:space="preserve">
     <value>Refactoring Only</value>
->>>>>>> 21f3b5c6
   </data>
 </root>
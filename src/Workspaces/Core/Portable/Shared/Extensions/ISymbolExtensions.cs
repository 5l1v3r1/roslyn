--- conflicted
+++ resolved
@@ -900,11 +900,7 @@
         public static bool IsAwaitableNonDynamic([NotNullWhen(returnValue: true)] this ISymbol? symbol, SemanticModel semanticModel, int position)
         {
             var methodSymbol = symbol as IMethodSymbol;
-<<<<<<< HEAD
-            ITypeSymbol typeSymbol = null;
-=======
             ITypeSymbol? typeSymbol = null;
->>>>>>> 28fdbf20
 
             if (methodSymbol == null)
             {

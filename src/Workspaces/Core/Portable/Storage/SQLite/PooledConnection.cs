﻿// Licensed to the .NET Foundation under one or more agreements.
// The .NET Foundation licenses this file to you under the MIT license.
// See the LICENSE file in the project root for more information.

using System;
using Microsoft.CodeAnalysis.Host;
using Microsoft.CodeAnalysis.SQLite.Interop;

namespace Microsoft.CodeAnalysis.SQLite
{
    internal partial class SQLitePersistentStorage : AbstractPersistentStorage
    {
        private struct PooledConnection : IDisposable
        {
            private readonly SQLitePersistentStorage _storage;
            public readonly SqlConnection Connection;

            public PooledConnection(SQLitePersistentStorage sqlitePersistentStorage, SqlConnection sqlConnection)
            {
                this._storage = sqlitePersistentStorage;
                Connection = sqlConnection;
            }

            public void Dispose()
<<<<<<< HEAD
            {
                _storage.ReleaseConnection(Connection);
            }
=======
                => sqlitePersistentStorage.ReleaseConnection(Connection);
>>>>>>> 9625a14e
        }
    }
}<|MERGE_RESOLUTION|>--- conflicted
+++ resolved
@@ -22,13 +22,7 @@
             }
 
             public void Dispose()
-<<<<<<< HEAD
-            {
-                _storage.ReleaseConnection(Connection);
-            }
-=======
-                => sqlitePersistentStorage.ReleaseConnection(Connection);
->>>>>>> 9625a14e
+                => _storage.ReleaseConnection(Connection);
         }
     }
 }
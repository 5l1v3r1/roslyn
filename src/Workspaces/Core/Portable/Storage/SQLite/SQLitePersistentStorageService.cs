﻿// Licensed to the .NET Foundation under one or more agreements.
// The .NET Foundation licenses this file to you under the MIT license.
// See the LICENSE file in the project root for more information.

#nullable enable

using System;
using System.IO;
using System.Runtime.InteropServices;
using Microsoft.CodeAnalysis.Host;
using Microsoft.CodeAnalysis.Shared.Utilities;
using Microsoft.CodeAnalysis.Storage;
using Roslyn.Utilities;

namespace Microsoft.CodeAnalysis.SQLite
{
    internal partial class SQLitePersistentStorageService : AbstractPersistentStorageService
    {
        private const string LockFile = "db.lock";
        private const string StorageExtension = "sqlite3";
        private const string PersistentStorageFileName = "storage.ide";

        private readonly IPersistentStorageFaultInjector? _faultInjectorOpt;

        [DllImport("kernel32.dll")]
        private static extern IntPtr LoadLibrary(string dllToLoad);

        private static bool TryInitializeLibraries() => s_initialized.Value;

        private static readonly Lazy<bool> s_initialized = new Lazy<bool>(() => TryInitializeLibrariesLazy());

        private static bool TryInitializeLibrariesLazy()
        {
            // Attempt to load the correct version of e_sqlite.dll.  That way when we call
            // into SQLitePCL.Batteries_V2.Init it will be able to find it.
            //
            // Only do this on Windows when we can safely do the LoadLibrary call to this
            // direct dll.  On other platforms, it is the responsibility of the host to ensure
            // that the necessary sqlite library has already been loaded such that SQLitePCL.Batteries_V2
            // will be able to call into it.
            if (Environment.OSVersion.Platform == PlatformID.Win32NT)
            {
                var myFolder = Path.GetDirectoryName(
                    typeof(SQLitePersistentStorage).Assembly.Location);
                if (myFolder == null)
                    return false;

                var is64 = IntPtr.Size == 8;
                var subfolder = is64 ? "x64" : "x86";

                LoadLibrary(Path.Combine(myFolder, subfolder, "e_sqlite3.dll"));
            }

            try
            {
                // Necessary to initialize SQLitePCL.
                SQLitePCL.Batteries_V2.Init();
            }
            catch (Exception e) when (e is DllNotFoundException || e is EntryPointNotFoundException)
            {
                StorageDatabaseLogger.LogException(e);
                return false;
            }

            return true;
        }

        public SQLitePersistentStorageService(IPersistentStorageLocationService locationService)
            : base(locationService)
        {
        }

        public SQLitePersistentStorageService(
            IPersistentStorageLocationService locationService,
            IPersistentStorageFaultInjector faultInjector)
            : this(locationService)
        {
            _faultInjectorOpt = faultInjector;
        }

        protected override string GetDatabaseFilePath(string workingFolderPath)
        {
            Contract.ThrowIfTrue(string.IsNullOrWhiteSpace(workingFolderPath));
            return Path.Combine(workingFolderPath, StorageExtension, PersistentStorageFileName);
        }

        protected override IChecksummedPersistentStorage? TryOpenDatabase(
            Solution solution, string workingFolderPath, string databaseFilePath)
        {
            if (!TryInitializeLibraries())
            {
                // SQLite is not supported on the current platform
                return null;
            }

            // try to get db ownership lock. if someone else already has the lock. it will throw
            var dbOwnershipLock = TryGetDatabaseOwnership(databaseFilePath);
            if (dbOwnershipLock == null)
            {
                return null;
            }

            SQLitePersistentStorage? sqlStorage = null;
            try
            {
                sqlStorage = new SQLitePersistentStorage(
                     workingFolderPath, solution.FilePath, databaseFilePath, dbOwnershipLock, _faultInjectorOpt);

                sqlStorage.Initialize(solution);
<<<<<<< HEAD
=======

                return sqlStorage;
>>>>>>> b9b0bc6a
            }
            catch (Exception)
            {
                if (sqlStorage != null)
                {
                    // Dispose of the storage, releasing the ownership lock.
                    sqlStorage.Dispose();
                }
                else
                {
                    // The storage was not created so nothing owns the lock.
                    // Dispose the lock to allow reuse.
                    dbOwnershipLock.Dispose();
                }
                throw;
            }
        }

        /// <summary>
        /// Returns null in the case where an IO exception prevented us from being able to acquire
        /// the db lock file.
        /// </summary>
        private static IDisposable? TryGetDatabaseOwnership(string databaseFilePath)
        {
            return IOUtilities.PerformIO<IDisposable?>(() =>
            {
                // make sure directory exist first.
                EnsureDirectory(databaseFilePath);

                var directoryName = Path.GetDirectoryName(databaseFilePath);
                Contract.ThrowIfNull(directoryName);

                return File.Open(
                    Path.Combine(directoryName, LockFile),
                    FileMode.OpenOrCreate, FileAccess.ReadWrite, FileShare.None);
            }, defaultValue: null);
        }

        private static void EnsureDirectory(string databaseFilePath)
        {
            var directory = Path.GetDirectoryName(databaseFilePath);
            if (Directory.Exists(directory))
            {
                return;
            }

            Directory.CreateDirectory(directory);
        }

        // Error occurred when trying to open this DB.  Try to remove it so we can create a good DB.
        protected override bool ShouldDeleteDatabase(Exception exception) => true;
    }
}<|MERGE_RESOLUTION|>--- conflicted
+++ resolved
@@ -107,11 +107,8 @@
                      workingFolderPath, solution.FilePath, databaseFilePath, dbOwnershipLock, _faultInjectorOpt);
 
                 sqlStorage.Initialize(solution);
-<<<<<<< HEAD
-=======
 
                 return sqlStorage;
->>>>>>> b9b0bc6a
             }
             catch (Exception)
             {

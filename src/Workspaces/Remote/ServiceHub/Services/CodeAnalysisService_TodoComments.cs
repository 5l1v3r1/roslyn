--- conflicted
+++ resolved
@@ -25,11 +25,7 @@
         {
             return await RunServiceAsync(async token =>
             {
-<<<<<<< HEAD
-                using (RoslynLogger.LogBlock(FunctionId.CodeAnalysisService_GetTodoCommentsAsync, documentId.DebugName, cancellationToken))
-=======
-                using (RoslynLogger.LogBlock(FunctionId.CodeAnalysisService_GetTodoCommentsAsync, documentId.ProjectId.DebugName, token))
->>>>>>> 291228b0
+                using (RoslynLogger.LogBlock(FunctionId.CodeAnalysisService_GetTodoCommentsAsync, documentId.DebugName, token))
                 {
                     var solution = await GetSolutionAsync(solutionInfo, token).ConfigureAwait(false);
                     var document = solution.GetDocument(documentId);

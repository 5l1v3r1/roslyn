﻿// Licensed to the .NET Foundation under one or more agreements.
// The .NET Foundation licenses this file to you under the MIT license.
// See the LICENSE file in the project root for more information.

namespace Microsoft.CodeAnalysis.Internal.Log
{
    /// <summary>
    /// Enum to uniquely identify each function location.
    /// </summary>
    internal enum FunctionId
    {
        // a value to use in unit tests that won't interfere with reporting
        // for our other scenarios.
        TestEvent_NotUsed = 1,

        WorkCoordinator_DocumentWorker_Enqueue = 2,
        WorkCoordinator_ProcessProjectAsync = 3,
        WorkCoordinator_ProcessDocumentAsync = 4,
        WorkCoordinator_SemanticChange_Enqueue = 5,
        WorkCoordinator_SemanticChange_EnqueueFromMember = 6,
        WorkCoordinator_SemanticChange_EnqueueFromType = 7,
        WorkCoordinator_SemanticChange_FullProjects = 8,
        WorkCoordinator_Project_Enqueue = 9,
        WorkCoordinator_AsyncWorkItemQueue_LastItem = 10,
        WorkCoordinator_AsyncWorkItemQueue_FirstItem = 11,

        Diagnostics_SyntaxDiagnostic = 12,
        Diagnostics_SemanticDiagnostic = 13,
        Diagnostics_ProjectDiagnostic = 14,
        Diagnostics_DocumentReset = 15,
        Diagnostics_DocumentOpen = 16,
        Diagnostics_RemoveDocument = 17,
        Diagnostics_RemoveProject = 18,
        Diagnostics_DocumentClose = 19,

        // add new values after this
        Run_Environment = 20,
        Run_Environment_Options = 21,

        Tagger_AdornmentManager_OnLayoutChanged = 22,
        Tagger_AdornmentManager_UpdateInvalidSpans = 23,
        Tagger_BatchChangeNotifier_NotifyEditorNow = 24,
        Tagger_BatchChangeNotifier_NotifyEditor = 25,
        Tagger_TagSource_RecomputeTags = 26,
        Tagger_TagSource_ProcessNewTags = 27,
        Tagger_SyntacticClassification_TagComputer_GetTags = 28,
        Tagger_SemanticClassification_TagProducer_ProduceTags = 29,
        Tagger_BraceHighlighting_TagProducer_ProduceTags = 30,
        Tagger_LineSeparator_TagProducer_ProduceTags = 31,
        Tagger_Outlining_TagProducer_ProduceTags = 32,
        Tagger_Highlighter_TagProducer_ProduceTags = 33,
        Tagger_ReferenceHighlighting_TagProducer_ProduceTags = 34,

        CaseCorrection_CaseCorrect = 35,
        CaseCorrection_ReplaceTokens = 36,
        CaseCorrection_AddReplacements = 37,

        CodeCleanup_CleanupAsync = 38,
        CodeCleanup_Cleanup = 39,
        CodeCleanup_IterateAllCodeCleanupProviders = 40,
        CodeCleanup_IterateOneCodeCleanup = 41,

        CommandHandler_GetCommandState = 42,
        CommandHandler_ExecuteHandlers = 43,
        CommandHandler_FormatCommand = 44,
        CommandHandler_CompleteStatement = 45,
        CommandHandler_ToggleBlockComment = 46,
        CommandHandler_ToggleLineComment = 47,

        Workspace_SourceText_GetChangeRanges = 48,
        Workspace_Recoverable_RecoverRootAsync = 49,
        Workspace_Recoverable_RecoverRoot = 50,
        Workspace_Recoverable_RecoverTextAsync = 51,
        Workspace_Recoverable_RecoverText = 52,
        Workspace_SkeletonAssembly_GetMetadataOnlyImage = 53,
        Workspace_SkeletonAssembly_EmitMetadataOnlyImage = 54,
        Workspace_Document_State_FullyParseSyntaxTree = 55,
        Workspace_Document_State_IncrementallyParseSyntaxTree = 56,
        Workspace_Document_GetSemanticModel = 57,
        Workspace_Document_GetSyntaxTree = 58,
        Workspace_Document_GetTextChanges = 59,
        Workspace_Project_GetCompilation = 60,
        Workspace_Project_CompilationTracker_BuildCompilationAsync = 61,
        Workspace_ApplyChanges = 62,
        Workspace_TryGetDocument = 63,
        Workspace_TryGetDocumentFromInProgressSolution = 64,
        Workspace_Solution_LinkedFileDiffMergingSession = 65,
        Workspace_Solution_LinkedFileDiffMergingSession_LinkedFileGroup = 66,
        Workspace_Solution_Info = 67,

        EndConstruct_DoStatement = 68,
        EndConstruct_XmlCData = 69,
        EndConstruct_XmlComment = 70,
        EndConstruct_XmlElement = 71,
        EndConstruct_XmlEmbeddedExpression = 72,
        EndConstruct_XmlProcessingInstruction = 73,

        FindReference_Rename = 74,
        FindReference_ChangeSignature = 75,
        FindReference = 76,
        FindReference_DetermineAllSymbolsAsync = 77,
        FindReference_CreateProjectMapAsync = 78,
        FindReference_CreateDocumentMapAsync = 79,
        FindReference_ProcessAsync = 80,
        FindReference_ProcessProjectAsync = 81,
        FindReference_ProcessDocumentAsync = 82,

        LineCommit_CommitRegion = 83,

        Formatting_TokenStreamConstruction = 84,
        Formatting_ContextInitialization = 85,
        Formatting_Format = 86,
        Formatting_ApplyResultToBuffer = 87,
        Formatting_IterateNodes = 88,
        Formatting_CollectIndentBlock = 89,
        Formatting_CollectSuppressOperation = 90,
        Formatting_CollectAlignOperation = 91,
        Formatting_CollectAnchorOperation = 92,
        Formatting_CollectTokenOperation = 93,
        Formatting_BuildContext = 94,
        Formatting_ApplySpaceAndLine = 95,
        Formatting_ApplyAnchorOperation = 96,
        Formatting_ApplyAlignOperation = 97,
        Formatting_AggregateCreateTextChanges = 98,
        Formatting_AggregateCreateFormattedRoot = 99,
        Formatting_CreateTextChanges = 100,
        Formatting_CreateFormattedRoot = 101,
        Formatting_Partitions = 102,

        SmartIndentation_Start = 103,
        SmartIndentation_OpenCurly = 104,
        SmartIndentation_CloseCurly = 105,

        Rename_InlineSession = 106,
        Rename_InlineSession_Session = 107,
        Rename_FindLinkedSpans = 108,
        Rename_GetSymbolRenameInfo = 109,
        Rename_OnTextBufferChanged = 110,
        Rename_ApplyReplacementText = 111,
        Rename_CommitCore = 112,
        Rename_CommitCoreWithPreview = 113,
        Rename_GetAsynchronousLocationsSource = 114,
        Rename_AllRenameLocations = 115,
        Rename_StartSearchingForSpansInAllOpenDocuments = 116,
        Rename_StartSearchingForSpansInOpenDocument = 117,
        Rename_CreateOpenTextBufferManagerForAllOpenDocs = 118,
        Rename_CreateOpenTextBufferManagerForAllOpenDocument = 119,
        Rename_ReportSpan = 120,
        Rename_GetNoChangeConflictResolution = 121,
        Rename_Tracking_BufferChanged = 122,

        TPLTask_TaskScheduled = 123,
        TPLTask_TaskStarted = 124,
        TPLTask_TaskCompleted = 125,

        Get_QuickInfo_Async = 126,

        Completion_ModelComputer_DoInBackground = 127,
        Completion_ModelComputation_FilterModelInBackground = 128,
        Completion_ModelComputation_WaitForModel = 129,
        Completion_SymbolCompletionProvider_GetItemsWorker = 130,
        Completion_KeywordCompletionProvider_GetItemsWorker = 131,
        Completion_SnippetCompletionProvider_GetItemsWorker_CSharp = 132,
        Completion_TypeImportCompletionProvider_GetCompletionItemsAsync = 133,
        Completion_ExtensionMethodImportCompletionProvider_GetCompletionItemsAsync = 134,

        SignatureHelp_ModelComputation_ComputeModelInBackground = 135,
        SignatureHelp_ModelComputation_UpdateModelInBackground = 136,

        Refactoring_CodeRefactoringService_GetRefactoringsAsync = 137,
        Refactoring_AddImport = 138,
        Refactoring_FullyQualify = 139,
        Refactoring_GenerateFromMembers_AddConstructorParametersFromMembers = 140,
        Refactoring_GenerateFromMembers_GenerateConstructorFromMembers = 141,
        Refactoring_GenerateFromMembers_GenerateEqualsAndGetHashCode = 142,
        Refactoring_GenerateMember_GenerateConstructor = 143,
        Refactoring_GenerateMember_GenerateDefaultConstructors = 144,
        Refactoring_GenerateMember_GenerateEnumMember = 145,
        Refactoring_GenerateMember_GenerateMethod = 146,
        Refactoring_GenerateMember_GenerateVariable = 147,
        Refactoring_ImplementAbstractClass = 148,
        Refactoring_ImplementInterface = 149,
        Refactoring_IntroduceVariable = 150,
        Refactoring_GenerateType = 151,
        Refactoring_RemoveUnnecessaryImports_CSharp = 152,
        Refactoring_RemoveUnnecessaryImports_VisualBasic = 153,

        Snippet_OnBeforeInsertion = 154,
        Snippet_OnAfterInsertion = 155,

        Misc_NonReentrantLock_BlockingWait = 156,
        Misc_VisualStudioWaitIndicator_Wait = 157,
        Misc_SaveEventsSink_OnBeforeSave = 158,

        TaskList_Refresh = 159,
        TaskList_NavigateTo = 160,

        WinformDesigner_GenerateXML = 161,

        NavigateTo_Search = 162,

        NavigationService_VSDocumentNavigationService_NavigateTo = 163,

        NavigationBar_ComputeModelAsync = 164,
        NavigationBar_ItemService_GetMembersInTypes_CSharp = 165,
        NavigationBar_ItemService_GetTypesInFile_CSharp = 166,
        NavigationBar_UpdateDropDownsSynchronously_WaitForModel = 167,
        NavigationBar_UpdateDropDownsSynchronously_WaitForSelectedItemInfo = 168,

        EventHookup_Determine_If_Event_Hookup = 169,
        EventHookup_Generate_Handler = 170,
        EventHookup_Type_Char = 171,

        Cache_Created = 172,
        Cache_AddOrAccess = 173,
        Cache_Remove = 174,
        Cache_Evict = 175,
        Cache_EvictAll = 176,
        Cache_ItemRank = 177,

        TextStructureNavigator_GetExtentOfWord = 178,
        TextStructureNavigator_GetSpanOfEnclosing = 179,
        TextStructureNavigator_GetSpanOfFirstChild = 180,
        TextStructureNavigator_GetSpanOfNextSibling = 181,
        TextStructureNavigator_GetSpanOfPreviousSibling = 182,

        Debugging_LanguageDebugInfoService_GetDataTipSpanAndText = 183,
        Debugging_VsLanguageDebugInfo_ValidateBreakpointLocation = 184,
        Debugging_VsLanguageDebugInfo_GetProximityExpressions = 185,
        Debugging_VsLanguageDebugInfo_ResolveName = 186,
        Debugging_VsLanguageDebugInfo_GetNameOfLocation = 187,
        Debugging_VsLanguageDebugInfo_GetDataTipText = 188,
        Debugging_EncSession = 189,
        Debugging_EncSession_EditSession = 190,
        Debugging_EncSession_EditSession_EmitDeltaErrorId = 191,
        Debugging_EncSession_EditSession_RudeEdit = 192,

        Simplifier_ReduceAsync = 193,
        Simplifier_ExpandNode = 194,
        Simplifier_ExpandToken = 195,

        ForegroundNotificationService_Processed = 196,
        ForegroundNotificationService_NotifyOnForeground = 197,

        BackgroundCompiler_BuildCompilationsAsync = 198,

        PersistenceService_ReadAsync = 199,
        PersistenceService_WriteAsync = 200,
        PersistenceService_ReadAsyncFailed = 201,
        PersistenceService_WriteAsyncFailed = 202,
        PersistenceService_Initialization = 203,

        TemporaryStorageServiceFactory_ReadText = 204,
        TemporaryStorageServiceFactory_WriteText = 205,
        TemporaryStorageServiceFactory_ReadStream = 206,
        TemporaryStorageServiceFactory_WriteStream = 207,

        PullMembersUpWarning_ChangeTargetToAbstract = 208,
        PullMembersUpWarning_ChangeOriginToPublic = 209,
        PullMembersUpWarning_ChangeOriginToNonStatic = 210,
        PullMembersUpWarning_UserProceedToFinish = 211,
        PullMembersUpWarning_UserGoBack = 212,

        // currently no-one uses these
        SmartTags_RefreshSession = 213,
        SmartTags_SmartTagInitializeFixes = 214,
        SmartTags_ApplyQuickFix = 215,

        EditorTestApp_RefreshTask = 216,
        EditorTestApp_UpdateDiagnostics = 217,

        IncrementalAnalyzerProcessor_Analyzers = 218,
        IncrementalAnalyzerProcessor_Analyzer = 219,
        IncrementalAnalyzerProcessor_ActiveFileAnalyzers = 220,
        IncrementalAnalyzerProcessor_ActiveFileAnalyzer = 221,
        IncrementalAnalyzerProcessor_Shutdown = 222,

        WorkCoordinatorRegistrationService_Register = 223,
        WorkCoordinatorRegistrationService_Unregister = 224,
        WorkCoordinatorRegistrationService_Reanalyze = 225,

        WorkCoordinator_SolutionCrawlerOption = 226,
        WorkCoordinator_PersistentStorageAdded = 227,
        WorkCoordinator_PersistentStorageRemoved = 228,
        WorkCoordinator_Shutdown = 229,

        DiagnosticAnalyzerService_Analyzers = 230,
        DiagnosticAnalyzerDriver_AnalyzerCrash = 231,
        DiagnosticAnalyzerDriver_AnalyzerTypeCount = 232,
        PersistedSemanticVersion_Info = 233,
        StorageDatabase_Exceptions = 234,
        WorkCoordinator_ShutdownTimeout = 235,
        Diagnostics_HyperLink = 236,

        CodeFixes_FixAllOccurrencesSession = 237,
        CodeFixes_FixAllOccurrencesContext = 238,
        CodeFixes_FixAllOccurrencesComputation = 239,
        CodeFixes_FixAllOccurrencesComputation_Document_Diagnostics = 240,
        CodeFixes_FixAllOccurrencesComputation_Project_Diagnostics = 241,
        CodeFixes_FixAllOccurrencesComputation_Document_Fixes = 242,
        CodeFixes_FixAllOccurrencesComputation_Project_Fixes = 243,
        CodeFixes_FixAllOccurrencesComputation_Document_Merge = 244,
        CodeFixes_FixAllOccurrencesComputation_Project_Merge = 245,
        CodeFixes_FixAllOccurrencesPreviewChanges = 246,
        CodeFixes_ApplyChanges = 247,

        SolutionExplorer_AnalyzerItemSource_GetItems = 248,
        SolutionExplorer_DiagnosticItemSource_GetItems = 249,
        WorkCoordinator_ActiveFileEnqueue = 250,
        SymbolFinder_FindDeclarationsAsync = 251,
        SymbolFinder_Project_AddDeclarationsAsync = 252,
        SymbolFinder_Assembly_AddDeclarationsAsync = 253,
        SymbolFinder_Solution_Name_FindSourceDeclarationsAsync = 254,
        SymbolFinder_Project_Name_FindSourceDeclarationsAsync = 255,
        SymbolFinder_Solution_Predicate_FindSourceDeclarationsAsync = 256,
        SymbolFinder_Project_Predicate_FindSourceDeclarationsAsync = 257,
        Tagger_Diagnostics_RecomputeTags = 258,
        Tagger_Diagnostics_Updated = 259,
        SuggestedActions_HasSuggestedActionsAsync = 260,
        SuggestedActions_GetSuggestedActions = 261,
        AnalyzerDependencyCheckingService_LogConflict = 262,
        AnalyzerDependencyCheckingService_LogMissingDependency = 263,
        VirtualMemory_MemoryLow = 264,
        Extension_Exception = 265,

        WorkCoordinator_WaitForHigherPriorityOperationsAsync = 266,

        CSharp_Interactive_Window = 267,
        VisualBasic_Interactive_Window = 268,

        NonFatalWatson = 269,
        GlobalOperationRegistration = 270,
        CommandHandler_FindAllReference = 271,

        CodefixInfobar_Enable = 272,
        CodefixInfobar_EnableAndIgnoreFutureErrors = 273,
        CodefixInfobar_LeaveDisabled = 274,
        CodefixInfobar_ErrorIgnored = 275,

        Refactoring_NamingStyle = 276,

        // Caches
        SymbolTreeInfo_ExceptionInCacheRead = 277,
        SpellChecker_ExceptionInCacheRead = 278,
        BKTree_ExceptionInCacheRead = 279,
        IntellisenseBuild_Failed = 280,

        FileTextLoader_FileLengthThresholdExceeded = 281,

        // Generic performance measurement action IDs
        MeasurePerformance_StartAction = 282,
        MeasurePerformance_StopAction = 283,

        Serializer_CreateChecksum = 284,
        Serializer_Serialize = 285,
        Serializer_Deserialize = 286,

        CodeAnalysisService_CalculateDiagnosticsAsync = 287,
        CodeAnalysisService_SerializeDiagnosticResultAsync = 288,
        CodeAnalysisService_GetReferenceCountAsync = 289,
        CodeAnalysisService_FindReferenceLocationsAsync = 290,
        CodeAnalysisService_FindReferenceMethodsAsync = 291,
        CodeAnalysisService_GetFullyQualifiedName = 292,
        CodeAnalysisService_GetTodoCommentsAsync = 293,
        CodeAnalysisService_GetDesignerAttributesAsync = 294,

        ServiceHubRemoteHostClient_CreateAsync = 295,
        PinnedRemotableDataScope_GetRemotableData = 296,

        RemoteHost_Connect = 297,
        RemoteHost_Disconnect = 298,

        // obsolete: RemoteHostClientService_AddGlobalAssetsAsync = 299,
        // obsolete: RemoteHostClientService_RemoveGlobalAssets = 300,
        RemoteHostClientService_Enabled = 301,
        RemoteHostClientService_Restarted = 302,

        RemoteHostService_SynchronizePrimaryWorkspaceAsync = 303,
        // obsolete: RemoteHostService_SynchronizeGlobalAssetsAsync = 304,

        AssetStorage_CleanAssets = 305,
        AssetStorage_TryGetAsset = 306,

        AssetService_GetAssetAsync = 307,
        AssetService_SynchronizeAssetsAsync = 308,
        AssetService_SynchronizeSolutionAssetsAsync = 309,
        AssetService_SynchronizeProjectAssetsAsync = 310,

        CodeLens_GetReferenceCountAsync = 311,
        CodeLens_FindReferenceLocationsAsync = 312,
        CodeLens_FindReferenceMethodsAsync = 313,
        CodeLens_GetFullyQualifiedName = 314,

        SolutionState_ComputeChecksumsAsync = 315,
        ProjectState_ComputeChecksumsAsync = 316,
        DocumentState_ComputeChecksumsAsync = 317,

        SolutionSynchronizationService_GetRemotableData = 318,
        SolutionSynchronizationServiceFactory_CreatePinnedRemotableDataScopeAsync = 319,

        SolutionChecksumUpdater_SynchronizePrimaryWorkspace = 320,

        JsonRpcSession_RequestAssetAsync = 321,

        SolutionService_GetSolutionAsync = 322,
        SolutionService_UpdatePrimaryWorkspaceAsync = 323,

        RemoteHostService_GetAssetsAsync = 324,

        // obsolete: CompilationService_GetCompilationAsync = 325,
        SolutionCreator_AssetDifferences = 326,
        Extension_InfoBar = 327,
        FxCopAnalyzersInstall = 328,
        AssetStorage_ForceGC = 329,
        RemoteHost_Bitness = 330,
        Intellisense_Completion = 331,
        MetadataOnlyImage_EmitFailure = 332,
        LiveTableDataSource_OnDiagnosticsUpdated = 333,
        Experiment_KeybindingsReset = 334,
        Diagnostics_GeneratePerformaceReport = 335,
        Diagnostics_BadAnalyzer = 336,
        CodeAnalysisService_ReportAnalyzerPerformance = 337,
        PerformanceTrackerService_AddSnapshot = 338,
        AbstractProject_SetIntelliSenseBuild = 339,
        AbstractProject_Created = 340,
        AbstractProject_PushedToWorkspace = 341,
        ExternalErrorDiagnosticUpdateSource_AddError = 342,
        DiagnosticIncrementalAnalyzer_SynchronizeWithBuildAsync = 343,
        Completion_ExecuteCommand_TypeChar = 344,
        RemoteHostService_SynchronizeTextAsync = 345,

        SymbolFinder_Solution_Pattern_FindSourceDeclarationsAsync = 346,
        SymbolFinder_Project_Pattern_FindSourceDeclarationsAsync = 347,
        Intellisense_Completion_Commit = 348,

        CodeCleanupInfobar_BarDisplayed = 349,
        CodeCleanupInfobar_ConfigureNow = 350,
        CodeCleanupInfobar_NeverShowCodeCleanupInfoBarAgain = 351,

        FormatDocument = 352,
        CodeCleanup_ApplyCodeFixesAsync = 353,
        CodeCleanup_RemoveUnusedImports = 354,
        CodeCleanup_SortImports = 355,
        CodeCleanup_Format = 356,
        CodeCleanupABTest_AssignedToOnByDefault = 357,
        CodeCleanupABTest_AssignedToOffByDefault = 358,
        Workspace_Events = 359,

        Refactoring_ExtractMethod_UnknownMatrixItem = 360,

        SyntaxTreeIndex_Precalculate = 361,
        SyntaxTreeIndex_Precalculate_Create = 362,
        SymbolTreeInfo_Create = 363,
        SymbolTreeInfo_TryLoadOrCreate = 364,
        CommandHandler_GoToImplementation = 365,
        GraphQuery_ImplementedBy = 366,
        GraphQuery_Implements = 367,
        GraphQuery_IsCalledBy = 368,
        GraphQuery_IsUsedBy = 369,
        GraphQuery_Overrides = 370,

        Intellisense_AsyncCompletion_Data = 371,
        Intellisense_CompletionProviders_Data = 372,
        RemoteHostService_IsExperimentEnabledAsync = 373,
        PartialLoad_FullyLoaded = 374,
        Liveshare_UnknownCodeAction = 375,
        Liveshare_LexicalClassifications = 376,
        Liveshare_SyntacticClassifications = 377,
        Liveshare_SyntacticTagger = 378,

        CommandHandler_GoToBase = 379,

        DiagnosticAnalyzerService_GetDiagnosticsForSpanAsync = 380,
        CodeFixes_GetCodeFixesAsync = 381,

        LanguageServer_ActivateFailed = 382,
        LanguageServer_OnLoadedFailed = 383,

        CodeFixes_AddExplicitCast = 384,

        ToolsOptions_GenerateEditorconfig = 385,

        Renamer_RenameSymbolAsync = 386,
        Renamer_FindRenameLocationsAsync = 387,
        Renamer_ResolveConflictsAsync = 388,

        ChangeSignature_Data = 389,
<<<<<<< HEAD
=======

        AbstractEncapsulateFieldService_EncapsulateFieldsAsync = 390,
>>>>>>> e04b8e02
    }
}<|MERGE_RESOLUTION|>--- conflicted
+++ resolved
@@ -485,10 +485,7 @@
         Renamer_ResolveConflictsAsync = 388,
 
         ChangeSignature_Data = 389,
-<<<<<<< HEAD
-=======
 
         AbstractEncapsulateFieldService_EncapsulateFieldsAsync = 390,
->>>>>>> e04b8e02
     }
 }
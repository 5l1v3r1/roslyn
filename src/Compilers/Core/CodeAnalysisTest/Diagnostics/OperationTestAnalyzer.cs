﻿// Copyright (c) Microsoft.  All Rights Reserved.  Licensed under the Apache License, Version 2.0.  See License.txt in the project root for license information.

using System;
using System.Collections.Generic;
using System.Collections.Immutable;
using System.Linq;
using Microsoft.CodeAnalysis.Diagnostics;
using Microsoft.CodeAnalysis.Semantics;

namespace Microsoft.CodeAnalysis.UnitTests.Diagnostics
{
    // These analyzers are not intended for any actual use. They exist solely to test IOperation support.

    /// <summary>Analyzer used to test for bad statements and expressions.</summary>
    public class BadStuffTestAnalyzer : DiagnosticAnalyzer
    {
        public static readonly DiagnosticDescriptor InvalidExpressionDescriptor = new DiagnosticDescriptor(
            "InvalidExpression",
            "Invalid Expression",
            "Invalid expression found.",
            "Testing",
            DiagnosticSeverity.Warning,
            isEnabledByDefault: true);

        public static readonly DiagnosticDescriptor InvalidStatementDescriptor = new DiagnosticDescriptor(
            "InvalidStatement",
            "Invalid Statement",
            "Invalid statement found.",
            "Testing",
            DiagnosticSeverity.Warning,
            isEnabledByDefault: true);

        public static readonly DiagnosticDescriptor IsInvalidDescriptor = new DiagnosticDescriptor(
            "IsInvalid",
            "Is Invalid",
            "Operation found that is invalid.",
            "Testing",
            DiagnosticSeverity.Warning,
            isEnabledByDefault: true);

        public sealed override ImmutableArray<DiagnosticDescriptor> SupportedDiagnostics
        {
            get { return ImmutableArray.Create(InvalidExpressionDescriptor, InvalidStatementDescriptor, IsInvalidDescriptor); }
        }

        public sealed override void Initialize(AnalysisContext context)
        {
            context.RegisterOperationAction(
                 (operationContext) =>
                 {
                     operationContext.ReportDiagnostic(Diagnostic.Create(InvalidExpressionDescriptor, operationContext.Operation.Syntax.GetLocation()));
                 },
                 OperationKind.InvalidExpression);

            context.RegisterOperationAction(
                 (operationContext) =>
                 {
                     operationContext.ReportDiagnostic(Diagnostic.Create(InvalidStatementDescriptor, operationContext.Operation.Syntax.GetLocation()));
                 },
                 OperationKind.InvalidStatement);

            context.RegisterOperationAction(
                 (operationContext) =>
                 {
                     if (operationContext.Operation.IsInvalid)
                     {
                         operationContext.ReportDiagnostic(Diagnostic.Create(IsInvalidDescriptor, operationContext.Operation.Syntax.GetLocation()));
                     }
                 },
                 OperationKind.InvocationExpression,
                 OperationKind.InvalidExpression,
                 OperationKind.InvalidStatement);
        }
    }

    /// <summary>Analyzer used to test for operations within symbols of certain names.</summary>
    public class OwningSymbolTestAnalyzer : DiagnosticAnalyzer
    {
        public static readonly DiagnosticDescriptor ExpressionDescriptor = new DiagnosticDescriptor(
            "Expression",
            "Expression",
            "Expression found.",
            "Testing",
            DiagnosticSeverity.Warning,
            isEnabledByDefault: true);

        public sealed override ImmutableArray<DiagnosticDescriptor> SupportedDiagnostics
        {
            get { return ImmutableArray.Create(ExpressionDescriptor); }
        }

        public sealed override void Initialize(AnalysisContext context)
        {
            context.RegisterOperationBlockStartAction(
                (operationBlockContext) =>
                {
                    if (operationBlockContext.Compilation.Language != "Stumble")
                    {
                        operationBlockContext.RegisterOperationAction(
                             (operationContext) =>
                             {
                                 if (operationContext.ContainingSymbol.Name.StartsWith("Funky") && operationContext.Compilation.Language != "Mumble")
                                 {
                                     operationContext.ReportDiagnostic(Diagnostic.Create(ExpressionDescriptor, operationContext.Operation.Syntax.GetLocation()));
                                 }
                             },
                             OperationKind.LocalReferenceExpression,
                             OperationKind.LiteralExpression);
                    }
                });
        }
    }

    /// <summary>Analyzer used to test for loop IOperations.</summary>
    public class BigForTestAnalyzer : DiagnosticAnalyzer
    {
        /// <summary>Diagnostic category "Reliability".</summary>
        private const string ReliabilityCategory = "Reliability";

        public static readonly DiagnosticDescriptor BigForDescriptor = new DiagnosticDescriptor(
            "BigForRule",
            "Big For Loop",
            "For loop iterates more than one million times",
            ReliabilityCategory,
            DiagnosticSeverity.Warning,
            isEnabledByDefault: true);

        /// <summary>Gets the set of supported diagnostic descriptors from this analyzer.</summary>
        public sealed override ImmutableArray<DiagnosticDescriptor> SupportedDiagnostics
        {
            get { return ImmutableArray.Create(BigForDescriptor); }
        }

        public sealed override void Initialize(AnalysisContext context)
        {
            context.RegisterOperationAction(
                 (operationContext) =>
                 {
                     ILoopStatement loop = (ILoopStatement)operationContext.Operation;
                     if (loop.LoopKind == LoopKind.For)
                     {
                         IForLoopStatement forLoop = (IForLoopStatement)loop;
                         IOperation forCondition = forLoop.Condition;

                         if (forCondition.Kind == OperationKind.BinaryOperatorExpression)
                         {
                             IBinaryOperatorExpression condition = (IBinaryOperatorExpression)forCondition;
                             IOperation conditionLeft = condition.Left;
                             IOperation conditionRight = condition.Right;

                             if (conditionRight.ConstantValue.HasValue &&
                                 conditionRight.Type.SpecialType == SpecialType.System_Int32 &&
                                 conditionLeft.Kind == OperationKind.LocalReferenceExpression)
                             {
                                 // Test is known to be a comparison of a local against a constant.

                                 int testValue = (int)conditionRight.ConstantValue.Value;
                                 ILocalSymbol testVariable = ((ILocalReferenceExpression)conditionLeft).Local;

                                 if (forLoop.Before.Length == 1)
                                 {
                                     IOperation setup = forLoop.Before[0];
                                     if (setup.Kind == OperationKind.ExpressionStatement && ((IExpressionStatement)setup).Expression.Kind == OperationKind.AssignmentExpression)
                                     {
                                         IAssignmentExpression setupAssignment = (IAssignmentExpression)((IExpressionStatement)setup).Expression;
                                         if (setupAssignment.Target.Kind == OperationKind.LocalReferenceExpression &&
                                             ((ILocalReferenceExpression)setupAssignment.Target).Local == testVariable &&
                                             setupAssignment.Value.ConstantValue.HasValue &&
                                             setupAssignment.Value.Type.SpecialType == SpecialType.System_Int32)
                                         {
                                             // Setup is known to be an assignment of a constant to the local used in the test.

                                             int initialValue = (int)setupAssignment.Value.ConstantValue.Value;

                                             if (forLoop.AtLoopBottom.Length == 1)
                                             {
                                                 IOperation advance = forLoop.AtLoopBottom[0];
                                                 if (advance.Kind == OperationKind.ExpressionStatement)
                                                 {
                                                     IOperation advanceExpression = ((IExpressionStatement)advance).Expression;
                                                     IOperation advanceIncrement = null;
                                                     BinaryOperationKind advanceOperationCode = BinaryOperationKind.None;

                                                     if (advanceExpression.Kind == OperationKind.AssignmentExpression)
                                                     {
                                                         IAssignmentExpression advanceAssignment = (IAssignmentExpression)advanceExpression;

                                                         if (advanceAssignment.Target.Kind == OperationKind.LocalReferenceExpression &&
                                                             ((ILocalReferenceExpression)advanceAssignment.Target).Local == testVariable &&
                                                             advanceAssignment.Value.Kind == OperationKind.BinaryOperatorExpression &&
                                                             advanceAssignment.Value.Type.SpecialType == SpecialType.System_Int32)
                                                         {
                                                             // Advance is known to be an assignment of a binary operation to the local used in the test.

                                                             IBinaryOperatorExpression advanceOperation = (IBinaryOperatorExpression)advanceAssignment.Value;
                                                             if (!advanceOperation.UsesOperatorMethod &&
                                                                 advanceOperation.Left.Kind == OperationKind.LocalReferenceExpression &&
                                                                 ((ILocalReferenceExpression)advanceOperation.Left).Local == testVariable &&
                                                                 advanceOperation.Right.ConstantValue.HasValue &&
                                                                 advanceOperation.Right.Type.SpecialType == SpecialType.System_Int32)
                                                             {
                                                                 // Advance binary operation is known to involve a reference to the local used in the test and a constant.
                                                                 advanceIncrement = advanceOperation.Right;
                                                                 advanceOperationCode = advanceOperation.BinaryOperationKind;
                                                             }
                                                         }
                                                     }
                                                     else if (advanceExpression.Kind == OperationKind.CompoundAssignmentExpression || advanceExpression.Kind == OperationKind.IncrementExpression)
                                                     {
                                                         ICompoundAssignmentExpression advanceAssignment = (ICompoundAssignmentExpression)advanceExpression;

                                                         if (advanceAssignment.Target.Kind == OperationKind.LocalReferenceExpression &&
                                                             ((ILocalReferenceExpression)advanceAssignment.Target).Local == testVariable &&
                                                             advanceAssignment.Value.ConstantValue.HasValue &&
                                                             advanceAssignment.Value.Type.SpecialType == SpecialType.System_Int32)
                                                         {
                                                             // Advance binary operation is known to involve a reference to the local used in the test and a constant.
                                                             advanceIncrement = advanceAssignment.Value;
                                                             advanceOperationCode = advanceAssignment.BinaryOperationKind;
                                                         }
                                                     }

                                                     if (advanceIncrement != null)
                                                     {
                                                         int incrementValue = (int)advanceIncrement.ConstantValue.Value;
                                                         if (advanceOperationCode == BinaryOperationKind.IntegerSubtract)
                                                         {
                                                             advanceOperationCode = BinaryOperationKind.IntegerAdd;
                                                             incrementValue = -incrementValue;
                                                         }

                                                         if (advanceOperationCode == BinaryOperationKind.IntegerAdd &&
                                                             incrementValue != 0 &&
                                                             (condition.BinaryOperationKind == BinaryOperationKind.IntegerLessThan ||
                                                              condition.BinaryOperationKind == BinaryOperationKind.IntegerLessThanOrEqual ||
                                                              condition.BinaryOperationKind == BinaryOperationKind.IntegerNotEquals ||
                                                              condition.BinaryOperationKind == BinaryOperationKind.IntegerGreaterThan ||
                                                              condition.BinaryOperationKind == BinaryOperationKind.IntegerGreaterThanOrEqual))
                                                         {
                                                             int iterationCount = (testValue - initialValue) / incrementValue;
                                                             if (iterationCount >= 1000000)
                                                             {
                                                                 Report(operationContext, forLoop.Syntax, BigForDescriptor);
                                                             }
                                                         }
                                                     }
                                                 }
                                             }
                                         }
                                     }
                                 }
                             }
                         }
                     }
                 },
                 OperationKind.LoopStatement);
        }

        private static int Abs(int value)
        {
            return value < 0 ? -value : value;
        }

        private void Report(OperationAnalysisContext context, SyntaxNode syntax, DiagnosticDescriptor descriptor)
        {
            context.ReportDiagnostic(Diagnostic.Create(descriptor, syntax.GetLocation()));
        }
    }

    /// <summary>Analyzer used to test switch IOperations.</summary>
    public class SwitchTestAnalyzer : DiagnosticAnalyzer
    {
        /// <summary>Diagnostic category "Reliability".</summary>
        private const string ReliabilityCategory = "Reliability";

        public static readonly DiagnosticDescriptor SparseSwitchDescriptor = new DiagnosticDescriptor(
            "SparseSwitchRule",
            "Sparse switch",
            "Switch has less than one percept density",
            ReliabilityCategory,
            DiagnosticSeverity.Warning,
            isEnabledByDefault: true);

        public static readonly DiagnosticDescriptor NoDefaultSwitchDescriptor = new DiagnosticDescriptor(
            "NoDefaultSwitchRule",
            "No default switch",
            "Switch has no default case",
            ReliabilityCategory,
            DiagnosticSeverity.Warning,
            isEnabledByDefault: true);

        public static readonly DiagnosticDescriptor OnlyDefaultSwitchDescriptor = new DiagnosticDescriptor(
            "OnlyDefaultSwitchRule",
            "Only default switch",
            "Switch only has a default case",
            ReliabilityCategory,
            DiagnosticSeverity.Warning,
            isEnabledByDefault: true);

        /// <summary>Gets the set of supported diagnostic descriptors from this analyzer.</summary>
        public sealed override ImmutableArray<DiagnosticDescriptor> SupportedDiagnostics
        {
            get
            {
                return ImmutableArray.Create(SparseSwitchDescriptor,
                                              NoDefaultSwitchDescriptor,
                                              OnlyDefaultSwitchDescriptor);
            }
        }

        public sealed override void Initialize(AnalysisContext context)
        {
            context.RegisterOperationAction(
                 (operationContext) =>
                 {
                     ISwitchStatement switchOperation = (ISwitchStatement)operationContext.Operation;
                     long minCaseValue = long.MaxValue;
                     long maxCaseValue = long.MinValue;
                     long caseValueCount = 0;
                     bool hasDefault = false;
                     bool hasNonDefault = false;
                     foreach (ISwitchCase switchCase in switchOperation.Cases)
                     {
                         foreach (ICaseClause clause in switchCase.Clauses)
                         {
                             switch (clause.CaseKind)
                             {
                                 case CaseKind.SingleValue:
                                     {
                                         hasNonDefault = true;
                                         ISingleValueCaseClause singleValueClause = (ISingleValueCaseClause)clause;
                                         IOperation singleValueExpression = singleValueClause.Value;
                                         if (singleValueExpression != null &&
                                             singleValueExpression.ConstantValue.HasValue &&
                                             singleValueExpression.Type.SpecialType == SpecialType.System_Int32)
                                         {
                                             int singleValue = (int)singleValueExpression.ConstantValue.Value;
                                             caseValueCount += IncludeClause(singleValue, singleValue, ref minCaseValue, ref maxCaseValue);
                                         }
                                         else
                                         {
                                             return;
                                         }

                                         break;
                                     }
                                 case CaseKind.Range:
                                     {
                                         hasNonDefault = true;
                                         IRangeCaseClause rangeClause = (IRangeCaseClause)clause;
                                         IOperation rangeMinExpression = rangeClause.MinimumValue;
                                         IOperation rangeMaxExpression = rangeClause.MaximumValue;
                                         if (rangeMinExpression != null &&
                                             rangeMinExpression.ConstantValue.HasValue &&
                                             rangeMinExpression.Type.SpecialType == SpecialType.System_Int32 &&
                                             rangeMaxExpression != null &&
                                             rangeMaxExpression.ConstantValue.HasValue &&
                                             rangeMaxExpression.Type.SpecialType == SpecialType.System_Int32)
                                         {
                                             int rangeMinValue = (int)rangeMinExpression.ConstantValue.Value;
                                             int rangeMaxValue = (int)rangeMaxExpression.ConstantValue.Value;
                                             caseValueCount += IncludeClause(rangeMinValue, rangeMaxValue, ref minCaseValue, ref maxCaseValue);
                                         }
                                         else
                                         {
                                             return;
                                         }

                                         break;
                                     }
                                 case CaseKind.Relational:
                                     {
                                         hasNonDefault = true;
                                         IRelationalCaseClause relationalClause = (IRelationalCaseClause)clause;
                                         IOperation relationalValueExpression = relationalClause.Value;
                                         if (relationalValueExpression != null &&
                                             relationalValueExpression.ConstantValue.HasValue &&
                                             relationalValueExpression.Type.SpecialType == SpecialType.System_Int32)
                                         {
                                             int rangeMinValue = int.MaxValue;
                                             int rangeMaxValue = int.MinValue;
                                             int relationalValue = (int)relationalValueExpression.ConstantValue.Value;
                                             switch (relationalClause.Relation)
                                             {
                                                 case BinaryOperationKind.IntegerEquals:
                                                     rangeMinValue = relationalValue;
                                                     rangeMaxValue = relationalValue;
                                                     break;
                                                 case BinaryOperationKind.IntegerNotEquals:
                                                     return;
                                                 case BinaryOperationKind.IntegerLessThan:
                                                     rangeMinValue = int.MinValue;
                                                     rangeMaxValue = relationalValue - 1;
                                                     break;
                                                 case BinaryOperationKind.IntegerLessThanOrEqual:
                                                     rangeMinValue = int.MinValue;
                                                     rangeMaxValue = relationalValue;
                                                     break;
                                                 case BinaryOperationKind.IntegerGreaterThanOrEqual:
                                                     rangeMinValue = relationalValue;
                                                     rangeMaxValue = int.MaxValue;
                                                     break;
                                                 case BinaryOperationKind.IntegerGreaterThan:
                                                     rangeMinValue = relationalValue + 1;
                                                     rangeMaxValue = int.MaxValue;
                                                     break;
                                             }

                                             caseValueCount += IncludeClause(rangeMinValue, rangeMaxValue, ref minCaseValue, ref maxCaseValue);
                                         }
                                         else
                                         {
                                             return;
                                         }

                                         break;
                                     }
                                 case CaseKind.Default:
                                     {
                                         hasDefault = true;
                                         break;
                                     }
                             }
                         }
                     }

                     long span = maxCaseValue - minCaseValue + 1;
                     if (caseValueCount == 0 && !hasDefault ||
                         caseValueCount != 0 && span / caseValueCount > 100)
                     {
                         Report(operationContext, switchOperation.Value.Syntax, SparseSwitchDescriptor);
                     }
                     if (!hasDefault)
                     {
                         Report(operationContext, switchOperation.Value.Syntax, NoDefaultSwitchDescriptor);
                     }
                     if (hasDefault && !hasNonDefault)
                     {
                         Report(operationContext, switchOperation.Value.Syntax, OnlyDefaultSwitchDescriptor);
                     }
                 },
                 OperationKind.SwitchStatement);
        }

        private static int IncludeClause(int clauseMinValue, int clauseMaxValue, ref long minCaseValue, ref long maxCaseValue)
        {
            if (clauseMinValue < minCaseValue)
            {
                minCaseValue = clauseMinValue;
            }

            if (clauseMaxValue > maxCaseValue)
            {
                maxCaseValue = clauseMaxValue;
            }

            return clauseMaxValue - clauseMinValue + 1;
        }

        private void Report(OperationAnalysisContext context, SyntaxNode syntax, DiagnosticDescriptor descriptor)
        {
            context.ReportDiagnostic(Diagnostic.Create(descriptor, syntax.GetLocation()));
        }
    }

    /// <summary>Analyzer used to test invocaton IOperations.</summary>
    public class InvocationTestAnalyzer : DiagnosticAnalyzer
    {
        /// <summary>Diagnostic category "Reliability".</summary>
        private const string ReliabilityCategory = "Reliability";

        public static readonly DiagnosticDescriptor BigParamArrayArgumentsDescriptor = new DiagnosticDescriptor(
            "BigParamarrayRule",
            "Big Paramarray",
            "Paramarray has more than 10 elements",
            ReliabilityCategory,
            DiagnosticSeverity.Warning,
            isEnabledByDefault: true);

        public static readonly DiagnosticDescriptor OutOfNumericalOrderArgumentsDescriptor = new DiagnosticDescriptor(
            "OutOfOrderArgumentsRule",
            "Out of order arguments",
            "Argument values are not in increasing order",
            ReliabilityCategory,
            DiagnosticSeverity.Warning,
            isEnabledByDefault: true);

        public static readonly DiagnosticDescriptor UseDefaultArgumentDescriptor = new DiagnosticDescriptor(
            "UseDefaultArgument",
            "Use default argument",
            "Invocation uses default argument {0}",
            ReliabilityCategory,
            DiagnosticSeverity.Warning,
            isEnabledByDefault: true);

        /// <summary>Gets the set of supported diagnostic descriptors from this analyzer.</summary>
        public sealed override ImmutableArray<DiagnosticDescriptor> SupportedDiagnostics
        {
            get
            {
                return ImmutableArray.Create(BigParamArrayArgumentsDescriptor,
                                             OutOfNumericalOrderArgumentsDescriptor,
                                             UseDefaultArgumentDescriptor);
            }
        }

        public sealed override void Initialize(AnalysisContext context)
        {
            context.RegisterOperationAction(
                 (operationContext) =>
                 {
                     IInvocationExpression invocation = (IInvocationExpression)operationContext.Operation;
                     long priorArgumentValue = long.MinValue;
                     foreach (IArgument argument in invocation.ArgumentsInParameterOrder)
                     {
                         if (argument.ArgumentKind == ArgumentKind.DefaultValue)
                         {
                             operationContext.ReportDiagnostic(Diagnostic.Create(UseDefaultArgumentDescriptor, invocation.Syntax.GetLocation(), argument.Parameter.Name));
                         }

                         TestAscendingArgument(operationContext, argument.Value, ref priorArgumentValue);

                         if (argument.ArgumentKind == ArgumentKind.ParamArray)
                         {
                             IArrayCreationExpression arrayArgument = argument.Value as IArrayCreationExpression;
                             if (arrayArgument != null)
                             {
                                 var initializer = arrayArgument.Initializer;
                                 if (initializer != null)
                                 {
                                     if (initializer.ElementValues.Length > 10)
                                     {
                                         Report(operationContext, invocation.Syntax, BigParamArrayArgumentsDescriptor);
                                     }

                                     foreach (IOperation element in initializer.ElementValues)
                                     {
                                         TestAscendingArgument(operationContext, element, ref priorArgumentValue);
                                     }
                                 }
                             }
                         }
                     }
                 },
                 OperationKind.InvocationExpression);
        }

        private static void TestAscendingArgument(OperationAnalysisContext operationContext, IOperation argument, ref long priorArgumentValue)
        {
            Optional<object> argumentValue = argument.ConstantValue;
            if (argumentValue.HasValue && argument.Type.SpecialType == SpecialType.System_Int32)
            {
                int integerArgument = (int)argumentValue.Value;
                if (integerArgument < priorArgumentValue)
                {
                    Report(operationContext, argument.Syntax, OutOfNumericalOrderArgumentsDescriptor);
                }

                priorArgumentValue = integerArgument;
            }
        }

        private static void Report(OperationAnalysisContext context, SyntaxNode syntax, DiagnosticDescriptor descriptor)
        {
            context.ReportDiagnostic(Diagnostic.Create(descriptor, syntax.GetLocation()));
        }
    }

    /// <summary>Analyzer used to test various contexts in which IOperations can occur.</summary>
    public class SeventeenTestAnalyzer : DiagnosticAnalyzer
    {
        /// <summary>Diagnostic category "Reliability".</summary>
        private const string ReliabilityCategory = "Reliability";

        public static readonly DiagnosticDescriptor SeventeenDescriptor = new DiagnosticDescriptor(
            "SeventeenRule",
            "Seventeen",
            "Seventeen is a recognized value",
            ReliabilityCategory,
            DiagnosticSeverity.Warning,
            isEnabledByDefault: true);

        /// <summary>Gets the set of supported diagnostic descriptors from this analyzer.</summary>
        public sealed override ImmutableArray<DiagnosticDescriptor> SupportedDiagnostics
        {
            get { return ImmutableArray.Create(SeventeenDescriptor); }
        }

        public sealed override void Initialize(AnalysisContext context)
        {
            context.RegisterOperationAction(
                 (operationContext) =>
                 {
                     ILiteralExpression literal = (ILiteralExpression)operationContext.Operation;
                     if (literal.Type.SpecialType == SpecialType.System_Int32 &&
                         literal.ConstantValue.HasValue &&
                         (int)literal.ConstantValue.Value == 17)
                     {
                         operationContext.ReportDiagnostic(Diagnostic.Create(SeventeenDescriptor, literal.Syntax.GetLocation()));
                     }
                 },
                 OperationKind.LiteralExpression);
        }
    }

    /// <summary>Analyzer used to test IArgument IOperations.</summary>
    public class NullArgumentTestAnalyzer : DiagnosticAnalyzer
    {
        /// <summary>Diagnostic category "Reliability".</summary>
        private const string ReliabilityCategory = "Reliability";

        public static readonly DiagnosticDescriptor NullArgumentsDescriptor = new DiagnosticDescriptor(
            "NullArgumentRule",
            "Null Argument",
            "Value of the argument is null",
            ReliabilityCategory,
            DiagnosticSeverity.Warning,
            isEnabledByDefault: true);

        /// <summary>Gets the set of supported diagnostic descriptors from this analyzer.</summary>
        public sealed override ImmutableArray<DiagnosticDescriptor> SupportedDiagnostics
        {
            get { return ImmutableArray.Create(NullArgumentsDescriptor); }
        }

        public sealed override void Initialize(AnalysisContext context)
        {
            context.RegisterOperationAction(
                 (operationContext) =>
                 {
                     var argument = (IArgument)operationContext.Operation;
                     if (argument.Value.ConstantValue.HasValue && argument.Value.ConstantValue.Value == null)
                     {
                         Report(operationContext, argument.Syntax, NullArgumentsDescriptor);
                     }
                 },
                 OperationKind.Argument);
        }

        private static void Report(OperationAnalysisContext context, SyntaxNode syntax, DiagnosticDescriptor descriptor)
        {
            context.ReportDiagnostic(Diagnostic.Create(descriptor, syntax.GetLocation()));
        }
    }

    /// <summary>Analyzer used to test IMemberInitializer IOperations.</summary>
    public class MemberInitializerTestAnalyzer : DiagnosticAnalyzer
    {
        /// <summary>Diagnostic category "Reliability".</summary>
        private const string ReliabilityCategory = "Reliability";

        public static readonly DiagnosticDescriptor DoNotUseFieldInitializerDescriptor = new DiagnosticDescriptor(
            "DoNotUseFieldInitializer",
            "Do Not Use Field Initializer",
            "a field initializer is used for object creation",
            ReliabilityCategory,
            DiagnosticSeverity.Warning,
            isEnabledByDefault: true);

        public static readonly DiagnosticDescriptor DoNotUsePropertyInitializerDescriptor = new DiagnosticDescriptor(
            "DoNotUsePropertyInitializer",
            "Do Not Use Property Initializer",
            "A property initializer is used for object creation",
            ReliabilityCategory,
            DiagnosticSeverity.Warning,
            isEnabledByDefault: true);

        /// <summary>Gets the set of supported diagnostic descriptors from this analyzer.</summary>
        public sealed override ImmutableArray<DiagnosticDescriptor> SupportedDiagnostics
        {
            get { return ImmutableArray.Create(DoNotUseFieldInitializerDescriptor, DoNotUsePropertyInitializerDescriptor); }
        }

        public sealed override void Initialize(AnalysisContext context)
        {
            context.RegisterOperationAction(
                 (operationContext) =>
                 {
                     var initializer = (ISymbolInitializer)operationContext.Operation;
                     Report(operationContext, initializer.Syntax, initializer.Kind == OperationKind.FieldInitializerInCreation ? DoNotUseFieldInitializerDescriptor : DoNotUsePropertyInitializerDescriptor);
                 },
                 OperationKind.FieldInitializerInCreation,
                 OperationKind.PropertyInitializerInCreation);
        }

        private static void Report(OperationAnalysisContext context, SyntaxNode syntax, DiagnosticDescriptor descriptor)
        {
            context.ReportDiagnostic(Diagnostic.Create(descriptor, syntax.GetLocation()));
        }
    }

    /// <summary>Analyzer used to test IAssignmentExpression IOperations.</summary>
    public class AssignmentTestAnalyzer : DiagnosticAnalyzer
    {
        /// <summary>Diagnostic category "Reliability".</summary>
        private const string ReliabilityCategory = "Reliability";

        public static readonly DiagnosticDescriptor DoNotUseMemberAssignmentDescriptor = new DiagnosticDescriptor(
            "DoNotUseMemberAssignment",
            "Do Not Use Member Assignment",
            "Do not assign values to object members",
            ReliabilityCategory,
            DiagnosticSeverity.Warning,
            isEnabledByDefault: true);

        public sealed override ImmutableArray<DiagnosticDescriptor> SupportedDiagnostics
        {
            get { return ImmutableArray.Create(DoNotUseMemberAssignmentDescriptor); }
        }

        public sealed override void Initialize(AnalysisContext context)
        {
            context.RegisterOperationAction(
                 (operationContext) =>
                 {
                     var assignment = (IAssignmentExpression)operationContext.Operation;
                     var kind = assignment.Target.Kind;
                     if (kind == OperationKind.FieldReferenceExpression ||
                         kind == OperationKind.PropertyReferenceExpression)
                     {
                         Report(operationContext, assignment.Syntax, DoNotUseMemberAssignmentDescriptor);
                     }
                 },
                 OperationKind.AssignmentExpression);
        }

        private static void Report(OperationAnalysisContext context, SyntaxNode syntax, DiagnosticDescriptor descriptor)
        {
            context.ReportDiagnostic(Diagnostic.Create(descriptor, syntax.GetLocation()));
        }
    }

    /// <summary>Analyzer used to test IArrayInitializer IOperations.</summary>
    public class ArrayInitializerTestAnalyzer : DiagnosticAnalyzer
    {
        /// <summary>Diagnostic category "Maintainability".</summary>
        private const string Maintainability = nameof(Maintainability);

        public static readonly DiagnosticDescriptor DoNotUseLargeListOfArrayInitializersDescriptor = new DiagnosticDescriptor(
            "DoNotUseLongListToInitializeArray",
            "Do not use long list to initialize array",
            "a list of more than 5 elements is used for an array initialization",
            Maintainability,
            DiagnosticSeverity.Warning,
            isEnabledByDefault: true);

        /// <summary>Gets the set of supported diagnostic descriptors from this analyzer.</summary>
        public sealed override ImmutableArray<DiagnosticDescriptor> SupportedDiagnostics
        {
            get { return ImmutableArray.Create(DoNotUseLargeListOfArrayInitializersDescriptor); }
        }

        public sealed override void Initialize(AnalysisContext context)
        {
            context.RegisterOperationAction(
                 (operationContext) =>
                 {
                     var initializer = (IArrayInitializer)operationContext.Operation;
                     if (initializer.ElementValues.Length > 5)
                     {
                         Report(operationContext, initializer.Syntax, DoNotUseLargeListOfArrayInitializersDescriptor);
                     }
                 },
                 OperationKind.ArrayInitializer);
        }

        private static void Report(OperationAnalysisContext context, SyntaxNode syntax, DiagnosticDescriptor descriptor)
        {
            context.ReportDiagnostic(Diagnostic.Create(descriptor, syntax.GetLocation()));
        }
    }

    /// <summary>Analyzer used to test IVariableDeclarationStatement IOperations.</summary>
    public class VariableDeclarationTestAnalyzer : DiagnosticAnalyzer
    {
        /// <summary>Diagnostic category "Maintainability".</summary>
        private const string Maintainability = nameof(Maintainability);

        public static readonly DiagnosticDescriptor TooManyLocalVarDeclarationsDescriptor = new DiagnosticDescriptor(
            "TooManyLocalVarDeclarations",
            "Too many local variable declarations",
            "A declaration statement shouldn't have more than 3 variable declarations",
            Maintainability,
            DiagnosticSeverity.Warning,
            isEnabledByDefault: true);

        public static readonly DiagnosticDescriptor LocalVarInitializedDeclarationDescriptor = new DiagnosticDescriptor(
            "LocalVarInitializedDeclaration",
            "Local var initialized at declaration",
            "A local variable is initialized at declaration.",
            Maintainability,
            DiagnosticSeverity.Warning,
            isEnabledByDefault: true);

        /// <summary>Gets the set of supported diagnostic descriptors from this analyzer.</summary>
        public sealed override ImmutableArray<DiagnosticDescriptor> SupportedDiagnostics
        {
            get { return ImmutableArray.Create(TooManyLocalVarDeclarationsDescriptor, LocalVarInitializedDeclarationDescriptor); }
        }

        public sealed override void Initialize(AnalysisContext context)
        {
            context.RegisterOperationAction(
                 (operationContext) =>
                 {
                     var declarationStatement = (IVariableDeclarationStatement)operationContext.Operation;
                     if (declarationStatement.Variables.Length > 3)
                     {
                         Report(operationContext, declarationStatement.Syntax, TooManyLocalVarDeclarationsDescriptor);
                     }

                     foreach (var decl in declarationStatement.Variables)
                     {
                         if (decl.InitialValue != null && !decl.InitialValue.IsInvalid)
                         {
                             Report(operationContext, decl.Syntax, LocalVarInitializedDeclarationDescriptor);
                         }
                     }
                 },
                 OperationKind.VariableDeclarationStatement);
        }

        private static void Report(OperationAnalysisContext context, SyntaxNode syntax, DiagnosticDescriptor descriptor)
        {
            context.ReportDiagnostic(Diagnostic.Create(descriptor, syntax.GetLocation()));
        }
    }

    /// <summary>Analyzer used to test ICase and ICaseClause.</summary>
    public class CaseTestAnalyzer : DiagnosticAnalyzer
    {
        /// <summary>Diagnostic category "Maintainability".</summary>
        private const string Maintainability = nameof(Maintainability);

        public static readonly DiagnosticDescriptor HasDefaultCaseDescriptor = new DiagnosticDescriptor(
            "HasDefaultCase",
            "Has Default Case",
            "A default case clause is encountered",
            Maintainability,
            DiagnosticSeverity.Warning,
            isEnabledByDefault: true);

        public static readonly DiagnosticDescriptor MultipleCaseClausesDescriptor = new DiagnosticDescriptor(
            "MultipleCaseClauses",
            "Multiple Case Clauses",
            "A switch section has multiple case clauses",
            Maintainability,
            DiagnosticSeverity.Warning,
            isEnabledByDefault: true);

        /// <summary>Gets the set of supported diagnostic descriptors from this analyzer.</summary>
        public sealed override ImmutableArray<DiagnosticDescriptor> SupportedDiagnostics
        {
            get { return ImmutableArray.Create(HasDefaultCaseDescriptor, MultipleCaseClausesDescriptor); }
        }

        public sealed override void Initialize(AnalysisContext context)
        {
            context.RegisterOperationAction(
                 (operationContext) =>
                 {
                     switch (operationContext.Operation.Kind)
                     {
                         case OperationKind.SingleValueCaseClause:
                         case OperationKind.RelationalCaseClause:
                         case OperationKind.RangeCaseClause:
                             var caseClause = (ICaseClause)operationContext.Operation;
                             if (caseClause.CaseKind == CaseKind.Default)
                             {
                                 Report(operationContext, caseClause.Syntax, HasDefaultCaseDescriptor);
                             }
                             break;
                         case OperationKind.SwitchCase:
                             var switchSection = (ISwitchCase)operationContext.Operation;
                             if (!switchSection.IsInvalid && switchSection.Clauses.Length > 1)
                             {
                                 Report(operationContext, switchSection.Syntax, MultipleCaseClausesDescriptor);
                             }
                             break;
                     }
                 },
                 OperationKind.SwitchCase,
                 OperationKind.SingleValueCaseClause,
                 OperationKind.RangeCaseClause,
                 OperationKind.RelationalCaseClause);
        }

        private static void Report(OperationAnalysisContext context, SyntaxNode syntax, DiagnosticDescriptor descriptor)
        {
            context.ReportDiagnostic(Diagnostic.Create(descriptor, syntax.GetLocation()));
        }
    }

    /// <summary>Analyzer used to test for explicit vs. implicit instance references.</summary>
    public class ExplicitVsImplicitInstanceAnalyzer : DiagnosticAnalyzer
    {
        public static readonly DiagnosticDescriptor ImplicitInstanceDescriptor = new DiagnosticDescriptor(
            "ImplicitInstance",
            "Implicit Instance",
            "Implicit instance found.",
            "Testing",
            DiagnosticSeverity.Warning,
            isEnabledByDefault: true);

        public static readonly DiagnosticDescriptor ExplicitInstanceDescriptor = new DiagnosticDescriptor(
            "ExplicitInstance",
            "Explicit Instance",
            "Explicit instance found.",
            "Testing",
            DiagnosticSeverity.Warning,
            isEnabledByDefault: true);

        public sealed override ImmutableArray<DiagnosticDescriptor> SupportedDiagnostics => ImmutableArray.Create(ImplicitInstanceDescriptor, ExplicitInstanceDescriptor);

        public sealed override void Initialize(AnalysisContext context)
        {
            context.RegisterOperationAction(
                 (operationContext) =>
                 {
                     IInstanceReferenceExpression instanceReference = (IInstanceReferenceExpression)operationContext.Operation;
                     operationContext.ReportDiagnostic(Diagnostic.Create(instanceReference.InstanceReferenceKind == InstanceReferenceKind.Implicit ? ImplicitInstanceDescriptor : ExplicitInstanceDescriptor, instanceReference.Syntax.GetLocation()));
                 },
                 OperationKind.InstanceReferenceExpression);
        }
    }

    /// <summary>Analyzer used to test for member references.</summary>
    public class MemberReferenceAnalyzer : DiagnosticAnalyzer
    {
        public static readonly DiagnosticDescriptor EventReferenceDescriptor = new DiagnosticDescriptor(
            "EventReference",
            "Event Reference",
            "Event reference found.",
            "Testing",
            DiagnosticSeverity.Warning,
            isEnabledByDefault: true);

        public static readonly DiagnosticDescriptor HandlerAddedDescriptor = new DiagnosticDescriptor(
            "HandlerAdded",
            "Handler Added",
            "Event handler added.",
            "Testing",
            DiagnosticSeverity.Warning,
            isEnabledByDefault: true);

        public static readonly DiagnosticDescriptor HandlerRemovedDescriptor = new DiagnosticDescriptor(
            "HandlerRemoved",
            "Handler Removed",
            "Event handler removed.",
            "Testing",
            DiagnosticSeverity.Warning,
            isEnabledByDefault: true);

        public static readonly DiagnosticDescriptor PropertyReferenceDescriptor = new DiagnosticDescriptor(
            "PropertyReference",
            "Property Reference",
            "Property reference found.",
            "Testing",
            DiagnosticSeverity.Warning,
            isEnabledByDefault: true);

        public static readonly DiagnosticDescriptor FieldReferenceDescriptor = new DiagnosticDescriptor(
            "FieldReference",
            "Field Reference",
            "Field reference found.",
            "Testing",
            DiagnosticSeverity.Warning,
            isEnabledByDefault: true);

        public static readonly DiagnosticDescriptor MethodBindingDescriptor = new DiagnosticDescriptor(
            "MethodBinding",
            "Method Binding",
            "Method binding found.",
            "Testing",
            DiagnosticSeverity.Warning,
            isEnabledByDefault: true);

        public sealed override ImmutableArray<DiagnosticDescriptor> SupportedDiagnostics => ImmutableArray.Create(EventReferenceDescriptor, HandlerAddedDescriptor, HandlerRemovedDescriptor, PropertyReferenceDescriptor, FieldReferenceDescriptor, MethodBindingDescriptor);

        public sealed override void Initialize(AnalysisContext context)
        {
            context.RegisterOperationAction(
                 (operationContext) =>
                 {
                     operationContext.ReportDiagnostic(Diagnostic.Create(EventReferenceDescriptor, operationContext.Operation.Syntax.GetLocation()));
                 },
                 OperationKind.EventReferenceExpression);

            context.RegisterOperationAction(
                 (operationContext) =>
                 {
                     IEventAssignmentExpression eventAssignment = (IEventAssignmentExpression)operationContext.Operation;
                     operationContext.ReportDiagnostic(Diagnostic.Create(eventAssignment.Adds ? HandlerAddedDescriptor : HandlerRemovedDescriptor, operationContext.Operation.Syntax.GetLocation()));
                 },
                 OperationKind.EventAssignmentExpression);

            context.RegisterOperationAction(
                 (operationContext) =>
                 {
                     operationContext.ReportDiagnostic(Diagnostic.Create(PropertyReferenceDescriptor, operationContext.Operation.Syntax.GetLocation()));
                 },
                 OperationKind.PropertyReferenceExpression);

            context.RegisterOperationAction(
                 (operationContext) =>
                 {
                     operationContext.ReportDiagnostic(Diagnostic.Create(FieldReferenceDescriptor, operationContext.Operation.Syntax.GetLocation()));
                 },
                 OperationKind.FieldReferenceExpression);

            context.RegisterOperationAction(
                 (operationContext) =>
                 {
                     operationContext.ReportDiagnostic(Diagnostic.Create(MethodBindingDescriptor, operationContext.Operation.Syntax.GetLocation()));
                 },
                 OperationKind.MethodBindingExpression);
        }
    }

    /// <summary>Analyzer used to test IOperation treatment of params array arguments.</summary>
    public class ParamsArrayTestAnalyzer : DiagnosticAnalyzer
    {
        public static readonly DiagnosticDescriptor LongParamsDescriptor = new DiagnosticDescriptor(
            "LongParams",
            "Long Params",
            "Params array argument has more than 3 elements.",
            "Testing",
            DiagnosticSeverity.Warning,
            isEnabledByDefault: true);

        public sealed override ImmutableArray<DiagnosticDescriptor> SupportedDiagnostics => ImmutableArray.Create(LongParamsDescriptor);

        public sealed override void Initialize(AnalysisContext context)
        {
            context.RegisterOperationAction(
                 (operationContext) =>
                 {
                     IInvocationExpression invocation = (IInvocationExpression)operationContext.Operation;

                     foreach (IArgument argument in invocation.ArgumentsInSourceOrder)
                     {
                         if (argument.Parameter.IsParams)
                         {
                             IArrayCreationExpression arrayValue = argument.Value as IArrayCreationExpression;
                             if (arrayValue != null)
                             {
                                 Optional<object> dimensionSize = arrayValue.DimensionSizes[0].ConstantValue;
                                 if (dimensionSize.HasValue && IntegralValue(dimensionSize.Value) > 3)
                                 {
                                     operationContext.ReportDiagnostic(Diagnostic.Create(LongParamsDescriptor, argument.Value.Syntax.GetLocation()));
                                 }
                             }
                         }
                     }

                     foreach (IArgument argument in invocation.ArgumentsInParameterOrder)
                     {
                         if (argument.Parameter.IsParams)
                         {
                             IArrayCreationExpression arrayValue = argument.Value as IArrayCreationExpression;
                             if (arrayValue != null)
                             {
                                 Optional<object> dimensionSize = arrayValue.DimensionSizes[0].ConstantValue;
                                 if (dimensionSize.HasValue && IntegralValue(dimensionSize.Value) > 3)
                                 {
                                     operationContext.ReportDiagnostic(Diagnostic.Create(LongParamsDescriptor, argument.Value.Syntax.GetLocation()));
                                 }
                             }
                         }
                     }
                 },
                 OperationKind.InvocationExpression);
        }

        private static long IntegralValue(object value)
        {
            if (value is long)
            {
                return (long)value;
            }

            if (value is int)
            {
                return (int)value;
            }

            return 0;
        }
    }

    /// <summary>Analyzer used to test for initializer constructs for members and parameters.</summary>
    public class EqualsValueTestAnalyzer : DiagnosticAnalyzer
    {
        public static readonly DiagnosticDescriptor EqualsValueDescriptor = new DiagnosticDescriptor(
            "EqualsValue",
            "Equals Value",
            "Equals value found.",
            "Testing",
            DiagnosticSeverity.Warning,
            isEnabledByDefault: true);

        public sealed override ImmutableArray<DiagnosticDescriptor> SupportedDiagnostics => ImmutableArray.Create(EqualsValueDescriptor);

        public sealed override void Initialize(AnalysisContext context)
        {
            context.RegisterOperationAction(
                 (operationContext) =>
                 {
                     IFieldInitializer equalsValue = (IFieldInitializer)operationContext.Operation;
                     if (equalsValue.InitializedFields[0].Name.StartsWith("F"))
                     {
                         operationContext.ReportDiagnostic(Diagnostic.Create(EqualsValueDescriptor, equalsValue.Syntax.GetLocation()));
                     }
                 },
                 OperationKind.FieldInitializerAtDeclaration);

            context.RegisterOperationAction(
                 (operationContext) =>
                 {
                     IParameterInitializer equalsValue = (IParameterInitializer)operationContext.Operation;
                     if (equalsValue.Parameter.Name.StartsWith("F"))
                     {
                         operationContext.ReportDiagnostic(Diagnostic.Create(EqualsValueDescriptor, equalsValue.Syntax.GetLocation()));
                     }
                 },
                 OperationKind.ParameterInitializerAtDeclaration);
        }
    }

    /// <summary>Analyzer used to test None IOperations.</summary>
    public class NoneOperationTestAnalyzer : DiagnosticAnalyzer
    {
        private const string ReliabilityCategory = "Reliability";

        // We should not see this warning triggered by any code
        public static readonly DiagnosticDescriptor NoneOperationDescriptor = new DiagnosticDescriptor(
            "NoneOperation",
            "None operation found",
            "An IOperation of None kind is found",
            ReliabilityCategory,
            DiagnosticSeverity.Warning,
            isEnabledByDefault: true);

        public sealed override ImmutableArray<DiagnosticDescriptor> SupportedDiagnostics
        {
            get { return ImmutableArray.Create(NoneOperationDescriptor); }
        }

        public sealed override void Initialize(AnalysisContext context)
        {
            context.RegisterOperationAction(
                 (operationContext) =>
                 {
                     operationContext.ReportDiagnostic(Diagnostic.Create(NoneOperationDescriptor, operationContext.Operation.Syntax.GetLocation()));
                 },
                 // None kind is only supposed to be used internally and will not actually register actions.
                 OperationKind.None);
        }
    }

    /// <summary>Analyzer used to test LambdaExpression IOperations.</summary>
    public class LambdaTestAnalyzer : DiagnosticAnalyzer
    {
        private const string ReliabilityCategory = "Reliability";

        public static readonly DiagnosticDescriptor LambdaExpressionDescriptor = new DiagnosticDescriptor(
            "LambdaExpression",
            "Lambda expressionn found",
            "An Lambda expression is found",
            ReliabilityCategory,
            DiagnosticSeverity.Warning,
            isEnabledByDefault: true);

        public static readonly DiagnosticDescriptor TooManyStatementsInLambdaExpressionDescriptor = new DiagnosticDescriptor(
            "TooManyStatementsInLambdaExpression",
            "Too many statements in a Lambda expression",
            "More than 3 statements in a Lambda expression",
            ReliabilityCategory,
            DiagnosticSeverity.Warning,
            isEnabledByDefault: true);

        // This warning should never be triggered.
        public static readonly DiagnosticDescriptor NoneOperationInLambdaExpressionDescriptor = new DiagnosticDescriptor(
            "NoneOperationInLambdaExpression",
            "None Operation found in Lambda expression",
            "None Operation is found Lambda expression",
            ReliabilityCategory,
            DiagnosticSeverity.Warning,
            isEnabledByDefault: true);

        public sealed override ImmutableArray<DiagnosticDescriptor> SupportedDiagnostics =>
            ImmutableArray.Create(LambdaExpressionDescriptor,
                                  TooManyStatementsInLambdaExpressionDescriptor,
                                  NoneOperationInLambdaExpressionDescriptor);

        public sealed override void Initialize(AnalysisContext context)
        {
            context.RegisterOperationAction(
                 (operationContext) =>
                 {
                     var lambdaExpression = (ILambdaExpression)operationContext.Operation;
                     operationContext.ReportDiagnostic(Diagnostic.Create(LambdaExpressionDescriptor, operationContext.Operation.Syntax.GetLocation()));
                     var block = lambdaExpression.Body;
                     // TODO: Can this possibly be null? Remove check if not.
                     if (block == null)
                     {
                         return;
                     }
                     if (block.Statements.Length > 3)
                     {
                         operationContext.ReportDiagnostic(Diagnostic.Create(TooManyStatementsInLambdaExpressionDescriptor, operationContext.Operation.Syntax.GetLocation()));
                     }
                     bool flag = false;
                     foreach (var statement in block.Statements)
                     {
                         if (statement.Kind == OperationKind.None)
                         {
                             flag = true;
                             break;
                         }
                     }
                     if (flag)
                     {
                         operationContext.ReportDiagnostic(Diagnostic.Create(NoneOperationInLambdaExpressionDescriptor, operationContext.Operation.Syntax.GetLocation()));
                     }
                 },
                 OperationKind.LambdaExpression);
        }
    }

    public class StaticMemberTestAnalyzer : DiagnosticAnalyzer
    {
        private const string ReliabilityCategory = "Reliability";

        public static readonly DiagnosticDescriptor StaticMemberDescriptor = new DiagnosticDescriptor(
            "StaticMember",
            "Static member found",
            "A static member reference expression is found",
            ReliabilityCategory,
            DiagnosticSeverity.Warning,
            isEnabledByDefault: true);

        // We should not see this warning triggered by any code
        public static readonly DiagnosticDescriptor StaticMemberWithInstanceDescriptor = new DiagnosticDescriptor(
            "StaticMemberWithInstance",
            "Static member with non null Instance found",
            "A static member reference with non null Instance is found",
            ReliabilityCategory,
            DiagnosticSeverity.Warning,
            isEnabledByDefault: true);

        public sealed override ImmutableArray<DiagnosticDescriptor> SupportedDiagnostics
        {
            get
            {
                return ImmutableArray.Create(StaticMemberDescriptor,
                                             StaticMemberWithInstanceDescriptor);
            }
        }

        public sealed override void Initialize(AnalysisContext context)
        {
            context.RegisterOperationAction(
                 (operationContext) =>
                 {
                     var operation = operationContext.Operation;
                     ISymbol memberSymbol;
                     IOperation receiver;
                     switch (operation.Kind)
                     {
                         case OperationKind.FieldReferenceExpression:
                             memberSymbol = ((IFieldReferenceExpression)operation).Field;
                             receiver = ((IFieldReferenceExpression)operation).Instance;
                             break;
                         case OperationKind.PropertyReferenceExpression:
                             memberSymbol = ((IPropertyReferenceExpression)operation).Property;
                             receiver = ((IPropertyReferenceExpression)operation).Instance;
                             break;
                         case OperationKind.EventReferenceExpression:
                             memberSymbol = ((IEventReferenceExpression)operation).Event;
                             receiver = ((IEventReferenceExpression)operation).Instance;
                             break;
                         case OperationKind.MethodBindingExpression:
                             memberSymbol = ((IMethodBindingExpression)operation).Method;
                             receiver = ((IMethodBindingExpression)operation).Instance;
                             break;
                         case OperationKind.InvocationExpression:
                             memberSymbol = ((IInvocationExpression)operation).TargetMethod;
                             receiver = ((IInvocationExpression)operation).Instance;
                             break;
                         case OperationKind.EventAssignmentExpression:
                             memberSymbol = ((IEventAssignmentExpression)operation).Event;
                             receiver = ((IEventAssignmentExpression)operation).EventInstance;
                             break;
                         default:
                             throw new ArgumentException();
                     }
                     if (memberSymbol.IsStatic)
                     {
                         operationContext.ReportDiagnostic(Diagnostic.Create(StaticMemberDescriptor, operation.Syntax.GetLocation()));

                         if (receiver != null)
                         {
                             operationContext.ReportDiagnostic(Diagnostic.Create(StaticMemberWithInstanceDescriptor, operation.Syntax.GetLocation()));
                         }
                     }
                 },
                 OperationKind.FieldReferenceExpression,
                 OperationKind.PropertyReferenceExpression,
                 OperationKind.EventReferenceExpression,
                 OperationKind.MethodBindingExpression,
                 OperationKind.InvocationExpression,
                 OperationKind.EventAssignmentExpression);
        }
    }

<<<<<<< HEAD
=======
    public class LabelOperationsTestAnalyzer : DiagnosticAnalyzer
    {
        public static readonly DiagnosticDescriptor LabelDescriptor = new DiagnosticDescriptor(
           "Label",
           "Label found",
           "A label was was found",
           "Testing",
           DiagnosticSeverity.Warning,
           isEnabledByDefault: true);

        public static readonly DiagnosticDescriptor GotoDescriptor = new DiagnosticDescriptor(
          "Goto",
          "Goto found",
          "A goto was was found",
          "Testing",
          DiagnosticSeverity.Warning,
          isEnabledByDefault: true);

        public sealed override ImmutableArray<DiagnosticDescriptor> SupportedDiagnostics => ImmutableArray.Create(LabelDescriptor, GotoDescriptor);

        public sealed override void Initialize(AnalysisContext context)
        {
            context.RegisterOperationAction(
                (operationContext) =>
                {
                    ILabelSymbol label = ((ILabelStatement)operationContext.Operation).Label;
                    if (label.Name == "Wilma" || label.Name == "Betty")
                    {
                        operationContext.ReportDiagnostic(Diagnostic.Create(LabelDescriptor, operationContext.Operation.Syntax.GetLocation()));
                    }
                },
                OperationKind.LabelStatement);

            context.RegisterOperationAction(
                (operationContext) =>
                {
                    IBranchStatement branch = (IBranchStatement)operationContext.Operation;
                    if (branch.BranchKind == BranchKind.GoTo)
                    {
                        ILabelSymbol label = branch.Target;
                        if (label.Name == "Wilma" || label.Name == "Betty")
                        {
                            operationContext.ReportDiagnostic(Diagnostic.Create(GotoDescriptor, branch.Syntax.GetLocation()));
                        }
                    }
                },
                OperationKind.BranchStatement);
        }
    }

    public class UnaryAndBinaryOperationsTestAnalyzer : DiagnosticAnalyzer
    {
        public static readonly DiagnosticDescriptor OperatorAddMethodDescriptor = new DiagnosticDescriptor(
            "OperatorAddMethod",
            "Operator Add method found",
            "An operator Add method was found",
            "Testing",
            DiagnosticSeverity.Warning,
            isEnabledByDefault: true);

        public static readonly DiagnosticDescriptor OperatorMinusMethodDescriptor = new DiagnosticDescriptor(
            "OperatorMinusMethod",
            "Operator Minus method found",
            "An operator Minus method was found",
            "Testing",
            DiagnosticSeverity.Warning,
            isEnabledByDefault: true);

        public static readonly DiagnosticDescriptor DoubleMultiplyDescriptor = new DiagnosticDescriptor(
            "DoubleMultiply",
            "Double multiply found",
            "A double multiply was found",
            "Testing",
            DiagnosticSeverity.Warning,
            isEnabledByDefault: true);

        public static readonly DiagnosticDescriptor BooleanNotDescriptor = new DiagnosticDescriptor(
            "BooleanNot",
            "Boolean not found",
            "A boolean not was found",
            "Testing",
            DiagnosticSeverity.Warning,
            isEnabledByDefault: true);

        public sealed override ImmutableArray<DiagnosticDescriptor> SupportedDiagnostics => ImmutableArray.Create(OperatorAddMethodDescriptor, OperatorMinusMethodDescriptor, DoubleMultiplyDescriptor, BooleanNotDescriptor);

        public sealed override void Initialize(AnalysisContext context)
        {
            context.RegisterOperationAction(
                (operationContext) =>
                {
                    IBinaryOperatorExpression binary = (IBinaryOperatorExpression)operationContext.Operation;
                    if (binary.GetSimpleBinaryOperationKind() == SimpleBinaryOperationKind.Add)
                    {
                        if (binary.GetBinaryOperandsKind() == BinaryOperandsKind.OperatorMethod)
                        {
                            if (binary.BinaryOperationKind == BinaryOperationKind.OperatorMethodAdd)
                            {
                                if (binary.OperatorMethod.Name.Contains("Addition"))
                                {
                                    operationContext.ReportDiagnostic(Diagnostic.Create(OperatorAddMethodDescriptor, binary.Syntax.GetLocation()));
                                }
                            }
                        }
                    }

                    if (binary.GetSimpleBinaryOperationKind() == SimpleBinaryOperationKind.Multiply)
                    {
                        if (binary.GetBinaryOperandsKind() == BinaryOperandsKind.Floating)
                        {
                            if (binary.BinaryOperationKind == BinaryOperationKind.FloatingMultiply && binary.Type.SpecialType == SpecialType.System_Double)
                            {
                                operationContext.ReportDiagnostic(Diagnostic.Create(DoubleMultiplyDescriptor, binary.Syntax.GetLocation()));
                            }
                        }
                    }
                },
                OperationKind.BinaryOperatorExpression);

            context.RegisterOperationAction(
                (operationContext) =>
                {
                    IUnaryOperatorExpression unary = (IUnaryOperatorExpression)operationContext.Operation;
                    if (unary.GetSimpleUnaryOperationKind() == SimpleUnaryOperationKind.Minus)
                    {
                        if (unary.GetUnaryOperandKind() == UnaryOperandKind.OperatorMethod)
                        {
                            if (unary.UnaryOperationKind == UnaryOperationKind.OperatorMethodMinus)
                            {
                                if (unary.OperatorMethod.Name.Contains("UnaryNegation"))
                                {
                                    operationContext.ReportDiagnostic(Diagnostic.Create(OperatorMinusMethodDescriptor, unary.Syntax.GetLocation()));
                                }
                            }
                        }
                    }

                    if (unary.GetSimpleUnaryOperationKind() == SimpleUnaryOperationKind.LogicalNot)
                    {
                        if (unary.GetUnaryOperandKind() == UnaryOperandKind.Boolean)
                        {
                            if (unary.UnaryOperationKind == UnaryOperationKind.BooleanLogicalNot)
                            {
                                operationContext.ReportDiagnostic(Diagnostic.Create(BooleanNotDescriptor, unary.Syntax.GetLocation()));
                            }
                        }
                    }

                    if (unary.GetSimpleUnaryOperationKind() == SimpleUnaryOperationKind.BitwiseNegation)
                    {
                        if (unary.GetUnaryOperandKind() == UnaryOperandKind.Boolean)
                        {
                            if (unary.UnaryOperationKind == UnaryOperationKind.BooleanBitwiseNegation)
                            {
                                operationContext.ReportDiagnostic(Diagnostic.Create(BooleanNotDescriptor, unary.Syntax.GetLocation()));
                            }
                        }
                    }
                },
                OperationKind.UnaryOperatorExpression);
        }
    }

>>>>>>> 0b6917c0
    public class NullOperationSyntaxTestAnalyzer : DiagnosticAnalyzer
    {
        private const string ReliabilityCategory = "Reliability";

        // We should not see this warning triggered by any code
        public static readonly DiagnosticDescriptor NullOperationSyntaxDescriptor = new DiagnosticDescriptor(
            "NullOperationSyntax",
            "null operation Syntax found",
            "An IOperation with Syntax property of value null is found",
            ReliabilityCategory,
            DiagnosticSeverity.Warning,
            isEnabledByDefault: true);

        // since we don't expect to see the first diagnostic, we created this one to make sure 
        // the test didn't pass because the analyzer crashed.
        public static readonly DiagnosticDescriptor ParamsArrayOperationDescriptor = new DiagnosticDescriptor(
            "ParamsArray",
            "Params array argument found",
            "A params array argument is found",
            ReliabilityCategory,
            DiagnosticSeverity.Warning,
            isEnabledByDefault: true);

        public sealed override ImmutableArray<DiagnosticDescriptor> SupportedDiagnostics
        {
            get { return ImmutableArray.Create(NullOperationSyntaxDescriptor, ParamsArrayOperationDescriptor); }
        }
        public sealed override void Initialize(AnalysisContext context)
        {
            context.RegisterOperationAction(
                (operationContext) =>
                {
                    var nullList = new List<IOperation>();
                    var paramsList = new List<IOperation>();
                    var collector = new Walker(nullList, paramsList);
                    collector.Visit(operationContext.Operation);

<<<<<<< HEAD
                     foreach (var nullSyntaxOperation in nullList)
                     {
                         operationContext.ReportDiagnostic(
                             Diagnostic.Create(NullOperationSyntaxDescriptor, null));
                     }
                     foreach (var paramsarrayArgumentOperation in paramsList)
                     {
                         operationContext.ReportDiagnostic(
                             Diagnostic.Create(ParamsArrayOperationDescriptor,
                                               paramsarrayArgumentOperation.Syntax.GetLocation()));
                     }
=======
                    foreach (var nullSyntaxOperation in nullList)
                    {
                        operationContext.ReportDiagnostic(
                            Diagnostic.Create(NullOperationSyntaxDescriptor, null));
                    }
                    foreach (var paramsarrayArgumentOperation in paramsList)
                    {
                        operationContext.ReportDiagnostic(
                            Diagnostic.Create(ParamsArrayOperationDescriptor,
                                              paramsarrayArgumentOperation.Syntax.GetLocation()));
                    }
>>>>>>> 0b6917c0

                },
            OperationKind.InvocationExpression);
        }

        // this OperationWalker collect:
        // 1. all the operation with null Syntax property
        // 2. all the params array argument operations
        private sealed class Walker : OperationWalker
        {
            private readonly List<IOperation> _nullList;
            private readonly List<IOperation> _paramsList;

            public Walker(List<IOperation> nullList, List<IOperation> paramsList)
            {
                _nullList = nullList;
                _paramsList = paramsList;
            }

            public override void Visit(IOperation operation)
            {
                if (operation != null)
                {
                    if (operation.Syntax == null)
                    {
                        _nullList.Add(operation);
                    }
                    if (operation.Kind == OperationKind.Argument)
                    {
                        if (((IArgument)operation).ArgumentKind == ArgumentKind.ParamArray)
                        {
                            _paramsList.Add(operation);
                        }
                    }
                }
                base.Visit(operation);
            }
        }
    }

    public class NullCoalescingOperationTestAnalyzer : DiagnosticAnalyzer
    {
        public static readonly DiagnosticDescriptor NullCoalescingOperationDescriptor = new DiagnosticDescriptor(
            "NullCoalescingOperation",
            "Null coalescing operation found",
            "Null coalescing operation was found",
            "Testing",
            DiagnosticSeverity.Warning,
            isEnabledByDefault: true);

        public sealed override ImmutableArray<DiagnosticDescriptor> SupportedDiagnostics
        {
            get { return ImmutableArray.Create(NullCoalescingOperationDescriptor); }
        }

        public sealed override void Initialize(AnalysisContext context)
        {
            context.RegisterOperationAction(
                 (operationContext) =>
                 {
                     INullCoalescingExpression coalescing = (INullCoalescingExpression)operationContext.Operation;
                     operationContext.ReportDiagnostic(Diagnostic.Create(NullCoalescingOperationDescriptor, coalescing.Syntax.GetLocation()));
                 },
                 OperationKind.NullCoalescingExpression);
        }
    }
}<|MERGE_RESOLUTION|>--- conflicted
+++ resolved
@@ -1314,8 +1314,6 @@
         }
     }
 
-<<<<<<< HEAD
-=======
     public class LabelOperationsTestAnalyzer : DiagnosticAnalyzer
     {
         public static readonly DiagnosticDescriptor LabelDescriptor = new DiagnosticDescriptor(
@@ -1479,7 +1477,6 @@
         }
     }
 
->>>>>>> 0b6917c0
     public class NullOperationSyntaxTestAnalyzer : DiagnosticAnalyzer
     {
         private const string ReliabilityCategory = "Reliability";
@@ -1517,19 +1514,6 @@
                     var collector = new Walker(nullList, paramsList);
                     collector.Visit(operationContext.Operation);
 
-<<<<<<< HEAD
-                     foreach (var nullSyntaxOperation in nullList)
-                     {
-                         operationContext.ReportDiagnostic(
-                             Diagnostic.Create(NullOperationSyntaxDescriptor, null));
-                     }
-                     foreach (var paramsarrayArgumentOperation in paramsList)
-                     {
-                         operationContext.ReportDiagnostic(
-                             Diagnostic.Create(ParamsArrayOperationDescriptor,
-                                               paramsarrayArgumentOperation.Syntax.GetLocation()));
-                     }
-=======
                     foreach (var nullSyntaxOperation in nullList)
                     {
                         operationContext.ReportDiagnostic(
@@ -1541,10 +1525,8 @@
                             Diagnostic.Create(ParamsArrayOperationDescriptor,
                                               paramsarrayArgumentOperation.Syntax.GetLocation()));
                     }
->>>>>>> 0b6917c0
-
                 },
-            OperationKind.InvocationExpression);
+                OperationKind.InvocationExpression);
         }
 
         // this OperationWalker collect:

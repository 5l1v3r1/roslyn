{
  "locked": false,
  "version": 1,
  "targets": {
<<<<<<< HEAD
    ".NETPlatform,Version=v5.4": {
=======
    ".NETFramework,Version=v4.6": {
      "Microsoft.Build.Framework/0.1.0-preview-00003": {
        "frameworkAssemblies": [
          "Microsoft.Build.Framework"
        ],
        "compile": {
          "lib/net45/_._": {}
        },
        "runtime": {
          "lib/net45/_._": {}
        }
      },
      "Microsoft.Build.Tasks.Core/0.1.0-preview-00005": {
        "dependencies": {
          "Microsoft.Build.Framework": "(, )"
        },
        "frameworkAssemblies": [
          "Microsoft.Build.Tasks.Core"
        ],
        "compile": {
          "lib/net45/_._": {}
        },
        "runtime": {
          "lib/net45/_._": {}
        }
      },
      "Microsoft.Build.Utilities.Core/0.1.0-preview-00005": {
        "dependencies": {
          "Microsoft.Build.Framework": "(, )"
        },
        "frameworkAssemblies": [
          "Microsoft.Build.Utilities.Core"
        ],
        "compile": {
          "lib/net45/_._": {}
        },
        "runtime": {
          "lib/net45/_._": {}
        }
      },
      "Microsoft.NETCore.Platforms/1.0.1-beta-23428": {},
      "Microsoft.NETCore.Portable.Compatibility/1.0.1-beta-23428": {
        "compile": {
          "ref/net45/_._": {}
        },
        "runtime": {
          "lib/net45/_._": {}
        }
      },
      "Microsoft.NETCore.Targets/1.0.1-beta-23428": {
        "dependencies": {
          "Microsoft.NETCore.Platforms": "1.0.1-beta-23428",
          "Microsoft.NETCore.Targets.NETFramework": "4.6.1-beta-23428"
        }
      },
      "Microsoft.NETCore.Targets.NETFramework/4.6.1-beta-23428": {},
      "Microsoft.Win32.Primitives/4.0.1-beta-23428": {
        "dependencies": {
          "System.Runtime": "4.0.0"
        },
        "frameworkAssemblies": [
          "System",
          "mscorlib"
        ],
        "compile": {
          "ref/net46/Microsoft.Win32.Primitives.dll": {}
        },
        "runtime": {
          "lib/net46/Microsoft.Win32.Primitives.dll": {}
        }
      },
      "System.Collections/4.0.0": {
        "compile": {
          "ref/net45/_._": {}
        },
        "runtime": {
          "lib/net45/_._": {}
        }
      },
      "System.Collections.Immutable/1.1.37": {
        "dependencies": {
          "System.Collections": "4.0.0",
          "System.Diagnostics.Debug": "4.0.0",
          "System.Globalization": "4.0.0",
          "System.Linq": "4.0.0",
          "System.Resources.ResourceManager": "4.0.0",
          "System.Runtime": "4.0.0",
          "System.Runtime.Extensions": "4.0.0",
          "System.Threading": "4.0.0"
        },
        "compile": {
          "lib/dotnet/System.Collections.Immutable.dll": {}
        },
        "runtime": {
          "lib/dotnet/System.Collections.Immutable.dll": {}
        }
      },
      "System.Console/4.0.0-beta-23428": {
        "dependencies": {
          "System.IO": "4.0.0",
          "System.Runtime": "4.0.0"
        },
        "frameworkAssemblies": [
          "mscorlib"
        ],
        "compile": {
          "ref/net46/System.Console.dll": {}
        },
        "runtime": {
          "lib/net46/System.Console.dll": {}
        }
      },
      "System.Diagnostics.Debug/4.0.0": {
        "compile": {
          "ref/net45/_._": {}
        },
        "runtime": {
          "lib/net45/_._": {}
        }
      },
      "System.Diagnostics.Process/4.1.0-beta-23428": {
        "dependencies": {
          "System.IO": "4.0.0",
          "System.Runtime": "4.0.0",
          "System.Runtime.Handles": "4.0.0",
          "System.Text.Encoding": "4.0.0"
        },
        "frameworkAssemblies": [
          "System",
          "mscorlib"
        ],
        "compile": {
          "ref/net46/System.Diagnostics.Process.dll": {}
        },
        "runtime": {
          "lib/net46/System.Diagnostics.Process.dll": {}
        }
      },
      "System.Diagnostics.Tools/4.0.1-beta-23428": {
        "compile": {
          "ref/net45/_._": {}
        },
        "runtime": {
          "lib/net45/_._": {}
        }
      },
      "System.Globalization/4.0.0": {
        "compile": {
          "ref/net45/_._": {}
        },
        "runtime": {
          "lib/net45/_._": {}
        }
      },
      "System.IO/4.0.0": {
        "compile": {
          "ref/net45/_._": {}
        },
        "runtime": {
          "lib/net45/_._": {}
        }
      },
      "System.IO.FileSystem/4.0.1-beta-23428": {
        "dependencies": {
          "System.IO": "4.0.0",
          "System.IO.FileSystem.Primitives": "4.0.0",
          "System.Runtime": "4.0.0",
          "System.Runtime.Handles": "4.0.0",
          "System.Text.Encoding": "4.0.0",
          "System.Threading.Tasks": "4.0.0"
        },
        "frameworkAssemblies": [
          "mscorlib"
        ],
        "compile": {
          "ref/net46/System.IO.FileSystem.dll": {}
        },
        "runtime": {
          "lib/net46/System.IO.FileSystem.dll": {}
        }
      },
      "System.IO.FileSystem.DriveInfo/4.0.0-beta-23428": {
        "dependencies": {
          "System.IO": "4.0.0",
          "System.IO.FileSystem": "4.0.0",
          "System.Runtime": "4.0.0"
        },
        "frameworkAssemblies": [
          "mscorlib"
        ],
        "compile": {
          "ref/net46/System.IO.FileSystem.DriveInfo.dll": {}
        },
        "runtime": {
          "lib/net46/System.IO.FileSystem.DriveInfo.dll": {}
        }
      },
      "System.IO.FileSystem.Primitives/4.0.0": {
        "dependencies": {
          "System.Runtime": "4.0.20"
        },
        "frameworkAssemblies": [
          "mscorlib"
        ],
        "compile": {
          "ref/net46/System.IO.FileSystem.Primitives.dll": {}
        },
        "runtime": {
          "lib/net46/System.IO.FileSystem.Primitives.dll": {}
        }
      },
      "System.IO.Pipes/4.0.0-beta-23428": {
        "dependencies": {
          "System.IO": "4.0.0",
          "System.Runtime": "4.0.0",
          "System.Runtime.Handles": "4.0.0",
          "System.Security.Principal": "4.0.0",
          "System.Threading.Tasks": "4.0.0"
        },
        "frameworkAssemblies": [
          "System.Core",
          "mscorlib"
        ],
        "compile": {
          "ref/net46/System.IO.Pipes.dll": {}
        },
        "runtime": {
          "lib/net46/System.IO.Pipes.dll": {}
        }
      },
      "System.Linq/4.0.0": {
        "compile": {
          "ref/net45/_._": {}
        },
        "runtime": {
          "lib/net45/_._": {}
        }
      },
      "System.Reflection.Metadata/1.2.0": {
        "dependencies": {
          "System.Collections.Immutable": "1.1.37"
        },
        "compile": {
          "lib/portable-net45+win8/System.Reflection.Metadata.dll": {}
        },
        "runtime": {
          "lib/portable-net45+win8/System.Reflection.Metadata.dll": {}
        }
      },
      "System.Resources.ResourceManager/4.0.0": {
        "compile": {
          "ref/net45/_._": {}
        },
        "runtime": {
          "lib/net45/_._": {}
        }
      },
      "System.Runtime/4.0.21-beta-23428": {
        "compile": {
          "ref/net45/_._": {}
        },
        "runtime": {
          "lib/net45/_._": {}
        }
      },
      "System.Runtime.Extensions/4.0.0": {
        "compile": {
          "ref/net45/_._": {}
        },
        "runtime": {
          "lib/net45/_._": {}
        }
      },
      "System.Runtime.Handles/4.0.0": {
        "compile": {
          "ref/net46/_._": {}
        },
        "runtime": {
          "lib/net46/_._": {}
        }
      },
      "System.Runtime.InteropServices.RuntimeInformation/4.0.0-beta-23428": {
        "dependencies": {
          "System.Runtime": "4.0.0"
        },
        "compile": {
          "ref/dotnet5.1/System.Runtime.InteropServices.RuntimeInformation.dll": {}
        }
      },
      "System.Security.Principal/4.0.0": {
        "compile": {
          "ref/net45/_._": {}
        },
        "runtime": {
          "lib/net45/_._": {}
        }
      },
      "System.Text.Encoding/4.0.0": {
        "compile": {
          "ref/net45/_._": {}
        },
        "runtime": {
          "lib/net45/_._": {}
        }
      },
      "System.Threading/4.0.0": {
        "compile": {
          "ref/net45/_._": {}
        },
        "runtime": {
          "lib/net45/_._": {}
        }
      },
      "System.Threading.Tasks/4.0.0": {
        "compile": {
          "ref/net45/_._": {}
        },
        "runtime": {
          "lib/net45/_._": {}
        }
      }
    },
    ".NETFramework,Version=v4.6/win-x64": {
      "Microsoft.Build.Framework/0.1.0-preview-00003": {
        "frameworkAssemblies": [
          "Microsoft.Build.Framework"
        ],
        "compile": {
          "lib/net45/_._": {}
        },
        "runtime": {
          "lib/net45/_._": {}
        }
      },
      "Microsoft.Build.Tasks.Core/0.1.0-preview-00005": {
        "dependencies": {
          "Microsoft.Build.Framework": "(, )"
        },
        "frameworkAssemblies": [
          "Microsoft.Build.Tasks.Core"
        ],
        "compile": {
          "lib/net45/_._": {}
        },
        "runtime": {
          "lib/net45/_._": {}
        }
      },
      "Microsoft.Build.Utilities.Core/0.1.0-preview-00005": {
        "dependencies": {
          "Microsoft.Build.Framework": "(, )"
        },
        "frameworkAssemblies": [
          "Microsoft.Build.Utilities.Core"
        ],
        "compile": {
          "lib/net45/_._": {}
        },
        "runtime": {
          "lib/net45/_._": {}
        }
      },
      "Microsoft.NETCore.Platforms/1.0.1-beta-23428": {},
      "Microsoft.NETCore.Portable.Compatibility/1.0.1-beta-23428": {
        "compile": {
          "ref/net45/_._": {}
        },
        "runtime": {
          "lib/net45/_._": {}
        }
      },
      "Microsoft.NETCore.Targets/1.0.1-beta-23428": {
        "dependencies": {
          "Microsoft.NETCore.Platforms": "1.0.1-beta-23428",
          "Microsoft.NETCore.Targets.NETFramework": "4.6.1-beta-23428"
        }
      },
      "Microsoft.NETCore.Targets.NETFramework/4.6.1-beta-23428": {},
      "Microsoft.Win32.Primitives/4.0.1-beta-23428": {
        "dependencies": {
          "System.Runtime": "4.0.0"
        },
        "frameworkAssemblies": [
          "System",
          "mscorlib"
        ],
        "compile": {
          "ref/net46/Microsoft.Win32.Primitives.dll": {}
        },
        "runtime": {
          "lib/net46/Microsoft.Win32.Primitives.dll": {}
        }
      },
      "runtime.win.System.Runtime.InteropServices.RuntimeInformation/4.0.0-beta-23428": {
        "dependencies": {
          "System.Resources.ResourceManager": "4.0.0",
          "System.Runtime": "4.0.20"
        },
        "compile": {
          "ref/dotnet/_._": {}
        },
        "runtime": {
          "runtimes/win/lib/dotnet5.4/System.Runtime.InteropServices.RuntimeInformation.dll": {}
        }
      },
      "System.Collections/4.0.11-beta-23428": {
        "compile": {
          "ref/net45/_._": {}
        },
        "runtime": {
          "lib/net45/_._": {}
        }
      },
      "System.Collections.Immutable/1.1.38-beta-23428": {
        "dependencies": {
          "System.Collections": "4.0.0",
          "System.Diagnostics.Debug": "4.0.0",
          "System.Globalization": "4.0.0",
          "System.Linq": "4.0.0",
          "System.Resources.ResourceManager": "4.0.0",
          "System.Runtime": "4.0.0",
          "System.Runtime.Extensions": "4.0.0",
          "System.Threading": "4.0.0"
        },
        "compile": {
          "lib/dotnet5.1/System.Collections.Immutable.dll": {}
        },
        "runtime": {
          "lib/dotnet5.1/System.Collections.Immutable.dll": {}
        }
      },
      "System.Console/4.0.0-beta-23428": {
        "dependencies": {
          "System.IO": "4.0.0",
          "System.Runtime": "4.0.0"
        },
        "frameworkAssemblies": [
          "mscorlib"
        ],
        "compile": {
          "ref/net46/System.Console.dll": {}
        },
        "runtime": {
          "lib/net46/System.Console.dll": {}
        }
      },
      "System.Diagnostics.Debug/4.0.11-beta-23428": {
        "compile": {
          "ref/net45/_._": {}
        },
        "runtime": {
          "lib/net45/_._": {}
        }
      },
      "System.Diagnostics.Process/4.1.0-beta-23428": {
        "dependencies": {
          "System.IO": "4.0.0",
          "System.Runtime": "4.0.0",
          "System.Runtime.Handles": "4.0.0",
          "System.Text.Encoding": "4.0.0"
        },
        "frameworkAssemblies": [
          "System",
          "mscorlib"
        ],
        "compile": {
          "ref/net46/System.Diagnostics.Process.dll": {}
        },
        "runtime": {
          "lib/net46/System.Diagnostics.Process.dll": {}
        }
      },
      "System.Diagnostics.Tools/4.0.1-beta-23428": {
        "compile": {
          "ref/net45/_._": {}
        },
        "runtime": {
          "lib/net45/_._": {}
        }
      },
      "System.Globalization/4.0.11-beta-23428": {
        "compile": {
          "ref/net45/_._": {}
        },
        "runtime": {
          "lib/net45/_._": {}
        }
      },
      "System.IO/4.0.11-beta-23428": {
        "compile": {
          "ref/net45/_._": {}
        },
        "runtime": {
          "lib/net45/_._": {}
        }
      },
      "System.IO.FileSystem/4.0.1-beta-23428": {
        "dependencies": {
          "System.IO": "4.0.0",
          "System.IO.FileSystem.Primitives": "4.0.0",
          "System.Runtime": "4.0.0",
          "System.Runtime.Handles": "4.0.0",
          "System.Text.Encoding": "4.0.0",
          "System.Threading.Tasks": "4.0.0"
        },
        "frameworkAssemblies": [
          "mscorlib"
        ],
        "compile": {
          "ref/net46/System.IO.FileSystem.dll": {}
        },
        "runtime": {
          "lib/net46/System.IO.FileSystem.dll": {}
        }
      },
      "System.IO.FileSystem.DriveInfo/4.0.0-beta-23428": {
        "dependencies": {
          "System.IO": "4.0.0",
          "System.IO.FileSystem": "4.0.0",
          "System.Runtime": "4.0.0"
        },
        "frameworkAssemblies": [
          "mscorlib"
        ],
        "compile": {
          "ref/net46/System.IO.FileSystem.DriveInfo.dll": {}
        },
        "runtime": {
          "lib/net46/System.IO.FileSystem.DriveInfo.dll": {}
        }
      },
      "System.IO.FileSystem.Primitives/4.0.1-beta-23428": {
        "dependencies": {
          "System.Runtime": "4.0.20"
        },
        "frameworkAssemblies": [
          "mscorlib"
        ],
        "compile": {
          "ref/net46/System.IO.FileSystem.Primitives.dll": {}
        },
        "runtime": {
          "lib/net46/System.IO.FileSystem.Primitives.dll": {}
        }
      },
      "System.IO.Pipes/4.0.0-beta-23428": {
        "dependencies": {
          "System.IO": "4.0.0",
          "System.Runtime": "4.0.0",
          "System.Runtime.Handles": "4.0.0",
          "System.Security.Principal": "4.0.0",
          "System.Threading.Tasks": "4.0.0"
        },
        "frameworkAssemblies": [
          "System.Core",
          "mscorlib"
        ],
        "compile": {
          "ref/net46/System.IO.Pipes.dll": {}
        },
        "runtime": {
          "lib/net46/System.IO.Pipes.dll": {}
        }
      },
      "System.Linq/4.0.1-beta-23428": {
        "compile": {
          "ref/net45/_._": {}
        },
        "runtime": {
          "lib/net45/_._": {}
        }
      },
      "System.Reflection.Metadata/1.2.0": {
        "dependencies": {
          "System.Collections.Immutable": "1.1.37"
        },
        "compile": {
          "lib/portable-net45+win8/System.Reflection.Metadata.dll": {}
        },
        "runtime": {
          "lib/portable-net45+win8/System.Reflection.Metadata.dll": {}
        }
      },
      "System.Resources.ResourceManager/4.0.1-beta-23428": {
        "compile": {
          "ref/net45/_._": {}
        },
        "runtime": {
          "lib/net45/_._": {}
        }
      },
      "System.Runtime/4.0.21-beta-23428": {
        "compile": {
          "ref/net45/_._": {}
        },
        "runtime": {
          "lib/net45/_._": {}
        }
      },
      "System.Runtime.Extensions/4.0.11-beta-23428": {
        "compile": {
          "ref/net45/_._": {}
        },
        "runtime": {
          "lib/net45/_._": {}
        }
      },
      "System.Runtime.Handles/4.0.1-beta-23428": {
        "compile": {
          "ref/net46/_._": {}
        },
        "runtime": {
          "lib/net46/_._": {}
        }
      },
      "System.Runtime.InteropServices.RuntimeInformation/4.0.0-beta-23428": {
        "dependencies": {
          "System.Runtime": "4.0.0",
          "runtime.win.System.Runtime.InteropServices.RuntimeInformation": "4.0.0-beta-23428"
        },
        "compile": {
          "ref/dotnet5.1/System.Runtime.InteropServices.RuntimeInformation.dll": {}
        }
      },
      "System.Security.Principal/4.0.1-beta-23428": {
        "compile": {
          "ref/net45/_._": {}
        },
        "runtime": {
          "lib/net45/_._": {}
        }
      },
      "System.Text.Encoding/4.0.11-beta-23428": {
        "compile": {
          "ref/net45/_._": {}
        },
        "runtime": {
          "lib/net45/_._": {}
        }
      },
      "System.Threading/4.0.11-beta-23428": {
        "compile": {
          "ref/net45/_._": {}
        },
        "runtime": {
          "lib/net45/_._": {}
        }
      },
      "System.Threading.Tasks/4.0.11-beta-23428": {
        "compile": {
          "ref/net45/_._": {}
        },
        "runtime": {
          "lib/net45/_._": {}
        }
      }
    },
    ".NETFramework,Version=v4.6/win-x86": {
      "Microsoft.Build.Framework/0.1.0-preview-00003": {
        "frameworkAssemblies": [
          "Microsoft.Build.Framework"
        ],
        "compile": {
          "lib/net45/_._": {}
        },
        "runtime": {
          "lib/net45/_._": {}
        }
      },
      "Microsoft.Build.Tasks.Core/0.1.0-preview-00005": {
        "dependencies": {
          "Microsoft.Build.Framework": "(, )"
        },
        "frameworkAssemblies": [
          "Microsoft.Build.Tasks.Core"
        ],
        "compile": {
          "lib/net45/_._": {}
        },
        "runtime": {
          "lib/net45/_._": {}
        }
      },
      "Microsoft.Build.Utilities.Core/0.1.0-preview-00005": {
        "dependencies": {
          "Microsoft.Build.Framework": "(, )"
        },
        "frameworkAssemblies": [
          "Microsoft.Build.Utilities.Core"
        ],
        "compile": {
          "lib/net45/_._": {}
        },
        "runtime": {
          "lib/net45/_._": {}
        }
      },
      "Microsoft.NETCore.Platforms/1.0.1-beta-23428": {},
      "Microsoft.NETCore.Portable.Compatibility/1.0.1-beta-23428": {
        "compile": {
          "ref/net45/_._": {}
        },
        "runtime": {
          "lib/net45/_._": {}
        }
      },
      "Microsoft.NETCore.Targets/1.0.1-beta-23428": {
        "dependencies": {
          "Microsoft.NETCore.Platforms": "1.0.1-beta-23428",
          "Microsoft.NETCore.Targets.NETFramework": "4.6.1-beta-23428"
        }
      },
      "Microsoft.NETCore.Targets.NETFramework/4.6.1-beta-23428": {},
      "Microsoft.Win32.Primitives/4.0.1-beta-23428": {
        "dependencies": {
          "System.Runtime": "4.0.0"
        },
        "frameworkAssemblies": [
          "System",
          "mscorlib"
        ],
        "compile": {
          "ref/net46/Microsoft.Win32.Primitives.dll": {}
        },
        "runtime": {
          "lib/net46/Microsoft.Win32.Primitives.dll": {}
        }
      },
      "runtime.win.System.Runtime.InteropServices.RuntimeInformation/4.0.0-beta-23428": {
        "dependencies": {
          "System.Resources.ResourceManager": "4.0.0",
          "System.Runtime": "4.0.20"
        },
        "compile": {
          "ref/dotnet/_._": {}
        },
        "runtime": {
          "runtimes/win/lib/dotnet5.4/System.Runtime.InteropServices.RuntimeInformation.dll": {}
        }
      },
      "System.Collections/4.0.11-beta-23428": {
        "compile": {
          "ref/net45/_._": {}
        },
        "runtime": {
          "lib/net45/_._": {}
        }
      },
      "System.Collections.Immutable/1.1.38-beta-23428": {
        "dependencies": {
          "System.Collections": "4.0.0",
          "System.Diagnostics.Debug": "4.0.0",
          "System.Globalization": "4.0.0",
          "System.Linq": "4.0.0",
          "System.Resources.ResourceManager": "4.0.0",
          "System.Runtime": "4.0.0",
          "System.Runtime.Extensions": "4.0.0",
          "System.Threading": "4.0.0"
        },
        "compile": {
          "lib/dotnet5.1/System.Collections.Immutable.dll": {}
        },
        "runtime": {
          "lib/dotnet5.1/System.Collections.Immutable.dll": {}
        }
      },
      "System.Console/4.0.0-beta-23428": {
        "dependencies": {
          "System.IO": "4.0.0",
          "System.Runtime": "4.0.0"
        },
        "frameworkAssemblies": [
          "mscorlib"
        ],
        "compile": {
          "ref/net46/System.Console.dll": {}
        },
        "runtime": {
          "lib/net46/System.Console.dll": {}
        }
      },
      "System.Diagnostics.Debug/4.0.11-beta-23428": {
        "compile": {
          "ref/net45/_._": {}
        },
        "runtime": {
          "lib/net45/_._": {}
        }
      },
      "System.Diagnostics.Process/4.1.0-beta-23428": {
        "dependencies": {
          "System.IO": "4.0.0",
          "System.Runtime": "4.0.0",
          "System.Runtime.Handles": "4.0.0",
          "System.Text.Encoding": "4.0.0"
        },
        "frameworkAssemblies": [
          "System",
          "mscorlib"
        ],
        "compile": {
          "ref/net46/System.Diagnostics.Process.dll": {}
        },
        "runtime": {
          "lib/net46/System.Diagnostics.Process.dll": {}
        }
      },
      "System.Diagnostics.Tools/4.0.1-beta-23428": {
        "compile": {
          "ref/net45/_._": {}
        },
        "runtime": {
          "lib/net45/_._": {}
        }
      },
      "System.Globalization/4.0.11-beta-23428": {
        "compile": {
          "ref/net45/_._": {}
        },
        "runtime": {
          "lib/net45/_._": {}
        }
      },
      "System.IO/4.0.11-beta-23428": {
        "compile": {
          "ref/net45/_._": {}
        },
        "runtime": {
          "lib/net45/_._": {}
        }
      },
      "System.IO.FileSystem/4.0.1-beta-23428": {
        "dependencies": {
          "System.IO": "4.0.0",
          "System.IO.FileSystem.Primitives": "4.0.0",
          "System.Runtime": "4.0.0",
          "System.Runtime.Handles": "4.0.0",
          "System.Text.Encoding": "4.0.0",
          "System.Threading.Tasks": "4.0.0"
        },
        "frameworkAssemblies": [
          "mscorlib"
        ],
        "compile": {
          "ref/net46/System.IO.FileSystem.dll": {}
        },
        "runtime": {
          "lib/net46/System.IO.FileSystem.dll": {}
        }
      },
      "System.IO.FileSystem.DriveInfo/4.0.0-beta-23428": {
        "dependencies": {
          "System.IO": "4.0.0",
          "System.IO.FileSystem": "4.0.0",
          "System.Runtime": "4.0.0"
        },
        "frameworkAssemblies": [
          "mscorlib"
        ],
        "compile": {
          "ref/net46/System.IO.FileSystem.DriveInfo.dll": {}
        },
        "runtime": {
          "lib/net46/System.IO.FileSystem.DriveInfo.dll": {}
        }
      },
      "System.IO.FileSystem.Primitives/4.0.1-beta-23428": {
        "dependencies": {
          "System.Runtime": "4.0.20"
        },
        "frameworkAssemblies": [
          "mscorlib"
        ],
        "compile": {
          "ref/net46/System.IO.FileSystem.Primitives.dll": {}
        },
        "runtime": {
          "lib/net46/System.IO.FileSystem.Primitives.dll": {}
        }
      },
      "System.IO.Pipes/4.0.0-beta-23428": {
        "dependencies": {
          "System.IO": "4.0.0",
          "System.Runtime": "4.0.0",
          "System.Runtime.Handles": "4.0.0",
          "System.Security.Principal": "4.0.0",
          "System.Threading.Tasks": "4.0.0"
        },
        "frameworkAssemblies": [
          "System.Core",
          "mscorlib"
        ],
        "compile": {
          "ref/net46/System.IO.Pipes.dll": {}
        },
        "runtime": {
          "lib/net46/System.IO.Pipes.dll": {}
        }
      },
      "System.Linq/4.0.1-beta-23428": {
        "compile": {
          "ref/net45/_._": {}
        },
        "runtime": {
          "lib/net45/_._": {}
        }
      },
      "System.Reflection.Metadata/1.2.0": {
        "dependencies": {
          "System.Collections.Immutable": "1.1.37"
        },
        "compile": {
          "lib/portable-net45+win8/System.Reflection.Metadata.dll": {}
        },
        "runtime": {
          "lib/portable-net45+win8/System.Reflection.Metadata.dll": {}
        }
      },
      "System.Resources.ResourceManager/4.0.1-beta-23428": {
        "compile": {
          "ref/net45/_._": {}
        },
        "runtime": {
          "lib/net45/_._": {}
        }
      },
      "System.Runtime/4.0.21-beta-23428": {
        "compile": {
          "ref/net45/_._": {}
        },
        "runtime": {
          "lib/net45/_._": {}
        }
      },
      "System.Runtime.Extensions/4.0.11-beta-23428": {
        "compile": {
          "ref/net45/_._": {}
        },
        "runtime": {
          "lib/net45/_._": {}
        }
      },
      "System.Runtime.Handles/4.0.1-beta-23428": {
        "compile": {
          "ref/net46/_._": {}
        },
        "runtime": {
          "lib/net46/_._": {}
        }
      },
      "System.Runtime.InteropServices.RuntimeInformation/4.0.0-beta-23428": {
        "dependencies": {
          "System.Runtime": "4.0.0",
          "runtime.win.System.Runtime.InteropServices.RuntimeInformation": "4.0.0-beta-23428"
        },
        "compile": {
          "ref/dotnet5.1/System.Runtime.InteropServices.RuntimeInformation.dll": {}
        }
      },
      "System.Security.Principal/4.0.1-beta-23428": {
        "compile": {
          "ref/net45/_._": {}
        },
        "runtime": {
          "lib/net45/_._": {}
        }
      },
      "System.Text.Encoding/4.0.11-beta-23428": {
        "compile": {
          "ref/net45/_._": {}
        },
        "runtime": {
          "lib/net45/_._": {}
        }
      },
      "System.Threading/4.0.11-beta-23428": {
        "compile": {
          "ref/net45/_._": {}
        },
        "runtime": {
          "lib/net45/_._": {}
        }
      },
      "System.Threading.Tasks/4.0.11-beta-23428": {
        "compile": {
          "ref/net45/_._": {}
        },
        "runtime": {
          "lib/net45/_._": {}
        }
      }
    },
    ".NETPlatform,Version=v5.4": {
      "Microsoft.Build.Framework/0.1.0-preview-00003": {
        "dependencies": {
          "System.Collections": "4.0.10",
          "System.Diagnostics.Debug": "4.0.10",
          "System.Globalization": "4.0.10",
          "System.Runtime": "4.0.20",
          "System.Runtime.InteropServices": "4.0.20",
          "System.Threading": "4.0.10",
          "System.Threading.Thread": "4.0.0-beta-23109"
        },
        "compile": {
          "lib/dotnet/Microsoft.Build.Framework.dll": {}
        },
        "runtime": {
          "lib/dotnet/Microsoft.Build.Framework.dll": {}
        }
      },
      "Microsoft.Build.Tasks.Core/0.1.0-preview-00005": {
        "dependencies": {
          "Microsoft.Build.Framework": "(, )",
          "Microsoft.Win32.Primitives": "4.0.0",
          "Microsoft.Win32.Registry": "4.0.0-beta-23127",
          "System.Collections": "4.0.10",
          "System.Collections.Concurrent": "4.0.10",
          "System.Collections.NonGeneric": "4.0.0",
          "System.Console": "4.0.0-beta-23123",
          "System.Diagnostics.Debug": "4.0.10",
          "System.Diagnostics.Process": "4.0.0-beta-23123",
          "System.Diagnostics.TraceSource": "4.0.0-beta-23019",
          "System.Globalization": "4.0.10",
          "System.IO": "4.0.10",
          "System.IO.FileSystem": "4.0.0",
          "System.IO.FileSystem.DriveInfo": "4.0.0-beta-23302",
          "System.IO.FileSystem.Primitives": "4.0.0",
          "System.Linq": "4.0.0",
          "System.ObjectModel": "4.0.10",
          "System.Reflection": "4.0.10",
          "System.Reflection.Metadata": "1.1.0-alpha-00014",
          "System.Resources.ResourceManager": "4.0.0",
          "System.Runtime": "4.0.20",
          "System.Runtime.Extensions": "4.0.10",
          "System.Runtime.Handles": "4.0.0",
          "System.Runtime.InteropServices": "4.0.20",
          "System.Runtime.InteropServices.RuntimeInformation": "4.0.0-beta-23213",
          "System.Security.Cryptography.X509Certificates": "4.0.0-beta-23328",
          "System.Text.Encoding": "4.0.10",
          "System.Text.Encoding.Extensions": "4.0.10",
          "System.Text.RegularExpressions": "4.0.10",
          "System.Threading": "4.0.10",
          "System.Threading.Tasks": "4.0.10",
          "System.Threading.Tasks.Parallel": "4.0.0",
          "System.Threading.Thread": "4.0.0-beta-23123",
          "System.Xml.ReaderWriter": "4.0.10",
          "System.Xml.XDocument": "4.0.10"
        },
        "compile": {
          "lib/dotnet/Microsoft.Build.Tasks.Core.dll": {}
        },
        "runtime": {
          "lib/dotnet/Microsoft.Build.Tasks.Core.dll": {}
        }
      },
      "Microsoft.Build.Utilities.Core/0.1.0-preview-00005": {
        "dependencies": {
          "Microsoft.Build.Framework": "(, )",
          "Microsoft.Win32.Primitives": "4.0.0",
          "Microsoft.Win32.Registry": "4.0.0-beta-23123",
          "System.Collections": "4.0.10",
          "System.Collections.Concurrent": "4.0.10",
          "System.Collections.NonGeneric": "4.0.0",
          "System.Console": "4.0.0-beta-23123",
          "System.Diagnostics.Debug": "4.0.10",
          "System.Diagnostics.Process": "4.0.0-beta-23123",
          "System.Diagnostics.TraceSource": "4.0.0-beta-23019",
          "System.Globalization": "4.0.10",
          "System.IO": "4.0.10",
          "System.IO.FileSystem": "4.0.0",
          "System.IO.FileSystem.Primitives": "4.0.0",
          "System.Linq": "4.0.0",
          "System.ObjectModel": "4.0.10",
          "System.Reflection": "4.0.10",
          "System.Resources.ResourceManager": "4.0.0",
          "System.Runtime": "4.0.20",
          "System.Runtime.Extensions": "4.0.10",
          "System.Runtime.Handles": "4.0.0",
          "System.Runtime.InteropServices": "4.0.20",
          "System.Runtime.InteropServices.RuntimeInformation": "4.0.0-beta-23213",
          "System.Text.Encoding": "4.0.10",
          "System.Text.RegularExpressions": "4.0.10",
          "System.Threading": "4.0.10",
          "System.Threading.Tasks": "4.0.10",
          "System.Threading.Thread": "4.0.0-beta-23123",
          "System.Threading.Timer": "4.0.0",
          "System.Xml.ReaderWriter": "4.0.10",
          "System.Xml.XmlDocument": "4.0.0"
        },
        "compile": {
          "lib/dotnet/Microsoft.Build.Utilities.Core.dll": {}
        },
        "runtime": {
          "lib/dotnet/Microsoft.Build.Utilities.Core.dll": {}
        }
      },
      "Microsoft.NETCore.Platforms/1.0.1-beta-23428": {},
      "Microsoft.NETCore.Portable.Compatibility/1.0.1-beta-23428": {
        "compile": {
          "ref/dotnet/System.ComponentModel.DataAnnotations.dll": {},
          "ref/dotnet/System.Core.dll": {},
          "ref/dotnet/System.Net.dll": {},
          "ref/dotnet/System.Numerics.dll": {},
          "ref/dotnet/System.Runtime.Serialization.dll": {},
          "ref/dotnet/System.ServiceModel.Web.dll": {},
          "ref/dotnet/System.ServiceModel.dll": {},
          "ref/dotnet/System.Windows.dll": {},
          "ref/dotnet/System.Xml.Linq.dll": {},
          "ref/dotnet/System.Xml.Serialization.dll": {},
          "ref/dotnet/System.Xml.dll": {},
          "ref/dotnet/System.dll": {},
          "ref/dotnet/mscorlib.dll": {}
        }
      },
      "Microsoft.NETCore.Targets/1.0.1-beta-23428": {
        "dependencies": {
          "Microsoft.NETCore.Platforms": "1.0.1-beta-23428"
        }
      },
      "Microsoft.Win32.Primitives/4.0.1-beta-23428": {
        "dependencies": {
          "System.Runtime": "4.0.0"
        },
        "compile": {
          "ref/dotnet5.1/Microsoft.Win32.Primitives.dll": {}
        }
      },
      "Microsoft.Win32.Registry/4.0.0-beta-23127": {
        "dependencies": {
          "System.Runtime": "4.0.0-beta-23127",
          "System.Runtime.InteropServices": "4.0.0-beta-23127"
        },
        "compile": {
          "ref/dotnet/Microsoft.Win32.Registry.dll": {}
        }
      },
      "System.Collections/4.0.10": {
        "dependencies": {
          "System.Runtime": "4.0.0"
        },
        "compile": {
          "ref/dotnet/System.Collections.dll": {}
        }
      },
      "System.Collections.Concurrent/4.0.10": {
        "dependencies": {
          "System.Collections": "4.0.10",
          "System.Diagnostics.Debug": "4.0.10",
          "System.Diagnostics.Tracing": "4.0.20",
          "System.Globalization": "4.0.10",
          "System.Resources.ResourceManager": "4.0.0",
          "System.Runtime": "4.0.20",
          "System.Runtime.Extensions": "4.0.10",
          "System.Threading": "4.0.10",
          "System.Threading.Tasks": "4.0.10"
        },
        "compile": {
          "ref/dotnet/System.Collections.Concurrent.dll": {}
        },
        "runtime": {
          "lib/dotnet/System.Collections.Concurrent.dll": {}
        }
      },
      "System.Collections.Immutable/1.1.37": {
        "dependencies": {
          "System.Collections": "4.0.0",
          "System.Diagnostics.Debug": "4.0.0",
          "System.Globalization": "4.0.0",
          "System.Linq": "4.0.0",
          "System.Resources.ResourceManager": "4.0.0",
          "System.Runtime": "4.0.0",
          "System.Runtime.Extensions": "4.0.0",
          "System.Threading": "4.0.0"
        },
        "compile": {
          "lib/dotnet/System.Collections.Immutable.dll": {}
        },
        "runtime": {
          "lib/dotnet/System.Collections.Immutable.dll": {}
        }
      },
      "System.Collections.NonGeneric/4.0.0": {
        "dependencies": {
          "System.Diagnostics.Debug": "4.0.10",
          "System.Globalization": "4.0.10",
          "System.Resources.ResourceManager": "4.0.0",
          "System.Runtime": "4.0.20",
          "System.Runtime.Extensions": "4.0.10",
          "System.Threading": "4.0.10"
        },
        "compile": {
          "ref/dotnet/System.Collections.NonGeneric.dll": {}
        },
        "runtime": {
          "lib/dotnet/System.Collections.NonGeneric.dll": {}
        }
      },
      "System.Console/4.0.0-beta-23428": {
        "dependencies": {
          "System.IO": "4.0.0",
          "System.Runtime": "4.0.0"
        },
        "compile": {
          "ref/dotnet5.1/System.Console.dll": {}
        }
      },
      "System.Diagnostics.Debug/4.0.10": {
        "dependencies": {
          "System.Runtime": "4.0.0"
        },
        "compile": {
          "ref/dotnet/System.Diagnostics.Debug.dll": {}
        }
      },
      "System.Diagnostics.Process/4.1.0-beta-23428": {
        "dependencies": {
          "System.IO": "4.0.0",
          "System.Runtime": "4.0.0",
          "System.Runtime.Handles": "4.0.0",
          "System.Text.Encoding": "4.0.0"
        },
        "compile": {
          "ref/dotnet5.4/System.Diagnostics.Process.dll": {}
        }
      },
      "System.Diagnostics.Tools/4.0.1-beta-23428": {
        "dependencies": {
          "System.Runtime": "4.0.0"
        },
        "compile": {
          "ref/dotnet5.1/System.Diagnostics.Tools.dll": {}
        }
      },
      "System.Diagnostics.TraceSource/4.0.0-beta-23019": {
        "dependencies": {
          "System.Runtime": "4.0.0-beta-23019"
        },
        "compile": {
          "ref/dotnet/System.Diagnostics.TraceSource.dll": {}
        }
      },
      "System.Diagnostics.Tracing/4.0.20": {
        "dependencies": {
          "System.Runtime": "4.0.0"
        },
        "compile": {
          "ref/dotnet/System.Diagnostics.Tracing.dll": {}
        }
      },
      "System.Globalization/4.0.10": {
        "dependencies": {
          "System.Runtime": "4.0.0"
        },
        "compile": {
          "ref/dotnet/System.Globalization.dll": {}
        }
      },
      "System.IO/4.0.10": {
        "dependencies": {
          "System.Runtime": "4.0.20",
          "System.Text.Encoding": "4.0.0",
          "System.Threading.Tasks": "4.0.0"
        },
        "compile": {
          "ref/dotnet/System.IO.dll": {}
        }
      },
      "System.IO.FileSystem/4.0.1-beta-23428": {
        "dependencies": {
          "System.IO": "4.0.0",
          "System.IO.FileSystem.Primitives": "4.0.0",
          "System.Runtime": "4.0.0",
          "System.Runtime.Handles": "4.0.0",
          "System.Text.Encoding": "4.0.0",
          "System.Threading.Tasks": "4.0.0"
        },
        "compile": {
          "ref/dotnet5.4/System.IO.FileSystem.dll": {}
        }
      },
      "System.IO.FileSystem.DriveInfo/4.0.0-beta-23428": {
        "dependencies": {
          "System.IO": "4.0.0",
          "System.IO.FileSystem": "4.0.0",
          "System.Runtime": "4.0.0"
        },
        "compile": {
          "ref/dotnet5.4/System.IO.FileSystem.DriveInfo.dll": {}
        }
      },
      "System.IO.FileSystem.Primitives/4.0.0": {
        "dependencies": {
          "System.Runtime": "4.0.20"
        },
        "compile": {
          "ref/dotnet/System.IO.FileSystem.Primitives.dll": {}
        },
        "runtime": {
          "lib/dotnet/System.IO.FileSystem.Primitives.dll": {}
        }
      },
      "System.IO.Pipes/4.0.0-beta-23428": {
        "dependencies": {
          "System.IO": "4.0.0",
          "System.Runtime": "4.0.0",
          "System.Runtime.Handles": "4.0.0",
          "System.Security.Principal": "4.0.0",
          "System.Threading.Tasks": "4.0.0"
        },
        "compile": {
          "ref/dotnet5.4/System.IO.Pipes.dll": {}
        }
      },
      "System.Linq/4.0.0": {
        "dependencies": {
          "System.Collections": "4.0.10",
          "System.Diagnostics.Debug": "4.0.10",
          "System.Resources.ResourceManager": "4.0.0",
          "System.Runtime": "4.0.20",
          "System.Runtime.Extensions": "4.0.10"
        },
        "compile": {
          "ref/dotnet/System.Linq.dll": {}
        },
        "runtime": {
          "lib/dotnet/System.Linq.dll": {}
        }
      },
      "System.ObjectModel/4.0.10": {
        "dependencies": {
          "System.Collections": "4.0.10",
          "System.Diagnostics.Debug": "4.0.10",
          "System.Resources.ResourceManager": "4.0.0",
          "System.Runtime": "4.0.20",
          "System.Threading": "4.0.10"
        },
        "compile": {
          "ref/dotnet/System.ObjectModel.dll": {}
        },
        "runtime": {
          "lib/dotnet/System.ObjectModel.dll": {}
        }
      },
      "System.Reflection/4.0.10": {
        "dependencies": {
          "System.IO": "4.0.0",
          "System.Reflection.Primitives": "4.0.0",
          "System.Runtime": "4.0.20"
        },
        "compile": {
          "ref/dotnet/System.Reflection.dll": {}
        }
      },
      "System.Reflection.Metadata/1.2.0": {
        "dependencies": {
          "System.Collections.Immutable": "1.1.37"
        },
        "compile": {
          "lib/portable-net45+win8/System.Reflection.Metadata.dll": {}
        },
        "runtime": {
          "lib/portable-net45+win8/System.Reflection.Metadata.dll": {}
        }
      },
      "System.Reflection.Primitives/4.0.0": {
        "dependencies": {
          "System.Runtime": "4.0.0"
        },
        "compile": {
          "ref/dotnet/System.Reflection.Primitives.dll": {}
        }
      },
      "System.Resources.ResourceManager/4.0.0": {
        "dependencies": {
          "System.Globalization": "4.0.0",
          "System.Reflection": "4.0.0",
          "System.Runtime": "4.0.0"
        },
        "compile": {
          "ref/dotnet/System.Resources.ResourceManager.dll": {}
        }
      },
      "System.Runtime/4.0.21-beta-23428": {
        "compile": {
          "ref/dotnet5.4/System.Runtime.dll": {}
        }
      },
      "System.Runtime.Extensions/4.0.10": {
        "dependencies": {
          "System.Runtime": "4.0.20"
        },
        "compile": {
          "ref/dotnet/System.Runtime.Extensions.dll": {}
        }
      },
      "System.Runtime.Handles/4.0.0": {
        "dependencies": {
          "System.Runtime": "4.0.0"
        },
        "compile": {
          "ref/dotnet/System.Runtime.Handles.dll": {}
        }
      },
      "System.Runtime.InteropServices/4.0.20": {
        "dependencies": {
          "System.Reflection": "4.0.0",
          "System.Reflection.Primitives": "4.0.0",
          "System.Runtime": "4.0.0",
          "System.Runtime.Handles": "4.0.0"
        },
        "compile": {
          "ref/dotnet/System.Runtime.InteropServices.dll": {}
        }
      },
      "System.Runtime.InteropServices.RuntimeInformation/4.0.0-beta-23428": {
        "dependencies": {
          "System.Runtime": "4.0.0"
        },
        "compile": {
          "ref/dotnet5.1/System.Runtime.InteropServices.RuntimeInformation.dll": {}
        }
      },
      "System.Security.Cryptography.Algorithms/4.0.0-beta-23328": {
        "dependencies": {
          "System.IO": "4.0.0",
          "System.Runtime": "4.0.0",
          "System.Security.Cryptography.Primitives": "4.0.0-beta-23328"
        },
        "compile": {
          "ref/dotnet/System.Security.Cryptography.Algorithms.dll": {}
        }
      },
      "System.Security.Cryptography.Encoding/4.0.0-beta-23328": {
        "dependencies": {
          "System.Runtime": "4.0.0"
        },
        "compile": {
          "ref/dotnet/System.Security.Cryptography.Encoding.dll": {}
        }
      },
      "System.Security.Cryptography.Primitives/4.0.0-beta-23328": {
        "dependencies": {
          "System.Diagnostics.Debug": "4.0.0",
          "System.Globalization": "4.0.0",
          "System.IO": "4.0.10",
          "System.Resources.ResourceManager": "4.0.0",
          "System.Runtime": "4.0.20",
          "System.Threading": "4.0.0",
          "System.Threading.Tasks": "4.0.0"
        },
        "compile": {
          "ref/dotnet/System.Security.Cryptography.Primitives.dll": {}
        },
        "runtime": {
          "lib/dotnet/System.Security.Cryptography.Primitives.dll": {}
        }
      },
      "System.Security.Cryptography.X509Certificates/4.0.0-beta-23328": {
        "dependencies": {
          "System.Runtime": "4.0.0",
          "System.Runtime.Handles": "4.0.0",
          "System.Security.Cryptography.Algorithms": "4.0.0-beta-23328",
          "System.Security.Cryptography.Encoding": "4.0.0-beta-23328"
        },
        "compile": {
          "ref/dotnet/System.Security.Cryptography.X509Certificates.dll": {}
        }
      },
      "System.Security.Principal/4.0.0": {
        "dependencies": {
          "System.Runtime": "4.0.0"
        },
        "compile": {
          "ref/dotnet/System.Security.Principal.dll": {}
        },
        "runtime": {
          "lib/dotnet/System.Security.Principal.dll": {}
        }
      },
      "System.Text.Encoding/4.0.10": {
        "dependencies": {
          "System.Runtime": "4.0.0"
        },
        "compile": {
          "ref/dotnet/System.Text.Encoding.dll": {}
        }
      },
      "System.Text.Encoding.Extensions/4.0.10": {
        "dependencies": {
          "System.Runtime": "4.0.0",
          "System.Text.Encoding": "4.0.10"
        },
        "compile": {
          "ref/dotnet/System.Text.Encoding.Extensions.dll": {}
        }
      },
      "System.Text.RegularExpressions/4.0.10": {
        "dependencies": {
          "System.Collections": "4.0.10",
          "System.Globalization": "4.0.10",
          "System.Resources.ResourceManager": "4.0.0",
          "System.Runtime": "4.0.20",
          "System.Runtime.Extensions": "4.0.10",
          "System.Threading": "4.0.10"
        },
        "compile": {
          "ref/dotnet/System.Text.RegularExpressions.dll": {}
        },
        "runtime": {
          "lib/dotnet/System.Text.RegularExpressions.dll": {}
        }
      },
      "System.Threading/4.0.10": {
        "dependencies": {
          "System.Runtime": "4.0.0",
          "System.Threading.Tasks": "4.0.0"
        },
        "compile": {
          "ref/dotnet/System.Threading.dll": {}
        }
      },
      "System.Threading.Tasks/4.0.10": {
        "dependencies": {
          "System.Runtime": "4.0.0"
        },
        "compile": {
          "ref/dotnet/System.Threading.Tasks.dll": {}
        }
      },
      "System.Threading.Tasks.Parallel/4.0.0": {
        "dependencies": {
          "System.Collections.Concurrent": "4.0.10",
          "System.Diagnostics.Debug": "4.0.10",
          "System.Diagnostics.Tracing": "4.0.20",
          "System.Resources.ResourceManager": "4.0.0",
          "System.Runtime": "4.0.20",
          "System.Runtime.Extensions": "4.0.10",
          "System.Threading": "4.0.10",
          "System.Threading.Tasks": "4.0.10"
        },
        "compile": {
          "ref/dotnet/System.Threading.Tasks.Parallel.dll": {}
        },
        "runtime": {
          "lib/dotnet/System.Threading.Tasks.Parallel.dll": {}
        }
      },
      "System.Threading.Thread/4.0.0-beta-23123": {
        "dependencies": {
          "System.Runtime": "4.0.0"
        },
        "compile": {
          "ref/dotnet/System.Threading.Thread.dll": {}
        }
      },
      "System.Threading.Timer/4.0.0": {
        "dependencies": {
          "System.Runtime": "4.0.0"
        },
        "compile": {
          "ref/dotnet/System.Threading.Timer.dll": {}
        }
      },
      "System.Xml.ReaderWriter/4.0.10": {
        "dependencies": {
          "System.Collections": "4.0.10",
          "System.Diagnostics.Debug": "4.0.10",
          "System.Globalization": "4.0.10",
          "System.IO": "4.0.10",
          "System.IO.FileSystem": "4.0.0",
          "System.IO.FileSystem.Primitives": "4.0.0",
          "System.Resources.ResourceManager": "4.0.0",
          "System.Runtime": "4.0.20",
          "System.Runtime.Extensions": "4.0.10",
          "System.Runtime.InteropServices": "4.0.20",
          "System.Text.Encoding": "4.0.10",
          "System.Text.Encoding.Extensions": "4.0.10",
          "System.Text.RegularExpressions": "4.0.10",
          "System.Threading.Tasks": "4.0.10"
        },
        "compile": {
          "ref/dotnet/System.Xml.ReaderWriter.dll": {}
        },
        "runtime": {
          "lib/dotnet/System.Xml.ReaderWriter.dll": {}
        }
      },
      "System.Xml.XDocument/4.0.10": {
        "dependencies": {
          "System.Collections": "4.0.10",
          "System.Diagnostics.Debug": "4.0.10",
          "System.Globalization": "4.0.10",
          "System.IO": "4.0.10",
          "System.Reflection": "4.0.10",
          "System.Resources.ResourceManager": "4.0.0",
          "System.Runtime": "4.0.20",
          "System.Runtime.Extensions": "4.0.10",
          "System.Text.Encoding": "4.0.10",
          "System.Threading": "4.0.10",
          "System.Xml.ReaderWriter": "4.0.10"
        },
        "compile": {
          "ref/dotnet/System.Xml.XDocument.dll": {}
        },
        "runtime": {
          "lib/dotnet/System.Xml.XDocument.dll": {}
        }
      },
      "System.Xml.XmlDocument/4.0.0": {
        "dependencies": {
          "System.Collections": "4.0.10",
          "System.Diagnostics.Debug": "4.0.10",
          "System.Globalization": "4.0.10",
          "System.IO": "4.0.10",
          "System.Resources.ResourceManager": "4.0.0",
          "System.Runtime": "4.0.20",
          "System.Runtime.Extensions": "4.0.10",
          "System.Text.Encoding": "4.0.10",
          "System.Threading": "4.0.10",
          "System.Xml.ReaderWriter": "4.0.10"
        },
        "compile": {
          "ref/dotnet/System.Xml.XmlDocument.dll": {}
        },
        "runtime": {
          "lib/dotnet/System.Xml.XmlDocument.dll": {}
        }
      }
    },
    "DNXCore,Version=v5.0": {
      "Microsoft.Build.Framework/0.1.0-preview-00003": {
        "dependencies": {
          "System.Collections": "4.0.10",
          "System.Diagnostics.Debug": "4.0.10",
          "System.Globalization": "4.0.10",
          "System.Runtime": "4.0.20",
          "System.Runtime.InteropServices": "4.0.20",
          "System.Threading": "4.0.10",
          "System.Threading.Thread": "4.0.0-beta-23109"
        },
        "compile": {
          "lib/dotnet/Microsoft.Build.Framework.dll": {}
        },
        "runtime": {
          "lib/dotnet/Microsoft.Build.Framework.dll": {}
        }
      },
      "Microsoft.Build.Tasks.Core/0.1.0-preview-00005": {
        "dependencies": {
          "Microsoft.Build.Framework": "(, )",
          "Microsoft.Win32.Primitives": "4.0.0",
          "Microsoft.Win32.Registry": "4.0.0-beta-23127",
          "System.Collections": "4.0.10",
          "System.Collections.Concurrent": "4.0.10",
          "System.Collections.NonGeneric": "4.0.0",
          "System.Console": "4.0.0-beta-23123",
          "System.Diagnostics.Debug": "4.0.10",
          "System.Diagnostics.Process": "4.0.0-beta-23123",
          "System.Diagnostics.TraceSource": "4.0.0-beta-23019",
          "System.Globalization": "4.0.10",
          "System.IO": "4.0.10",
          "System.IO.FileSystem": "4.0.0",
          "System.IO.FileSystem.DriveInfo": "4.0.0-beta-23302",
          "System.IO.FileSystem.Primitives": "4.0.0",
          "System.Linq": "4.0.0",
          "System.ObjectModel": "4.0.10",
          "System.Reflection": "4.0.10",
          "System.Reflection.Metadata": "1.1.0-alpha-00014",
          "System.Resources.ResourceManager": "4.0.0",
          "System.Runtime": "4.0.20",
          "System.Runtime.Extensions": "4.0.10",
          "System.Runtime.Handles": "4.0.0",
          "System.Runtime.InteropServices": "4.0.20",
          "System.Runtime.InteropServices.RuntimeInformation": "4.0.0-beta-23213",
          "System.Security.Cryptography.X509Certificates": "4.0.0-beta-23328",
          "System.Text.Encoding": "4.0.10",
          "System.Text.Encoding.Extensions": "4.0.10",
          "System.Text.RegularExpressions": "4.0.10",
          "System.Threading": "4.0.10",
          "System.Threading.Tasks": "4.0.10",
          "System.Threading.Tasks.Parallel": "4.0.0",
          "System.Threading.Thread": "4.0.0-beta-23123",
          "System.Xml.ReaderWriter": "4.0.10",
          "System.Xml.XDocument": "4.0.10"
        },
        "compile": {
          "lib/dotnet/Microsoft.Build.Tasks.Core.dll": {}
        },
        "runtime": {
          "lib/dotnet/Microsoft.Build.Tasks.Core.dll": {}
        }
      },
      "Microsoft.Build.Utilities.Core/0.1.0-preview-00005": {
        "dependencies": {
          "Microsoft.Build.Framework": "(, )",
          "Microsoft.Win32.Primitives": "4.0.0",
          "Microsoft.Win32.Registry": "4.0.0-beta-23123",
          "System.Collections": "4.0.10",
          "System.Collections.Concurrent": "4.0.10",
          "System.Collections.NonGeneric": "4.0.0",
          "System.Console": "4.0.0-beta-23123",
          "System.Diagnostics.Debug": "4.0.10",
          "System.Diagnostics.Process": "4.0.0-beta-23123",
          "System.Diagnostics.TraceSource": "4.0.0-beta-23019",
          "System.Globalization": "4.0.10",
          "System.IO": "4.0.10",
          "System.IO.FileSystem": "4.0.0",
          "System.IO.FileSystem.Primitives": "4.0.0",
          "System.Linq": "4.0.0",
          "System.ObjectModel": "4.0.10",
          "System.Reflection": "4.0.10",
          "System.Resources.ResourceManager": "4.0.0",
          "System.Runtime": "4.0.20",
          "System.Runtime.Extensions": "4.0.10",
          "System.Runtime.Handles": "4.0.0",
          "System.Runtime.InteropServices": "4.0.20",
          "System.Runtime.InteropServices.RuntimeInformation": "4.0.0-beta-23213",
          "System.Text.Encoding": "4.0.10",
          "System.Text.RegularExpressions": "4.0.10",
          "System.Threading": "4.0.10",
          "System.Threading.Tasks": "4.0.10",
          "System.Threading.Thread": "4.0.0-beta-23123",
          "System.Threading.Timer": "4.0.0",
          "System.Xml.ReaderWriter": "4.0.10",
          "System.Xml.XmlDocument": "4.0.0"
        },
        "compile": {
          "lib/dotnet/Microsoft.Build.Utilities.Core.dll": {}
        },
        "runtime": {
          "lib/dotnet/Microsoft.Build.Utilities.Core.dll": {}
        }
      },
      "Microsoft.NETCore.Platforms/1.0.1-beta-23428": {},
      "Microsoft.NETCore.Portable.Compatibility/1.0.1-beta-23428": {
        "dependencies": {
          "Microsoft.NETCore.Runtime": "1.0.1-beta-23428"
        },
        "compile": {
          "ref/dotnet/System.ComponentModel.DataAnnotations.dll": {},
          "ref/dotnet/System.Core.dll": {},
          "ref/dotnet/System.Net.dll": {},
          "ref/dotnet/System.Numerics.dll": {},
          "ref/dotnet/System.Runtime.Serialization.dll": {},
          "ref/dotnet/System.ServiceModel.Web.dll": {},
          "ref/dotnet/System.ServiceModel.dll": {},
          "ref/dotnet/System.Windows.dll": {},
          "ref/dotnet/System.Xml.Linq.dll": {},
          "ref/dotnet/System.Xml.Serialization.dll": {},
          "ref/dotnet/System.Xml.dll": {},
          "ref/dotnet/System.dll": {},
          "ref/dotnet/mscorlib.dll": {}
        },
        "runtime": {
          "lib/dnxcore50/System.ComponentModel.DataAnnotations.dll": {},
          "lib/dnxcore50/System.Core.dll": {},
          "lib/dnxcore50/System.Net.dll": {},
          "lib/dnxcore50/System.Numerics.dll": {},
          "lib/dnxcore50/System.Runtime.Serialization.dll": {},
          "lib/dnxcore50/System.ServiceModel.Web.dll": {},
          "lib/dnxcore50/System.ServiceModel.dll": {},
          "lib/dnxcore50/System.Windows.dll": {},
          "lib/dnxcore50/System.Xml.Linq.dll": {},
          "lib/dnxcore50/System.Xml.Serialization.dll": {},
          "lib/dnxcore50/System.Xml.dll": {},
          "lib/dnxcore50/System.dll": {}
        }
      },
      "Microsoft.NETCore.Runtime/1.0.1-beta-23428": {
        "dependencies": {
          "Microsoft.NETCore.Runtime.CoreCLR": "1.0.1-beta-23428",
          "Microsoft.NETCore.Runtime.Native": "1.0.1-beta-23428"
        }
      },
      "Microsoft.NETCore.Runtime.CoreCLR/1.0.1-beta-23428": {
        "dependencies": {
          "Microsoft.NETCore.Windows.ApiSets": "1.0.1-beta-23428",
          "System.Collections": "[4.0.11-beta-23428]",
          "System.Diagnostics.Contracts": "[4.0.1-beta-23428]",
          "System.Diagnostics.Debug": "[4.0.11-beta-23428]",
          "System.Diagnostics.StackTrace": "[4.0.1-beta-23428]",
          "System.Diagnostics.Tools": "[4.0.1-beta-23428]",
          "System.Diagnostics.Tracing": "[4.0.21-beta-23428]",
          "System.Globalization": "[4.0.11-beta-23428]",
          "System.Globalization.Calendars": "[4.0.1-beta-23428]",
          "System.IO": "[4.0.11-beta-23428]",
          "System.ObjectModel": "[4.0.11-beta-23428]",
          "System.Private.Uri": "[4.0.1-beta-23428]",
          "System.Reflection": "[4.1.0-beta-23428]",
          "System.Reflection.Extensions": "[4.0.1-beta-23428]",
          "System.Reflection.Primitives": "[4.0.1-beta-23428]",
          "System.Resources.ResourceManager": "[4.0.1-beta-23428]",
          "System.Runtime": "[4.0.21-beta-23428]",
          "System.Runtime.Extensions": "[4.0.11-beta-23428]",
          "System.Runtime.Handles": "[4.0.1-beta-23428]",
          "System.Runtime.InteropServices": "[4.0.21-beta-23428]",
          "System.Text.Encoding": "[4.0.11-beta-23428]",
          "System.Text.Encoding.Extensions": "[4.0.11-beta-23428]",
          "System.Threading": "[4.0.11-beta-23428]",
          "System.Threading.Tasks": "[4.0.11-beta-23428]",
          "System.Threading.Timer": "[4.0.1-beta-23428]"
        }
      },
      "Microsoft.NETCore.Runtime.Native/1.0.1-beta-23428": {
        "dependencies": {
          "System.Collections": "[4.0.11-beta-23428]",
          "System.Diagnostics.Contracts": "[4.0.1-beta-23428]",
          "System.Diagnostics.Debug": "[4.0.11-beta-23428]",
          "System.Diagnostics.StackTrace": "[4.0.1-beta-23428]",
          "System.Diagnostics.Tools": "[4.0.1-beta-23428]",
          "System.Diagnostics.Tracing": "[4.0.21-beta-23428]",
          "System.Globalization": "[4.0.11-beta-23428]",
          "System.Globalization.Calendars": "[4.0.1-beta-23428]",
          "System.IO": "[4.0.11-beta-23428]",
          "System.ObjectModel": "[4.0.11-beta-23428]",
          "System.Private.Uri": "[4.0.1-beta-23428]",
          "System.Reflection": "[4.1.0-beta-23428]",
          "System.Reflection.Extensions": "[4.0.1-beta-23428]",
          "System.Reflection.Primitives": "[4.0.1-beta-23428]",
          "System.Resources.ResourceManager": "[4.0.1-beta-23428]",
          "System.Runtime": "[4.0.21-beta-23428]",
          "System.Runtime.Extensions": "[4.0.11-beta-23428]",
          "System.Runtime.Handles": "[4.0.1-beta-23428]",
          "System.Runtime.InteropServices": "[4.0.21-beta-23428]",
          "System.Text.Encoding": "[4.0.11-beta-23428]",
          "System.Text.Encoding.Extensions": "[4.0.11-beta-23428]",
          "System.Threading": "[4.0.11-beta-23428]",
          "System.Threading.Tasks": "[4.0.11-beta-23428]",
          "System.Threading.Timer": "[4.0.1-beta-23428]"
        }
      },
      "Microsoft.NETCore.Targets/1.0.1-beta-23428": {
        "dependencies": {
          "Microsoft.NETCore.Platforms": "1.0.1-beta-23428",
          "Microsoft.NETCore.Targets.DNXCore": "5.0.0-beta-23428"
        }
      },
      "Microsoft.NETCore.Targets.DNXCore/5.0.0-beta-23428": {},
      "Microsoft.NETCore.Windows.ApiSets/1.0.1-beta-23428": {},
      "Microsoft.Win32.Primitives/4.0.1-beta-23428": {
        "dependencies": {
          "System.Runtime": "4.0.0"
        },
        "compile": {
          "ref/dotnet5.1/Microsoft.Win32.Primitives.dll": {}
        }
      },
      "Microsoft.Win32.Registry/4.0.0-beta-23127": {
        "dependencies": {
          "System.Collections": "4.0.10-beta-23127",
          "System.Globalization": "4.0.10-beta-23127",
          "System.Resources.ResourceManager": "4.0.0-beta-23127",
          "System.Runtime": "4.0.20-beta-23127",
          "System.Runtime.Extensions": "4.0.10-beta-23127",
          "System.Runtime.Handles": "4.0.0-beta-23127",
          "System.Runtime.InteropServices": "4.0.20-beta-23127"
        },
        "compile": {
          "ref/dotnet/Microsoft.Win32.Registry.dll": {}
        },
        "runtime": {
          "lib/DNXCore50/Microsoft.Win32.Registry.dll": {}
        }
      },
      "System.Collections/4.0.11-beta-23428": {
        "dependencies": {
          "System.Runtime": "4.0.21-beta-23428"
        },
        "compile": {
          "ref/dotnet5.4/System.Collections.dll": {}
        },
        "runtime": {
          "lib/DNXCore50/System.Collections.dll": {}
        }
      },
      "System.Collections.Concurrent/4.0.10": {
        "dependencies": {
          "System.Collections": "4.0.10",
          "System.Diagnostics.Debug": "4.0.10",
          "System.Diagnostics.Tracing": "4.0.20",
          "System.Globalization": "4.0.10",
          "System.Resources.ResourceManager": "4.0.0",
          "System.Runtime": "4.0.20",
          "System.Runtime.Extensions": "4.0.10",
          "System.Threading": "4.0.10",
          "System.Threading.Tasks": "4.0.10"
        },
        "compile": {
          "ref/dotnet/System.Collections.Concurrent.dll": {}
        },
        "runtime": {
          "lib/dotnet/System.Collections.Concurrent.dll": {}
        }
      },
      "System.Collections.Immutable/1.1.37": {
        "dependencies": {
          "System.Collections": "4.0.0",
          "System.Diagnostics.Debug": "4.0.0",
          "System.Globalization": "4.0.0",
          "System.Linq": "4.0.0",
          "System.Resources.ResourceManager": "4.0.0",
          "System.Runtime": "4.0.0",
          "System.Runtime.Extensions": "4.0.0",
          "System.Threading": "4.0.0"
        },
        "compile": {
          "lib/dotnet/System.Collections.Immutable.dll": {}
        },
        "runtime": {
          "lib/dotnet/System.Collections.Immutable.dll": {}
        }
      },
      "System.Collections.NonGeneric/4.0.0": {
        "dependencies": {
          "System.Diagnostics.Debug": "4.0.10",
          "System.Globalization": "4.0.10",
          "System.Resources.ResourceManager": "4.0.0",
          "System.Runtime": "4.0.20",
          "System.Runtime.Extensions": "4.0.10",
          "System.Threading": "4.0.10"
        },
        "compile": {
          "ref/dotnet/System.Collections.NonGeneric.dll": {}
        },
        "runtime": {
          "lib/dotnet/System.Collections.NonGeneric.dll": {}
        }
      },
      "System.Console/4.0.0-beta-23428": {
        "dependencies": {
          "System.IO": "4.0.0",
          "System.Runtime": "4.0.0"
        },
        "compile": {
          "ref/dotnet5.1/System.Console.dll": {}
        }
      },
      "System.Diagnostics.Contracts/4.0.1-beta-23428": {
        "dependencies": {
          "System.Runtime": "4.0.0"
        },
        "compile": {
          "ref/dotnet5.1/System.Diagnostics.Contracts.dll": {}
        },
        "runtime": {
          "lib/DNXCore50/System.Diagnostics.Contracts.dll": {}
        }
      },
      "System.Diagnostics.Debug/4.0.11-beta-23428": {
        "dependencies": {
          "System.Runtime": "4.0.0"
        },
        "compile": {
          "ref/dotnet5.4/System.Diagnostics.Debug.dll": {}
        }
      },
      "System.Diagnostics.Process/4.1.0-beta-23428": {
        "dependencies": {
          "System.IO": "4.0.0",
          "System.Runtime": "4.0.0",
          "System.Runtime.Handles": "4.0.0",
          "System.Text.Encoding": "4.0.0"
        },
        "compile": {
          "ref/dotnet5.5/System.Diagnostics.Process.dll": {}
        }
      },
      "System.Diagnostics.StackTrace/4.0.1-beta-23428": {
        "dependencies": {
          "System.Reflection": "4.0.0",
          "System.Runtime": "4.0.0"
        },
        "compile": {
          "ref/dotnet5.1/System.Diagnostics.StackTrace.dll": {}
        },
        "runtime": {
          "lib/DNXCore50/System.Diagnostics.StackTrace.dll": {}
        }
      },
      "System.Diagnostics.Tools/4.0.1-beta-23428": {
        "dependencies": {
          "System.Runtime": "4.0.0"
        },
        "compile": {
          "ref/dotnet5.1/System.Diagnostics.Tools.dll": {}
        },
        "runtime": {
          "lib/DNXCore50/System.Diagnostics.Tools.dll": {}
        }
      },
      "System.Diagnostics.TraceSource/4.0.0-beta-23019": {
        "dependencies": {
          "System.Collections": "4.0.10-beta-23019",
          "System.Diagnostics.Debug": "4.0.10-beta-23019",
          "System.Globalization": "4.0.10-beta-23019",
          "System.Resources.ResourceManager": "4.0.0-beta-23019",
          "System.Runtime": "4.0.20-beta-23019",
          "System.Runtime.Extensions": "4.0.10-beta-23019",
          "System.Threading": "4.0.10-beta-23019"
        },
        "compile": {
          "ref/dotnet/System.Diagnostics.TraceSource.dll": {}
        },
        "runtime": {
          "lib/DNXCore50/System.Diagnostics.TraceSource.dll": {}
        }
      },
      "System.Diagnostics.Tracing/4.0.21-beta-23428": {
        "dependencies": {
          "System.Runtime": "4.0.0"
        },
        "compile": {
          "ref/dotnet5.4/System.Diagnostics.Tracing.dll": {}
        },
        "runtime": {
          "lib/DNXCore50/System.Diagnostics.Tracing.dll": {}
        }
      },
      "System.Globalization/4.0.11-beta-23428": {
        "dependencies": {
          "System.Runtime": "4.0.0"
        },
        "compile": {
          "ref/dotnet5.4/System.Globalization.dll": {}
        },
        "runtime": {
          "lib/DNXCore50/System.Globalization.dll": {}
        }
      },
      "System.Globalization.Calendars/4.0.1-beta-23428": {
        "dependencies": {
          "System.Globalization": "4.0.0",
          "System.Runtime": "4.0.0"
        },
        "compile": {
          "ref/dotnet5.1/System.Globalization.Calendars.dll": {}
        },
        "runtime": {
          "lib/DNXCore50/System.Globalization.Calendars.dll": {}
        }
      },
      "System.IO/4.0.11-beta-23428": {
        "dependencies": {
          "System.Runtime": "4.0.20",
          "System.Text.Encoding": "4.0.0",
          "System.Threading.Tasks": "4.0.0"
        },
        "compile": {
          "ref/dotnet5.4/System.IO.dll": {}
        },
        "runtime": {
          "lib/DNXCore50/System.IO.dll": {}
        }
      },
      "System.IO.FileSystem/4.0.1-beta-23428": {
        "dependencies": {
          "System.IO": "4.0.0",
          "System.IO.FileSystem.Primitives": "4.0.0",
          "System.Runtime": "4.0.0",
          "System.Runtime.Handles": "4.0.0",
          "System.Text.Encoding": "4.0.0",
          "System.Threading.Tasks": "4.0.0"
        },
        "compile": {
          "ref/dotnet5.4/System.IO.FileSystem.dll": {}
        }
      },
      "System.IO.FileSystem.DriveInfo/4.0.0-beta-23428": {
        "dependencies": {
          "System.IO": "4.0.0",
          "System.IO.FileSystem": "4.0.0",
          "System.Runtime": "4.0.0"
        },
        "compile": {
          "ref/dotnet5.4/System.IO.FileSystem.DriveInfo.dll": {}
        }
      },
      "System.IO.FileSystem.Primitives/4.0.0": {
        "dependencies": {
          "System.Runtime": "4.0.20"
        },
        "compile": {
          "ref/dotnet/System.IO.FileSystem.Primitives.dll": {}
        },
        "runtime": {
          "lib/dotnet/System.IO.FileSystem.Primitives.dll": {}
        }
      },
      "System.IO.Pipes/4.0.0-beta-23428": {
        "dependencies": {
          "System.IO": "4.0.0",
          "System.Runtime": "4.0.0",
          "System.Runtime.Handles": "4.0.0",
          "System.Security.Principal": "4.0.0",
          "System.Threading.Tasks": "4.0.0"
        },
        "compile": {
          "ref/dotnet5.4/System.IO.Pipes.dll": {}
        }
      },
      "System.Linq/4.0.0": {
        "dependencies": {
          "System.Collections": "4.0.10",
          "System.Diagnostics.Debug": "4.0.10",
          "System.Resources.ResourceManager": "4.0.0",
          "System.Runtime": "4.0.20",
          "System.Runtime.Extensions": "4.0.10"
        },
        "compile": {
          "ref/dotnet/System.Linq.dll": {}
        },
        "runtime": {
          "lib/dotnet/System.Linq.dll": {}
        }
      },
      "System.ObjectModel/4.0.11-beta-23428": {
        "dependencies": {
          "System.Collections": "4.0.10",
          "System.Diagnostics.Debug": "4.0.10",
          "System.Resources.ResourceManager": "4.0.0",
          "System.Runtime": "4.0.20",
          "System.Threading": "4.0.10"
        },
        "compile": {
          "ref/dotnet5.4/System.ObjectModel.dll": {}
        },
        "runtime": {
          "lib/dotnet5.4/System.ObjectModel.dll": {}
        }
      },
      "System.Private.Uri/4.0.1-beta-23428": {
        "compile": {
          "ref/dnxcore50/_._": {}
        }
      },
      "System.Reflection/4.1.0-beta-23428": {
        "dependencies": {
          "System.IO": "4.0.0",
          "System.Reflection.Primitives": "4.0.0",
          "System.Runtime": "4.0.20"
        },
        "compile": {
          "ref/dotnet5.4/System.Reflection.dll": {}
        },
        "runtime": {
          "lib/DNXCore50/System.Reflection.dll": {}
        }
      },
      "System.Reflection.Extensions/4.0.1-beta-23428": {
        "dependencies": {
          "System.Reflection": "4.0.0",
          "System.Runtime": "4.0.0"
        },
        "compile": {
          "ref/dotnet5.1/System.Reflection.Extensions.dll": {}
        },
        "runtime": {
          "lib/DNXCore50/System.Reflection.Extensions.dll": {}
        }
      },
      "System.Reflection.Metadata/1.2.0": {
        "compile": {
          "lib/netstandard1.1/System.Reflection.Metadata.dll": {}
        },
        "runtime": {
          "lib/netstandard1.1/System.Reflection.Metadata.dll": {}
        }
      },
      "System.Reflection.Primitives/4.0.1-beta-23428": {
        "dependencies": {
          "System.Runtime": "4.0.0"
        },
        "compile": {
          "ref/dotnet5.1/System.Reflection.Primitives.dll": {}
        },
        "runtime": {
          "lib/DNXCore50/System.Reflection.Primitives.dll": {}
        }
      },
      "System.Resources.ResourceManager/4.0.1-beta-23428": {
        "dependencies": {
          "System.Globalization": "4.0.0",
          "System.Reflection": "4.0.0",
          "System.Runtime": "4.0.0"
        },
        "compile": {
          "ref/dotnet5.1/System.Resources.ResourceManager.dll": {}
        },
        "runtime": {
          "lib/DNXCore50/System.Resources.ResourceManager.dll": {}
        }
      },
      "System.Runtime/4.0.21-beta-23428": {
        "dependencies": {
          "System.Private.Uri": "4.0.1-beta-23428"
        },
        "compile": {
          "ref/dotnet5.4/System.Runtime.dll": {}
        },
        "runtime": {
          "lib/DNXCore50/System.Runtime.dll": {}
        }
      },
      "System.Runtime.Extensions/4.0.11-beta-23428": {
        "dependencies": {
          "System.Runtime": "4.0.20"
        },
        "compile": {
          "ref/dotnet5.4/System.Runtime.Extensions.dll": {}
        }
      },
      "System.Runtime.Handles/4.0.1-beta-23428": {
        "dependencies": {
          "System.Runtime": "4.0.0"
        },
        "compile": {
          "ref/dotnet5.4/System.Runtime.Handles.dll": {}
        },
        "runtime": {
          "lib/DNXCore50/System.Runtime.Handles.dll": {}
        }
      },
      "System.Runtime.InteropServices/4.0.21-beta-23428": {
        "dependencies": {
          "System.Reflection": "4.0.0",
          "System.Reflection.Primitives": "4.0.0",
          "System.Runtime": "4.0.0",
          "System.Runtime.Handles": "4.0.0"
        },
        "compile": {
          "ref/dotnet5.4/System.Runtime.InteropServices.dll": {}
        },
        "runtime": {
          "lib/DNXCore50/System.Runtime.InteropServices.dll": {}
        }
      },
      "System.Runtime.InteropServices.RuntimeInformation/4.0.0-beta-23428": {
        "dependencies": {
          "System.Runtime": "4.0.0"
        },
        "compile": {
          "ref/dotnet5.1/System.Runtime.InteropServices.RuntimeInformation.dll": {}
        }
      },
      "System.Security.Cryptography.Algorithms/4.0.0-beta-23328": {
        "dependencies": {
          "System.IO": "4.0.0",
          "System.Runtime": "4.0.0",
          "System.Security.Cryptography.Primitives": "4.0.0-beta-23328"
        },
        "compile": {
          "ref/dotnet/System.Security.Cryptography.Algorithms.dll": {}
        }
      },
      "System.Security.Cryptography.Encoding/4.0.0-beta-23328": {
        "dependencies": {
          "System.Runtime": "4.0.0"
        },
        "compile": {
          "ref/dotnet/System.Security.Cryptography.Encoding.dll": {}
        }
      },
      "System.Security.Cryptography.Primitives/4.0.0-beta-23328": {
        "dependencies": {
          "System.Diagnostics.Debug": "4.0.0",
          "System.Globalization": "4.0.0",
          "System.IO": "4.0.10",
          "System.Resources.ResourceManager": "4.0.0",
          "System.Runtime": "4.0.20",
          "System.Threading": "4.0.0",
          "System.Threading.Tasks": "4.0.0"
        },
        "compile": {
          "ref/dotnet/System.Security.Cryptography.Primitives.dll": {}
        },
        "runtime": {
          "lib/dotnet/System.Security.Cryptography.Primitives.dll": {}
        }
      },
      "System.Security.Cryptography.X509Certificates/4.0.0-beta-23328": {
        "dependencies": {
          "System.Runtime": "4.0.0",
          "System.Runtime.Handles": "4.0.0",
          "System.Security.Cryptography.Algorithms": "4.0.0-beta-23328",
          "System.Security.Cryptography.Encoding": "4.0.0-beta-23328"
        },
        "compile": {
          "ref/dotnet/System.Security.Cryptography.X509Certificates.dll": {}
        }
      },
      "System.Security.Principal/4.0.0": {
        "dependencies": {
          "System.Runtime": "4.0.0"
        },
        "compile": {
          "ref/dotnet/System.Security.Principal.dll": {}
        },
        "runtime": {
          "lib/dotnet/System.Security.Principal.dll": {}
        }
      },
      "System.Text.Encoding/4.0.11-beta-23428": {
        "dependencies": {
          "System.Runtime": "4.0.0"
        },
        "compile": {
          "ref/dotnet5.4/System.Text.Encoding.dll": {}
        },
        "runtime": {
          "lib/DNXCore50/System.Text.Encoding.dll": {}
        }
      },
      "System.Text.Encoding.Extensions/4.0.11-beta-23428": {
        "dependencies": {
          "System.Runtime": "4.0.0",
          "System.Text.Encoding": "4.0.10"
        },
        "compile": {
          "ref/dotnet5.4/System.Text.Encoding.Extensions.dll": {}
        },
        "runtime": {
          "lib/DNXCore50/System.Text.Encoding.Extensions.dll": {}
        }
      },
      "System.Text.RegularExpressions/4.0.10": {
        "dependencies": {
          "System.Collections": "4.0.10",
          "System.Globalization": "4.0.10",
          "System.Resources.ResourceManager": "4.0.0",
          "System.Runtime": "4.0.20",
          "System.Runtime.Extensions": "4.0.10",
          "System.Threading": "4.0.10"
        },
        "compile": {
          "ref/dotnet/System.Text.RegularExpressions.dll": {}
        },
        "runtime": {
          "lib/dotnet/System.Text.RegularExpressions.dll": {}
        }
      },
      "System.Threading/4.0.11-beta-23428": {
        "dependencies": {
          "System.Runtime": "4.0.0",
          "System.Threading.Tasks": "4.0.0"
        },
        "compile": {
          "ref/dotnet5.4/System.Threading.dll": {}
        }
      },
      "System.Threading.Tasks/4.0.11-beta-23428": {
        "dependencies": {
          "System.Runtime": "4.0.0"
        },
        "compile": {
          "ref/dotnet5.4/System.Threading.Tasks.dll": {}
        },
        "runtime": {
          "lib/DNXCore50/System.Threading.Tasks.dll": {}
        }
      },
      "System.Threading.Tasks.Parallel/4.0.0": {
        "dependencies": {
          "System.Collections.Concurrent": "4.0.10",
          "System.Diagnostics.Debug": "4.0.10",
          "System.Diagnostics.Tracing": "4.0.20",
          "System.Resources.ResourceManager": "4.0.0",
          "System.Runtime": "4.0.20",
          "System.Runtime.Extensions": "4.0.10",
          "System.Threading": "4.0.10",
          "System.Threading.Tasks": "4.0.10"
        },
        "compile": {
          "ref/dotnet/System.Threading.Tasks.Parallel.dll": {}
        },
        "runtime": {
          "lib/dotnet/System.Threading.Tasks.Parallel.dll": {}
        }
      },
      "System.Threading.Thread/4.0.0-beta-23123": {
        "dependencies": {
          "System.Runtime": "4.0.0"
        },
        "compile": {
          "ref/dotnet/System.Threading.Thread.dll": {}
        },
        "runtime": {
          "lib/DNXCore50/System.Threading.Thread.dll": {}
        }
      },
      "System.Threading.Timer/4.0.1-beta-23428": {
        "dependencies": {
          "System.Runtime": "4.0.0"
        },
        "compile": {
          "ref/dotnet5.3/System.Threading.Timer.dll": {}
        },
        "runtime": {
          "lib/DNXCore50/System.Threading.Timer.dll": {}
        }
      },
      "System.Xml.ReaderWriter/4.0.10": {
        "dependencies": {
          "System.Collections": "4.0.10",
          "System.Diagnostics.Debug": "4.0.10",
          "System.Globalization": "4.0.10",
          "System.IO": "4.0.10",
          "System.IO.FileSystem": "4.0.0",
          "System.IO.FileSystem.Primitives": "4.0.0",
          "System.Resources.ResourceManager": "4.0.0",
          "System.Runtime": "4.0.20",
          "System.Runtime.Extensions": "4.0.10",
          "System.Runtime.InteropServices": "4.0.20",
          "System.Text.Encoding": "4.0.10",
          "System.Text.Encoding.Extensions": "4.0.10",
          "System.Text.RegularExpressions": "4.0.10",
          "System.Threading.Tasks": "4.0.10"
        },
        "compile": {
          "ref/dotnet/System.Xml.ReaderWriter.dll": {}
        },
        "runtime": {
          "lib/dotnet/System.Xml.ReaderWriter.dll": {}
        }
      },
      "System.Xml.XDocument/4.0.10": {
        "dependencies": {
          "System.Collections": "4.0.10",
          "System.Diagnostics.Debug": "4.0.10",
          "System.Globalization": "4.0.10",
          "System.IO": "4.0.10",
          "System.Reflection": "4.0.10",
          "System.Resources.ResourceManager": "4.0.0",
          "System.Runtime": "4.0.20",
          "System.Runtime.Extensions": "4.0.10",
          "System.Text.Encoding": "4.0.10",
          "System.Threading": "4.0.10",
          "System.Xml.ReaderWriter": "4.0.10"
        },
        "compile": {
          "ref/dotnet/System.Xml.XDocument.dll": {}
        },
        "runtime": {
          "lib/dotnet/System.Xml.XDocument.dll": {}
        }
      },
      "System.Xml.XmlDocument/4.0.0": {
        "dependencies": {
          "System.Collections": "4.0.10",
          "System.Diagnostics.Debug": "4.0.10",
          "System.Globalization": "4.0.10",
          "System.IO": "4.0.10",
          "System.Resources.ResourceManager": "4.0.0",
          "System.Runtime": "4.0.20",
          "System.Runtime.Extensions": "4.0.10",
          "System.Text.Encoding": "4.0.10",
          "System.Threading": "4.0.10",
          "System.Xml.ReaderWriter": "4.0.10"
        },
        "compile": {
          "ref/dotnet/System.Xml.XmlDocument.dll": {}
        },
        "runtime": {
          "lib/dotnet/System.Xml.XmlDocument.dll": {}
        }
      }
    },
    "DNXCore,Version=v5.0/win7-x64": {
      "Microsoft.Build.Framework/0.1.0-preview-00003": {
        "dependencies": {
          "System.Collections": "4.0.10",
          "System.Diagnostics.Debug": "4.0.10",
          "System.Globalization": "4.0.10",
          "System.Runtime": "4.0.20",
          "System.Runtime.InteropServices": "4.0.20",
          "System.Threading": "4.0.10",
          "System.Threading.Thread": "4.0.0-beta-23109"
        },
        "compile": {
          "lib/dotnet/Microsoft.Build.Framework.dll": {}
        },
        "runtime": {
          "lib/dotnet/Microsoft.Build.Framework.dll": {}
        }
      },
      "Microsoft.Build.Tasks.Core/0.1.0-preview-00005": {
        "dependencies": {
          "Microsoft.Build.Framework": "(, )",
          "Microsoft.Win32.Primitives": "4.0.0",
          "Microsoft.Win32.Registry": "4.0.0-beta-23127",
          "System.Collections": "4.0.10",
          "System.Collections.Concurrent": "4.0.10",
          "System.Collections.NonGeneric": "4.0.0",
          "System.Console": "4.0.0-beta-23123",
          "System.Diagnostics.Debug": "4.0.10",
          "System.Diagnostics.Process": "4.0.0-beta-23123",
          "System.Diagnostics.TraceSource": "4.0.0-beta-23019",
          "System.Globalization": "4.0.10",
          "System.IO": "4.0.10",
          "System.IO.FileSystem": "4.0.0",
          "System.IO.FileSystem.DriveInfo": "4.0.0-beta-23302",
          "System.IO.FileSystem.Primitives": "4.0.0",
          "System.Linq": "4.0.0",
          "System.ObjectModel": "4.0.10",
          "System.Reflection": "4.0.10",
          "System.Reflection.Metadata": "1.1.0-alpha-00014",
          "System.Resources.ResourceManager": "4.0.0",
          "System.Runtime": "4.0.20",
          "System.Runtime.Extensions": "4.0.10",
          "System.Runtime.Handles": "4.0.0",
          "System.Runtime.InteropServices": "4.0.20",
          "System.Runtime.InteropServices.RuntimeInformation": "4.0.0-beta-23213",
          "System.Security.Cryptography.X509Certificates": "4.0.0-beta-23328",
          "System.Text.Encoding": "4.0.10",
          "System.Text.Encoding.Extensions": "4.0.10",
          "System.Text.RegularExpressions": "4.0.10",
          "System.Threading": "4.0.10",
          "System.Threading.Tasks": "4.0.10",
          "System.Threading.Tasks.Parallel": "4.0.0",
          "System.Threading.Thread": "4.0.0-beta-23123",
          "System.Xml.ReaderWriter": "4.0.10",
          "System.Xml.XDocument": "4.0.10"
        },
        "compile": {
          "lib/dotnet/Microsoft.Build.Tasks.Core.dll": {}
        },
        "runtime": {
          "lib/dotnet/Microsoft.Build.Tasks.Core.dll": {}
        }
      },
      "Microsoft.Build.Utilities.Core/0.1.0-preview-00005": {
        "dependencies": {
          "Microsoft.Build.Framework": "(, )",
          "Microsoft.Win32.Primitives": "4.0.0",
          "Microsoft.Win32.Registry": "4.0.0-beta-23123",
          "System.Collections": "4.0.10",
          "System.Collections.Concurrent": "4.0.10",
          "System.Collections.NonGeneric": "4.0.0",
          "System.Console": "4.0.0-beta-23123",
          "System.Diagnostics.Debug": "4.0.10",
          "System.Diagnostics.Process": "4.0.0-beta-23123",
          "System.Diagnostics.TraceSource": "4.0.0-beta-23019",
          "System.Globalization": "4.0.10",
          "System.IO": "4.0.10",
          "System.IO.FileSystem": "4.0.0",
          "System.IO.FileSystem.Primitives": "4.0.0",
          "System.Linq": "4.0.0",
          "System.ObjectModel": "4.0.10",
          "System.Reflection": "4.0.10",
          "System.Resources.ResourceManager": "4.0.0",
          "System.Runtime": "4.0.20",
          "System.Runtime.Extensions": "4.0.10",
          "System.Runtime.Handles": "4.0.0",
          "System.Runtime.InteropServices": "4.0.20",
          "System.Runtime.InteropServices.RuntimeInformation": "4.0.0-beta-23213",
          "System.Text.Encoding": "4.0.10",
          "System.Text.RegularExpressions": "4.0.10",
          "System.Threading": "4.0.10",
          "System.Threading.Tasks": "4.0.10",
          "System.Threading.Thread": "4.0.0-beta-23123",
          "System.Threading.Timer": "4.0.0",
          "System.Xml.ReaderWriter": "4.0.10",
          "System.Xml.XmlDocument": "4.0.0"
        },
        "compile": {
          "lib/dotnet/Microsoft.Build.Utilities.Core.dll": {}
        },
        "runtime": {
          "lib/dotnet/Microsoft.Build.Utilities.Core.dll": {}
        }
      },
      "Microsoft.NETCore.Platforms/1.0.1-beta-23428": {},
      "Microsoft.NETCore.Portable.Compatibility/1.0.1-beta-23428": {
        "dependencies": {
          "Microsoft.NETCore.Runtime": "1.0.1-beta-23428"
        },
        "compile": {
          "ref/dotnet/System.ComponentModel.DataAnnotations.dll": {},
          "ref/dotnet/System.Core.dll": {},
          "ref/dotnet/System.Net.dll": {},
          "ref/dotnet/System.Numerics.dll": {},
          "ref/dotnet/System.Runtime.Serialization.dll": {},
          "ref/dotnet/System.ServiceModel.Web.dll": {},
          "ref/dotnet/System.ServiceModel.dll": {},
          "ref/dotnet/System.Windows.dll": {},
          "ref/dotnet/System.Xml.Linq.dll": {},
          "ref/dotnet/System.Xml.Serialization.dll": {},
          "ref/dotnet/System.Xml.dll": {},
          "ref/dotnet/System.dll": {},
          "ref/dotnet/mscorlib.dll": {}
        },
        "runtime": {
          "lib/dnxcore50/System.ComponentModel.DataAnnotations.dll": {},
          "lib/dnxcore50/System.Core.dll": {},
          "lib/dnxcore50/System.Net.dll": {},
          "lib/dnxcore50/System.Numerics.dll": {},
          "lib/dnxcore50/System.Runtime.Serialization.dll": {},
          "lib/dnxcore50/System.ServiceModel.Web.dll": {},
          "lib/dnxcore50/System.ServiceModel.dll": {},
          "lib/dnxcore50/System.Windows.dll": {},
          "lib/dnxcore50/System.Xml.Linq.dll": {},
          "lib/dnxcore50/System.Xml.Serialization.dll": {},
          "lib/dnxcore50/System.Xml.dll": {},
          "lib/dnxcore50/System.dll": {}
        }
      },
      "Microsoft.NETCore.Runtime/1.0.1-beta-23428": {
        "dependencies": {
          "Microsoft.NETCore.Runtime.CoreCLR": "1.0.1-beta-23428",
          "Microsoft.NETCore.Runtime.Native": "1.0.1-beta-23428"
        }
      },
      "Microsoft.NETCore.Runtime.CoreCLR/1.0.1-beta-23428": {
        "dependencies": {
          "Microsoft.NETCore.Windows.ApiSets": "1.0.1-beta-23428",
          "System.Collections": "[4.0.11-beta-23428]",
          "System.Diagnostics.Contracts": "[4.0.1-beta-23428]",
          "System.Diagnostics.Debug": "[4.0.11-beta-23428]",
          "System.Diagnostics.StackTrace": "[4.0.1-beta-23428]",
          "System.Diagnostics.Tools": "[4.0.1-beta-23428]",
          "System.Diagnostics.Tracing": "[4.0.21-beta-23428]",
          "System.Globalization": "[4.0.11-beta-23428]",
          "System.Globalization.Calendars": "[4.0.1-beta-23428]",
          "System.IO": "[4.0.11-beta-23428]",
          "System.ObjectModel": "[4.0.11-beta-23428]",
          "System.Private.Uri": "[4.0.1-beta-23428]",
          "System.Reflection": "[4.1.0-beta-23428]",
          "System.Reflection.Extensions": "[4.0.1-beta-23428]",
          "System.Reflection.Primitives": "[4.0.1-beta-23428]",
          "System.Resources.ResourceManager": "[4.0.1-beta-23428]",
          "System.Runtime": "[4.0.21-beta-23428]",
          "System.Runtime.Extensions": "[4.0.11-beta-23428]",
          "System.Runtime.Handles": "[4.0.1-beta-23428]",
          "System.Runtime.InteropServices": "[4.0.21-beta-23428]",
          "System.Text.Encoding": "[4.0.11-beta-23428]",
          "System.Text.Encoding.Extensions": "[4.0.11-beta-23428]",
          "System.Threading": "[4.0.11-beta-23428]",
          "System.Threading.Tasks": "[4.0.11-beta-23428]",
          "System.Threading.Timer": "[4.0.1-beta-23428]",
          "runtime.win7-x64.Microsoft.NETCore.Runtime.CoreCLR": "1.0.1-beta-23428"
        }
      },
      "Microsoft.NETCore.Runtime.Native/1.0.1-beta-23428": {
        "dependencies": {
          "System.Collections": "[4.0.11-beta-23428]",
          "System.Diagnostics.Contracts": "[4.0.1-beta-23428]",
          "System.Diagnostics.Debug": "[4.0.11-beta-23428]",
          "System.Diagnostics.StackTrace": "[4.0.1-beta-23428]",
          "System.Diagnostics.Tools": "[4.0.1-beta-23428]",
          "System.Diagnostics.Tracing": "[4.0.21-beta-23428]",
          "System.Globalization": "[4.0.11-beta-23428]",
          "System.Globalization.Calendars": "[4.0.1-beta-23428]",
          "System.IO": "[4.0.11-beta-23428]",
          "System.ObjectModel": "[4.0.11-beta-23428]",
          "System.Private.Uri": "[4.0.1-beta-23428]",
          "System.Reflection": "[4.1.0-beta-23428]",
          "System.Reflection.Extensions": "[4.0.1-beta-23428]",
          "System.Reflection.Primitives": "[4.0.1-beta-23428]",
          "System.Resources.ResourceManager": "[4.0.1-beta-23428]",
          "System.Runtime": "[4.0.21-beta-23428]",
          "System.Runtime.Extensions": "[4.0.11-beta-23428]",
          "System.Runtime.Handles": "[4.0.1-beta-23428]",
          "System.Runtime.InteropServices": "[4.0.21-beta-23428]",
          "System.Text.Encoding": "[4.0.11-beta-23428]",
          "System.Text.Encoding.Extensions": "[4.0.11-beta-23428]",
          "System.Threading": "[4.0.11-beta-23428]",
          "System.Threading.Tasks": "[4.0.11-beta-23428]",
          "System.Threading.Timer": "[4.0.1-beta-23428]"
        }
      },
      "Microsoft.NETCore.Targets/1.0.1-beta-23428": {
        "dependencies": {
          "Microsoft.NETCore.Platforms": "1.0.1-beta-23428",
          "Microsoft.NETCore.Targets.DNXCore": "5.0.0-beta-23428"
        }
      },
      "Microsoft.NETCore.Targets.DNXCore/5.0.0-beta-23428": {},
      "Microsoft.NETCore.Windows.ApiSets/1.0.1-beta-23428": {
        "dependencies": {
          "runtime.win7-x64.Microsoft.NETCore.Windows.ApiSets": "1.0.1-beta-23428"
        }
      },
      "Microsoft.Win32.Primitives/4.0.1-beta-23428": {
        "dependencies": {
          "System.Runtime": "4.0.0",
          "runtime.win7.Microsoft.Win32.Primitives": "4.0.1-beta-23428"
        },
        "compile": {
          "ref/dotnet5.1/Microsoft.Win32.Primitives.dll": {}
        }
      },
      "Microsoft.Win32.Registry/4.0.0-beta-23428": {
        "dependencies": {
          "System.Collections": "4.0.10",
          "System.Globalization": "4.0.10",
          "System.Resources.ResourceManager": "4.0.0",
          "System.Runtime": "4.0.20",
          "System.Runtime.Extensions": "4.0.10",
          "System.Runtime.Handles": "4.0.0",
          "System.Runtime.InteropServices": "4.0.20"
        },
        "compile": {
          "ref/dotnet5.2/Microsoft.Win32.Registry.dll": {}
        },
        "runtime": {
          "lib/DNXCore50/Microsoft.Win32.Registry.dll": {}
        }
      },
      "runtime.win.System.Runtime.InteropServices.RuntimeInformation/4.0.0-beta-23428": {
        "dependencies": {
          "System.Resources.ResourceManager": "4.0.0",
          "System.Runtime": "4.0.20"
        },
        "compile": {
          "ref/dotnet/_._": {}
        },
        "runtime": {
          "runtimes/win/lib/dotnet5.4/System.Runtime.InteropServices.RuntimeInformation.dll": {}
        }
      },
      "runtime.win7-x64.Microsoft.NETCore.Runtime.CoreCLR/1.0.1-beta-23428": {
        "compile": {
          "ref/dotnet/_._": {}
        },
        "runtime": {
          "runtimes/win7-x64/lib/dotnet/mscorlib.ni.dll": {}
        },
        "native": {
          "runtimes/win7-x64/native/clretwrc.dll": {},
          "runtimes/win7-x64/native/coreclr.dll": {},
          "runtimes/win7-x64/native/dbgshim.dll": {},
          "runtimes/win7-x64/native/mscordaccore.dll": {},
          "runtimes/win7-x64/native/mscordbi.dll": {},
          "runtimes/win7-x64/native/mscorrc.debug.dll": {},
          "runtimes/win7-x64/native/mscorrc.dll": {}
        }
      },
      "runtime.win7-x64.Microsoft.NETCore.Windows.ApiSets/1.0.1-beta-23428": {
        "native": {
          "runtimes/win7-x64/native/API-MS-Win-Base-Util-L1-1-0.dll": {},
          "runtimes/win7-x64/native/API-MS-Win-Core-Kernel32-Private-L1-1-0.dll": {},
          "runtimes/win7-x64/native/API-MS-Win-Core-Kernel32-Private-L1-1-1.dll": {},
          "runtimes/win7-x64/native/API-MS-Win-Core-Kernel32-Private-L1-1-2.dll": {},
          "runtimes/win7-x64/native/API-MS-Win-Core-PrivateProfile-L1-1-0.dll": {},
          "runtimes/win7-x64/native/API-MS-Win-Core-ProcessTopology-Obsolete-L1-1-0.dll": {},
          "runtimes/win7-x64/native/API-MS-Win-Core-String-L2-1-0.dll": {},
          "runtimes/win7-x64/native/API-MS-Win-Core-StringAnsi-L1-1-0.dll": {},
          "runtimes/win7-x64/native/API-MS-Win-EventLog-Legacy-L1-1-0.dll": {},
          "runtimes/win7-x64/native/API-MS-Win-Eventing-ClassicProvider-L1-1-0.dll": {},
          "runtimes/win7-x64/native/API-MS-Win-Eventing-Consumer-L1-1-0.dll": {},
          "runtimes/win7-x64/native/API-MS-Win-Eventing-Controller-L1-1-0.dll": {},
          "runtimes/win7-x64/native/API-MS-Win-Eventing-Legacy-L1-1-0.dll": {},
          "runtimes/win7-x64/native/API-MS-Win-Eventing-Provider-L1-1-0.dll": {},
          "runtimes/win7-x64/native/API-MS-Win-Security-LsaPolicy-L1-1-0.dll": {},
          "runtimes/win7-x64/native/API-MS-Win-devices-config-L1-1-0.dll": {},
          "runtimes/win7-x64/native/API-MS-Win-devices-config-L1-1-1.dll": {},
          "runtimes/win7-x64/native/api-ms-win-core-com-l1-1-0.dll": {},
          "runtimes/win7-x64/native/api-ms-win-core-com-private-l1-1-0.dll": {},
          "runtimes/win7-x64/native/api-ms-win-core-comm-l1-1-0.dll": {},
          "runtimes/win7-x64/native/api-ms-win-core-console-l1-1-0.dll": {},
          "runtimes/win7-x64/native/api-ms-win-core-console-l2-1-0.dll": {},
          "runtimes/win7-x64/native/api-ms-win-core-datetime-l1-1-0.dll": {},
          "runtimes/win7-x64/native/api-ms-win-core-datetime-l1-1-1.dll": {},
          "runtimes/win7-x64/native/api-ms-win-core-debug-l1-1-0.dll": {},
          "runtimes/win7-x64/native/api-ms-win-core-debug-l1-1-1.dll": {},
          "runtimes/win7-x64/native/api-ms-win-core-delayload-l1-1-0.dll": {},
          "runtimes/win7-x64/native/api-ms-win-core-errorhandling-l1-1-0.dll": {},
          "runtimes/win7-x64/native/api-ms-win-core-errorhandling-l1-1-1.dll": {},
          "runtimes/win7-x64/native/api-ms-win-core-fibers-l1-1-0.dll": {},
          "runtimes/win7-x64/native/api-ms-win-core-fibers-l1-1-1.dll": {},
          "runtimes/win7-x64/native/api-ms-win-core-file-l1-1-0.dll": {},
          "runtimes/win7-x64/native/api-ms-win-core-file-l1-2-0.dll": {},
          "runtimes/win7-x64/native/api-ms-win-core-file-l1-2-1.dll": {},
          "runtimes/win7-x64/native/api-ms-win-core-file-l2-1-0.dll": {},
          "runtimes/win7-x64/native/api-ms-win-core-file-l2-1-1.dll": {},
          "runtimes/win7-x64/native/api-ms-win-core-handle-l1-1-0.dll": {},
          "runtimes/win7-x64/native/api-ms-win-core-heap-l1-1-0.dll": {},
          "runtimes/win7-x64/native/api-ms-win-core-heap-obsolete-l1-1-0.dll": {},
          "runtimes/win7-x64/native/api-ms-win-core-interlocked-l1-1-0.dll": {},
          "runtimes/win7-x64/native/api-ms-win-core-io-l1-1-0.dll": {},
          "runtimes/win7-x64/native/api-ms-win-core-io-l1-1-1.dll": {},
          "runtimes/win7-x64/native/api-ms-win-core-kernel32-legacy-l1-1-0.dll": {},
          "runtimes/win7-x64/native/api-ms-win-core-kernel32-legacy-l1-1-1.dll": {},
          "runtimes/win7-x64/native/api-ms-win-core-kernel32-legacy-l1-1-2.dll": {},
          "runtimes/win7-x64/native/api-ms-win-core-libraryloader-l1-1-0.dll": {},
          "runtimes/win7-x64/native/api-ms-win-core-libraryloader-l1-1-1.dll": {},
          "runtimes/win7-x64/native/api-ms-win-core-localization-l1-2-0.dll": {},
          "runtimes/win7-x64/native/api-ms-win-core-localization-l1-2-1.dll": {},
          "runtimes/win7-x64/native/api-ms-win-core-localization-l2-1-0.dll": {},
          "runtimes/win7-x64/native/api-ms-win-core-localization-obsolete-l1-2-0.dll": {},
          "runtimes/win7-x64/native/api-ms-win-core-memory-l1-1-0.dll": {},
          "runtimes/win7-x64/native/api-ms-win-core-memory-l1-1-1.dll": {},
          "runtimes/win7-x64/native/api-ms-win-core-memory-l1-1-2.dll": {},
          "runtimes/win7-x64/native/api-ms-win-core-memory-l1-1-3.dll": {},
          "runtimes/win7-x64/native/api-ms-win-core-namedpipe-l1-1-0.dll": {},
          "runtimes/win7-x64/native/api-ms-win-core-namedpipe-l1-2-1.dll": {},
          "runtimes/win7-x64/native/api-ms-win-core-normalization-l1-1-0.dll": {},
          "runtimes/win7-x64/native/api-ms-win-core-privateprofile-l1-1-1.dll": {},
          "runtimes/win7-x64/native/api-ms-win-core-processenvironment-l1-1-0.dll": {},
          "runtimes/win7-x64/native/api-ms-win-core-processenvironment-l1-2-0.dll": {},
          "runtimes/win7-x64/native/api-ms-win-core-processsecurity-l1-1-0.dll": {},
          "runtimes/win7-x64/native/api-ms-win-core-processthreads-l1-1-0.dll": {},
          "runtimes/win7-x64/native/api-ms-win-core-processthreads-l1-1-1.dll": {},
          "runtimes/win7-x64/native/api-ms-win-core-processthreads-l1-1-2.dll": {},
          "runtimes/win7-x64/native/api-ms-win-core-profile-l1-1-0.dll": {},
          "runtimes/win7-x64/native/api-ms-win-core-psapi-ansi-l1-1-0.dll": {},
          "runtimes/win7-x64/native/api-ms-win-core-psapi-l1-1-0.dll": {},
          "runtimes/win7-x64/native/api-ms-win-core-psapi-obsolete-l1-1-0.dll": {},
          "runtimes/win7-x64/native/api-ms-win-core-realtime-l1-1-0.dll": {},
          "runtimes/win7-x64/native/api-ms-win-core-registry-l1-1-0.dll": {},
          "runtimes/win7-x64/native/api-ms-win-core-registry-l2-1-0.dll": {},
          "runtimes/win7-x64/native/api-ms-win-core-rtlsupport-l1-1-0.dll": {},
          "runtimes/win7-x64/native/api-ms-win-core-shlwapi-legacy-l1-1-0.dll": {},
          "runtimes/win7-x64/native/api-ms-win-core-shlwapi-obsolete-l1-1-0.dll": {},
          "runtimes/win7-x64/native/api-ms-win-core-shutdown-l1-1-0.dll": {},
          "runtimes/win7-x64/native/api-ms-win-core-shutdown-l1-1-1.dll": {},
          "runtimes/win7-x64/native/api-ms-win-core-string-l1-1-0.dll": {},
          "runtimes/win7-x64/native/api-ms-win-core-string-obsolete-l1-1-0.dll": {},
          "runtimes/win7-x64/native/api-ms-win-core-string-obsolete-l1-1-1.dll": {},
          "runtimes/win7-x64/native/api-ms-win-core-stringloader-l1-1-0.dll": {},
          "runtimes/win7-x64/native/api-ms-win-core-stringloader-l1-1-1.dll": {},
          "runtimes/win7-x64/native/api-ms-win-core-synch-l1-1-0.dll": {},
          "runtimes/win7-x64/native/api-ms-win-core-synch-l1-2-0.dll": {},
          "runtimes/win7-x64/native/api-ms-win-core-sysinfo-l1-1-0.dll": {},
          "runtimes/win7-x64/native/api-ms-win-core-sysinfo-l1-2-0.dll": {},
          "runtimes/win7-x64/native/api-ms-win-core-sysinfo-l1-2-1.dll": {},
          "runtimes/win7-x64/native/api-ms-win-core-sysinfo-l1-2-2.dll": {},
          "runtimes/win7-x64/native/api-ms-win-core-sysinfo-l1-2-3.dll": {},
          "runtimes/win7-x64/native/api-ms-win-core-threadpool-l1-2-0.dll": {},
          "runtimes/win7-x64/native/api-ms-win-core-threadpool-legacy-l1-1-0.dll": {},
          "runtimes/win7-x64/native/api-ms-win-core-threadpool-private-l1-1-0.dll": {},
          "runtimes/win7-x64/native/api-ms-win-core-timezone-l1-1-0.dll": {},
          "runtimes/win7-x64/native/api-ms-win-core-url-l1-1-0.dll": {},
          "runtimes/win7-x64/native/api-ms-win-core-util-l1-1-0.dll": {},
          "runtimes/win7-x64/native/api-ms-win-core-version-l1-1-0.dll": {},
          "runtimes/win7-x64/native/api-ms-win-core-winrt-error-l1-1-0.dll": {},
          "runtimes/win7-x64/native/api-ms-win-core-winrt-error-l1-1-1.dll": {},
          "runtimes/win7-x64/native/api-ms-win-core-winrt-l1-1-0.dll": {},
          "runtimes/win7-x64/native/api-ms-win-core-winrt-registration-l1-1-0.dll": {},
          "runtimes/win7-x64/native/api-ms-win-core-winrt-robuffer-l1-1-0.dll": {},
          "runtimes/win7-x64/native/api-ms-win-core-winrt-roparameterizediid-l1-1-0.dll": {},
          "runtimes/win7-x64/native/api-ms-win-core-winrt-string-l1-1-0.dll": {},
          "runtimes/win7-x64/native/api-ms-win-core-wow64-l1-1-0.dll": {},
          "runtimes/win7-x64/native/api-ms-win-core-xstate-l1-1-0.dll": {},
          "runtimes/win7-x64/native/api-ms-win-core-xstate-l2-1-0.dll": {},
          "runtimes/win7-x64/native/api-ms-win-ro-typeresolution-l1-1-0.dll": {},
          "runtimes/win7-x64/native/api-ms-win-security-base-l1-1-0.dll": {},
          "runtimes/win7-x64/native/api-ms-win-security-cpwl-l1-1-0.dll": {},
          "runtimes/win7-x64/native/api-ms-win-security-cryptoapi-l1-1-0.dll": {},
          "runtimes/win7-x64/native/api-ms-win-security-lsalookup-l2-1-0.dll": {},
          "runtimes/win7-x64/native/api-ms-win-security-lsalookup-l2-1-1.dll": {},
          "runtimes/win7-x64/native/api-ms-win-security-provider-l1-1-0.dll": {},
          "runtimes/win7-x64/native/api-ms-win-security-sddl-l1-1-0.dll": {},
          "runtimes/win7-x64/native/api-ms-win-service-core-l1-1-0.dll": {},
          "runtimes/win7-x64/native/api-ms-win-service-core-l1-1-1.dll": {},
          "runtimes/win7-x64/native/api-ms-win-service-management-l1-1-0.dll": {},
          "runtimes/win7-x64/native/api-ms-win-service-management-l2-1-0.dll": {},
          "runtimes/win7-x64/native/api-ms-win-service-private-l1-1-0.dll": {},
          "runtimes/win7-x64/native/api-ms-win-service-private-l1-1-1.dll": {},
          "runtimes/win7-x64/native/api-ms-win-service-winsvc-l1-1-0.dll": {},
          "runtimes/win7-x64/native/ext-ms-win-advapi32-encryptedfile-l1-1-0.dll": {}
        }
      },
      "runtime.win7.Microsoft.Win32.Primitives/4.0.1-beta-23428": {
        "dependencies": {
          "System.Runtime": "4.0.20",
          "System.Runtime.InteropServices": "4.0.20"
        },
        "compile": {
          "ref/dotnet/_._": {}
        },
        "runtime": {
          "runtimes/win7/lib/dotnet5.4/Microsoft.Win32.Primitives.dll": {}
        }
      },
      "runtime.win7.System.Console/4.0.0-beta-23428": {
        "dependencies": {
          "System.IO": "4.0.10",
          "System.IO.FileSystem.Primitives": "4.0.0",
          "System.Resources.ResourceManager": "4.0.0",
          "System.Runtime": "4.0.20",
          "System.Runtime.InteropServices": "4.0.20",
          "System.Text.Encoding": "4.0.10",
          "System.Text.Encoding.Extensions": "4.0.10",
          "System.Threading": "4.0.10",
          "System.Threading.Tasks": "4.0.10"
        },
        "compile": {
          "ref/dotnet/_._": {}
        },
        "runtime": {
          "runtimes/win7/lib/dotnet5.4/System.Console.dll": {}
        }
      },
      "runtime.win7.System.Diagnostics.Debug/4.0.11-beta-23428": {
        "compile": {
          "ref/dotnet/_._": {}
        },
        "runtime": {
          "runtimes/win7/lib/DNXCore50/System.Diagnostics.Debug.dll": {}
        }
      },
      "runtime.win7.System.Diagnostics.Process/4.1.0-beta-23428": {
        "dependencies": {
          "Microsoft.Win32.Primitives": "4.0.0",
          "Microsoft.Win32.Registry": "4.0.0-beta-23428",
          "System.Collections": "4.0.10",
          "System.Diagnostics.Debug": "4.0.10",
          "System.Globalization": "4.0.10",
          "System.IO": "4.0.10",
          "System.IO.FileSystem": "4.0.0",
          "System.IO.FileSystem.Primitives": "4.0.0",
          "System.Resources.ResourceManager": "4.0.0",
          "System.Runtime": "4.0.20",
          "System.Runtime.Extensions": "4.0.10",
          "System.Runtime.Handles": "4.0.0",
          "System.Runtime.InteropServices": "4.0.20",
          "System.Text.Encoding": "4.0.10",
          "System.Text.Encoding.Extensions": "4.0.10",
          "System.Threading": "4.0.10",
          "System.Threading.Tasks": "4.0.10",
          "System.Threading.Thread": "4.0.0-beta-23428",
          "System.Threading.ThreadPool": "4.0.10-beta-23428"
        },
        "compile": {
          "ref/dotnet/_._": {}
        },
        "runtime": {
          "runtimes/win7/lib/dotnet5.5/System.Diagnostics.Process.dll": {}
        }
      },
      "runtime.win7.System.IO.FileSystem/4.0.1-beta-23428": {
        "dependencies": {
          "System.Collections": "4.0.10",
          "System.IO": "4.0.10",
          "System.IO.FileSystem.Primitives": "4.0.0",
          "System.Resources.ResourceManager": "4.0.0",
          "System.Runtime": "4.0.20",
          "System.Runtime.Extensions": "4.0.10",
          "System.Runtime.Handles": "4.0.0",
          "System.Runtime.InteropServices": "4.0.20",
          "System.Text.Encoding": "4.0.10",
          "System.Text.Encoding.Extensions": "4.0.10",
          "System.Threading": "4.0.10",
          "System.Threading.Overlapped": "4.0.0",
          "System.Threading.Tasks": "4.0.10"
        },
        "compile": {
          "ref/dotnet/_._": {}
        },
        "runtime": {
          "runtimes/win7/lib/dotnet5.4/System.IO.FileSystem.dll": {}
        }
      },
      "runtime.win7.System.IO.FileSystem.DriveInfo/4.0.0-beta-23428": {
        "dependencies": {
          "System.IO.FileSystem": "4.0.0",
          "System.IO.FileSystem.Primitives": "4.0.0",
          "System.Resources.ResourceManager": "4.0.0",
          "System.Runtime": "4.0.20",
          "System.Runtime.Extensions": "4.0.10",
          "System.Runtime.InteropServices": "4.0.20",
          "System.Threading.Tasks": "4.0.10"
        },
        "compile": {
          "ref/dotnet/_._": {}
        },
        "runtime": {
          "runtimes/win7/lib/dotnet5.4/System.IO.FileSystem.DriveInfo.dll": {}
        }
      },
      "runtime.win7.System.IO.Pipes/4.0.0-beta-23428": {
        "dependencies": {
          "System.IO": "4.0.10",
          "System.IO.FileSystem.Primitives": "4.0.0",
          "System.Resources.ResourceManager": "4.0.0",
          "System.Runtime": "4.0.20",
          "System.Runtime.Extensions": "4.0.10",
          "System.Runtime.Handles": "4.0.0",
          "System.Runtime.InteropServices": "4.0.20",
          "System.Security.Principal": "4.0.0",
          "System.Threading": "4.0.10",
          "System.Threading.Overlapped": "4.0.0",
          "System.Threading.Tasks": "4.0.10"
        },
        "compile": {
          "ref/dotnet/_._": {}
        },
        "runtime": {
          "runtimes/win7/lib/dotnet5.4/System.IO.Pipes.dll": {}
        }
      },
      "runtime.win7.System.Private.Uri/4.0.1-beta-23428": {
        "compile": {
          "ref/dotnet/_._": {}
        },
        "runtime": {
          "runtimes/win7/lib/DNXCore50/System.Private.Uri.dll": {}
        }
      },
      "runtime.win7.System.Runtime.Extensions/4.0.11-beta-23428": {
        "compile": {
          "ref/dotnet/_._": {}
        },
        "runtime": {
          "lib/DNXCore50/System.Runtime.Extensions.dll": {}
        }
      },
      "runtime.win7.System.Security.Cryptography.Algorithms/4.0.0-beta-23328": {
        "dependencies": {
          "System.IO": "4.0.10",
          "System.Resources.ResourceManager": "4.0.0",
          "System.Runtime": "4.0.20",
          "System.Runtime.Handles": "4.0.0",
          "System.Runtime.InteropServices": "4.0.20",
          "System.Security.Cryptography.Primitives": "4.0.0-beta-23328",
          "System.Text.Encoding": "4.0.0",
          "System.Text.Encoding.Extensions": "4.0.0"
        },
        "compile": {
          "ref/dotnet/_._": {}
        },
        "runtime": {
          "runtimes/win7/lib/dotnet/System.Security.Cryptography.Algorithms.dll": {}
        }
      },
      "runtime.win7.System.Security.Cryptography.Encoding/4.0.0-beta-23328": {
        "dependencies": {
          "System.Diagnostics.Debug": "4.0.10",
          "System.Resources.ResourceManager": "4.0.0",
          "System.Runtime": "4.0.20",
          "System.Runtime.Handles": "4.0.0",
          "System.Runtime.InteropServices": "4.0.20",
          "System.Security.Cryptography.Primitives": "4.0.0-beta-23328"
        },
        "compile": {
          "ref/dotnet/_._": {}
        },
        "runtime": {
          "runtimes/win7/lib/dotnet/System.Security.Cryptography.Encoding.dll": {}
        }
      },
      "runtime.win7.System.Security.Cryptography.X509Certificates/4.0.0-beta-23328": {
        "dependencies": {
          "System.Collections": "4.0.10",
          "System.Globalization": "4.0.10",
          "System.Globalization.Calendars": "4.0.0",
          "System.IO": "4.0.10",
          "System.IO.FileSystem": "4.0.0",
          "System.Resources.ResourceManager": "4.0.0",
          "System.Runtime": "4.0.20",
          "System.Runtime.Extensions": "4.0.10",
          "System.Runtime.Handles": "4.0.0",
          "System.Runtime.InteropServices": "4.0.20",
          "System.Runtime.Numerics": "4.0.0",
          "System.Security.Cryptography.Algorithms": "4.0.0-beta-23328",
          "System.Security.Cryptography.Cng": "4.0.0-beta-23328",
          "System.Security.Cryptography.Csp": "4.0.0-beta-23328",
          "System.Security.Cryptography.Encoding": "4.0.0-beta-23328",
          "System.Security.Cryptography.Primitives": "4.0.0-beta-23328",
          "System.Text.Encoding": "4.0.10",
          "System.Threading": "4.0.10"
        },
        "compile": {
          "ref/dotnet/_._": {}
        },
        "runtime": {
          "runtimes/win7/lib/dotnet/System.Security.Cryptography.X509Certificates.dll": {}
        }
      },
      "runtime.win7.System.Threading/4.0.11-beta-23428": {
        "compile": {
          "ref/dotnet/_._": {}
        },
        "runtime": {
          "runtimes/win7/lib/DNXCore50/System.Threading.dll": {}
        }
      },
      "System.Collections/4.0.11-beta-23428": {
        "dependencies": {
          "System.Runtime": "4.0.21-beta-23428"
        },
        "compile": {
          "ref/dotnet5.4/System.Collections.dll": {}
        },
        "runtime": {
          "lib/DNXCore50/System.Collections.dll": {}
        }
      },
      "System.Collections.Concurrent/4.0.11-beta-23428": {
        "dependencies": {
          "System.Collections": "4.0.10",
          "System.Diagnostics.Debug": "4.0.10",
          "System.Diagnostics.Tracing": "4.0.20",
          "System.Globalization": "4.0.10",
          "System.Resources.ResourceManager": "4.0.0",
          "System.Runtime": "4.0.20",
          "System.Runtime.Extensions": "4.0.10",
          "System.Threading": "4.0.10",
          "System.Threading.Tasks": "4.0.10"
        },
        "compile": {
          "ref/dotnet5.4/System.Collections.Concurrent.dll": {}
        },
        "runtime": {
          "lib/dotnet5.4/System.Collections.Concurrent.dll": {}
        }
      },
      "System.Collections.Immutable/1.1.38-beta-23428": {
        "dependencies": {
          "System.Collections": "4.0.0",
          "System.Diagnostics.Debug": "4.0.0",
          "System.Globalization": "4.0.0",
          "System.Linq": "4.0.0",
          "System.Resources.ResourceManager": "4.0.0",
          "System.Runtime": "4.0.0",
          "System.Runtime.Extensions": "4.0.0",
          "System.Threading": "4.0.0"
        },
        "compile": {
          "lib/dotnet5.1/System.Collections.Immutable.dll": {}
        },
        "runtime": {
          "lib/dotnet5.1/System.Collections.Immutable.dll": {}
        }
      },
      "System.Collections.NonGeneric/4.0.0": {
        "dependencies": {
          "System.Diagnostics.Debug": "4.0.10",
          "System.Globalization": "4.0.10",
          "System.Resources.ResourceManager": "4.0.0",
          "System.Runtime": "4.0.20",
          "System.Runtime.Extensions": "4.0.10",
          "System.Threading": "4.0.10"
        },
        "compile": {
          "ref/dotnet/System.Collections.NonGeneric.dll": {}
        },
        "runtime": {
          "lib/dotnet/System.Collections.NonGeneric.dll": {}
        }
      },
      "System.Console/4.0.0-beta-23428": {
        "dependencies": {
          "System.IO": "4.0.0",
          "System.Runtime": "4.0.0",
          "runtime.win7.System.Console": "4.0.0-beta-23428"
        },
        "compile": {
          "ref/dotnet5.1/System.Console.dll": {}
        }
      },
      "System.Diagnostics.Contracts/4.0.1-beta-23428": {
        "dependencies": {
          "System.Runtime": "4.0.0"
        },
        "compile": {
          "ref/dotnet5.1/System.Diagnostics.Contracts.dll": {}
        },
        "runtime": {
          "lib/DNXCore50/System.Diagnostics.Contracts.dll": {}
        }
      },
      "System.Diagnostics.Debug/4.0.11-beta-23428": {
        "dependencies": {
          "System.Runtime": "4.0.0",
          "runtime.win7.System.Diagnostics.Debug": "4.0.11-beta-23428"
        },
        "compile": {
          "ref/dotnet5.4/System.Diagnostics.Debug.dll": {}
        }
      },
      "System.Diagnostics.Process/4.1.0-beta-23428": {
        "dependencies": {
          "System.IO": "4.0.0",
          "System.Runtime": "4.0.0",
          "System.Runtime.Handles": "4.0.0",
          "System.Text.Encoding": "4.0.0",
          "runtime.win7.System.Diagnostics.Process": "4.1.0-beta-23428"
        },
        "compile": {
          "ref/dotnet5.5/System.Diagnostics.Process.dll": {}
        }
      },
      "System.Diagnostics.StackTrace/4.0.1-beta-23428": {
        "dependencies": {
          "System.Reflection": "4.0.0",
          "System.Runtime": "4.0.0"
        },
        "compile": {
          "ref/dotnet5.1/System.Diagnostics.StackTrace.dll": {}
        },
        "runtime": {
          "lib/DNXCore50/System.Diagnostics.StackTrace.dll": {}
        }
      },
      "System.Diagnostics.Tools/4.0.1-beta-23428": {
        "dependencies": {
          "System.Runtime": "4.0.0"
        },
        "compile": {
          "ref/dotnet5.1/System.Diagnostics.Tools.dll": {}
        },
        "runtime": {
          "lib/DNXCore50/System.Diagnostics.Tools.dll": {}
        }
      },
      "System.Diagnostics.TraceSource/4.0.0-beta-23019": {
        "dependencies": {
          "System.Collections": "4.0.10-beta-23019",
          "System.Diagnostics.Debug": "4.0.10-beta-23019",
          "System.Globalization": "4.0.10-beta-23019",
          "System.Resources.ResourceManager": "4.0.0-beta-23019",
          "System.Runtime": "4.0.20-beta-23019",
          "System.Runtime.Extensions": "4.0.10-beta-23019",
          "System.Threading": "4.0.10-beta-23019"
        },
        "compile": {
          "ref/dotnet/System.Diagnostics.TraceSource.dll": {}
        },
        "runtime": {
          "lib/DNXCore50/System.Diagnostics.TraceSource.dll": {}
        }
      },
      "System.Diagnostics.Tracing/4.0.21-beta-23428": {
        "dependencies": {
          "System.Runtime": "4.0.0"
        },
        "compile": {
          "ref/dotnet5.4/System.Diagnostics.Tracing.dll": {}
        },
        "runtime": {
          "lib/DNXCore50/System.Diagnostics.Tracing.dll": {}
        }
      },
      "System.Globalization/4.0.11-beta-23428": {
        "dependencies": {
          "System.Runtime": "4.0.0"
        },
        "compile": {
          "ref/dotnet5.4/System.Globalization.dll": {}
        },
        "runtime": {
          "lib/DNXCore50/System.Globalization.dll": {}
        }
      },
      "System.Globalization.Calendars/4.0.1-beta-23428": {
        "dependencies": {
          "System.Globalization": "4.0.0",
          "System.Runtime": "4.0.0"
        },
        "compile": {
          "ref/dotnet5.1/System.Globalization.Calendars.dll": {}
        },
        "runtime": {
          "lib/DNXCore50/System.Globalization.Calendars.dll": {}
        }
      },
      "System.IO/4.0.11-beta-23428": {
        "dependencies": {
          "System.Runtime": "4.0.20",
          "System.Text.Encoding": "4.0.0",
          "System.Threading.Tasks": "4.0.0"
        },
        "compile": {
          "ref/dotnet5.4/System.IO.dll": {}
        },
        "runtime": {
          "lib/DNXCore50/System.IO.dll": {}
        }
      },
      "System.IO.FileSystem/4.0.1-beta-23428": {
        "dependencies": {
          "System.IO": "4.0.0",
          "System.IO.FileSystem.Primitives": "4.0.0",
          "System.Runtime": "4.0.0",
          "System.Runtime.Handles": "4.0.0",
          "System.Text.Encoding": "4.0.0",
          "System.Threading.Tasks": "4.0.0",
          "runtime.win7.System.IO.FileSystem": "4.0.1-beta-23428"
        },
        "compile": {
          "ref/dotnet5.4/System.IO.FileSystem.dll": {}
        }
      },
      "System.IO.FileSystem.DriveInfo/4.0.0-beta-23428": {
        "dependencies": {
          "System.IO": "4.0.0",
          "System.IO.FileSystem": "4.0.0",
          "System.Runtime": "4.0.0",
          "runtime.win7.System.IO.FileSystem.DriveInfo": "4.0.0-beta-23428"
        },
        "compile": {
          "ref/dotnet5.4/System.IO.FileSystem.DriveInfo.dll": {}
        }
      },
      "System.IO.FileSystem.Primitives/4.0.1-beta-23428": {
        "dependencies": {
          "System.Runtime": "4.0.20"
        },
        "compile": {
          "ref/dotnet5.1/System.IO.FileSystem.Primitives.dll": {}
        },
        "runtime": {
          "lib/dotnet5.4/System.IO.FileSystem.Primitives.dll": {}
        }
      },
      "System.IO.Pipes/4.0.0-beta-23428": {
        "dependencies": {
          "System.IO": "4.0.0",
          "System.Runtime": "4.0.0",
          "System.Runtime.Handles": "4.0.0",
          "System.Security.Principal": "4.0.0",
          "System.Threading.Tasks": "4.0.0",
          "runtime.win7.System.IO.Pipes": "4.0.0-beta-23428"
        },
        "compile": {
          "ref/dotnet5.4/System.IO.Pipes.dll": {}
        }
      },
      "System.Linq/4.0.1-beta-23428": {
        "dependencies": {
          "System.Collections": "4.0.10",
          "System.Diagnostics.Debug": "4.0.10",
          "System.Resources.ResourceManager": "4.0.0",
          "System.Runtime": "4.0.20",
          "System.Runtime.Extensions": "4.0.10"
        },
        "compile": {
          "ref/dotnet5.1/System.Linq.dll": {}
        },
        "runtime": {
          "lib/dotnet5.4/System.Linq.dll": {}
        }
      },
      "System.ObjectModel/4.0.11-beta-23428": {
        "dependencies": {
          "System.Collections": "4.0.10",
          "System.Diagnostics.Debug": "4.0.10",
          "System.Resources.ResourceManager": "4.0.0",
          "System.Runtime": "4.0.20",
          "System.Threading": "4.0.10"
        },
        "compile": {
          "ref/dotnet5.4/System.ObjectModel.dll": {}
        },
        "runtime": {
          "lib/dotnet5.4/System.ObjectModel.dll": {}
        }
      },
      "System.Private.Uri/4.0.1-beta-23428": {
        "dependencies": {
          "runtime.win7.System.Private.Uri": "4.0.1-beta-23428"
        },
        "compile": {
          "ref/dnxcore50/_._": {}
        }
      },
      "System.Reflection/4.1.0-beta-23428": {
        "dependencies": {
          "System.IO": "4.0.0",
          "System.Reflection.Primitives": "4.0.0",
          "System.Runtime": "4.0.20"
        },
        "compile": {
          "ref/dotnet5.4/System.Reflection.dll": {}
        },
        "runtime": {
          "lib/DNXCore50/System.Reflection.dll": {}
        }
      },
      "System.Reflection.Extensions/4.0.1-beta-23428": {
        "dependencies": {
          "System.Reflection": "4.0.0",
          "System.Runtime": "4.0.0"
        },
        "compile": {
          "ref/dotnet5.1/System.Reflection.Extensions.dll": {}
        },
        "runtime": {
          "lib/DNXCore50/System.Reflection.Extensions.dll": {}
        }
      },
      "System.Reflection.Metadata/1.2.0": {
        "compile": {
          "lib/netstandard1.1/System.Reflection.Metadata.dll": {}
        },
        "runtime": {
          "lib/netstandard1.1/System.Reflection.Metadata.dll": {}
        }
      },
      "System.Reflection.Primitives/4.0.1-beta-23428": {
        "dependencies": {
          "System.Runtime": "4.0.0"
        },
        "compile": {
          "ref/dotnet5.1/System.Reflection.Primitives.dll": {}
        },
        "runtime": {
          "lib/DNXCore50/System.Reflection.Primitives.dll": {}
        }
      },
      "System.Resources.ResourceManager/4.0.1-beta-23428": {
        "dependencies": {
          "System.Globalization": "4.0.0",
          "System.Reflection": "4.0.0",
          "System.Runtime": "4.0.0"
        },
        "compile": {
          "ref/dotnet5.1/System.Resources.ResourceManager.dll": {}
        },
        "runtime": {
          "lib/DNXCore50/System.Resources.ResourceManager.dll": {}
        }
      },
      "System.Runtime/4.0.21-beta-23428": {
        "dependencies": {
          "System.Private.Uri": "4.0.1-beta-23428"
        },
        "compile": {
          "ref/dotnet5.4/System.Runtime.dll": {}
        },
        "runtime": {
          "lib/DNXCore50/System.Runtime.dll": {}
        }
      },
      "System.Runtime.Extensions/4.0.11-beta-23428": {
        "dependencies": {
          "System.Runtime": "4.0.20",
          "runtime.win7.System.Runtime.Extensions": "4.0.11-beta-23428"
        },
        "compile": {
          "ref/dotnet5.4/System.Runtime.Extensions.dll": {}
        }
      },
      "System.Runtime.Handles/4.0.1-beta-23428": {
        "dependencies": {
          "System.Runtime": "4.0.0"
        },
        "compile": {
          "ref/dotnet5.4/System.Runtime.Handles.dll": {}
        },
        "runtime": {
          "lib/DNXCore50/System.Runtime.Handles.dll": {}
        }
      },
      "System.Runtime.InteropServices/4.0.21-beta-23428": {
        "dependencies": {
          "System.Reflection": "4.0.0",
          "System.Reflection.Primitives": "4.0.0",
          "System.Runtime": "4.0.0",
          "System.Runtime.Handles": "4.0.0"
        },
        "compile": {
          "ref/dotnet5.4/System.Runtime.InteropServices.dll": {}
        },
        "runtime": {
          "lib/DNXCore50/System.Runtime.InteropServices.dll": {}
        }
      },
      "System.Runtime.InteropServices.RuntimeInformation/4.0.0-beta-23428": {
        "dependencies": {
          "System.Runtime": "4.0.0",
          "runtime.win.System.Runtime.InteropServices.RuntimeInformation": "4.0.0-beta-23428"
        },
        "compile": {
          "ref/dotnet5.1/System.Runtime.InteropServices.RuntimeInformation.dll": {}
        }
      },
      "System.Runtime.Numerics/4.0.1-beta-23428": {
        "dependencies": {
          "System.Globalization": "4.0.10",
          "System.Resources.ResourceManager": "4.0.0",
          "System.Runtime": "4.0.20",
          "System.Runtime.Extensions": "4.0.10"
        },
        "compile": {
          "ref/dotnet5.2/System.Runtime.Numerics.dll": {}
        },
        "runtime": {
          "lib/dotnet5.4/System.Runtime.Numerics.dll": {}
        }
      },
      "System.Security.Cryptography.Algorithms/4.0.0-beta-23328": {
        "dependencies": {
          "System.IO": "4.0.0",
          "System.Runtime": "4.0.0",
          "System.Security.Cryptography.Primitives": "4.0.0-beta-23328",
          "runtime.win7.System.Security.Cryptography.Algorithms": "4.0.0-beta-23328"
        },
        "compile": {
          "ref/dotnet/System.Security.Cryptography.Algorithms.dll": {}
        }
      },
      "System.Security.Cryptography.Cng/4.0.0-beta-23328": {
        "dependencies": {
          "System.IO": "4.0.10",
          "System.Resources.ResourceManager": "4.0.0",
          "System.Runtime": "4.0.20",
          "System.Runtime.Extensions": "4.0.0",
          "System.Runtime.Handles": "4.0.0",
          "System.Runtime.InteropServices": "4.0.20",
          "System.Security.Cryptography.Algorithms": "4.0.0-beta-23328",
          "System.Security.Cryptography.Primitives": "4.0.0-beta-23328"
        },
        "compile": {
          "ref/dotnet/System.Security.Cryptography.Cng.dll": {}
        },
        "runtime": {
          "lib/dotnet/System.Security.Cryptography.Cng.dll": {}
        }
      },
      "System.Security.Cryptography.Csp/4.0.0-beta-23328": {
        "dependencies": {
          "System.IO": "4.0.10",
          "System.Reflection": "4.0.0",
          "System.Resources.ResourceManager": "4.0.0",
          "System.Runtime": "4.0.20",
          "System.Runtime.Extensions": "4.0.10",
          "System.Runtime.Handles": "4.0.0",
          "System.Runtime.InteropServices": "4.0.20",
          "System.Security.Cryptography.Algorithms": "4.0.0-beta-23328",
          "System.Security.Cryptography.Encoding": "4.0.0-beta-23328",
          "System.Security.Cryptography.Primitives": "4.0.0-beta-23328",
          "System.Text.Encoding": "4.0.10",
          "System.Threading": "4.0.10"
        },
        "compile": {
          "ref/dotnet/System.Security.Cryptography.Csp.dll": {}
        },
        "runtime": {
          "lib/DNXCore50/System.Security.Cryptography.Csp.dll": {}
        }
      },
      "System.Security.Cryptography.Encoding/4.0.0-beta-23328": {
        "dependencies": {
          "System.Runtime": "4.0.0",
          "runtime.win7.System.Security.Cryptography.Encoding": "4.0.0-beta-23328"
        },
        "compile": {
          "ref/dotnet/System.Security.Cryptography.Encoding.dll": {}
        }
      },
      "System.Security.Cryptography.Primitives/4.0.0-beta-23428": {
        "dependencies": {
          "System.Diagnostics.Debug": "4.0.0",
          "System.Globalization": "4.0.0",
          "System.IO": "4.0.10",
          "System.Resources.ResourceManager": "4.0.0",
          "System.Runtime": "4.0.20",
          "System.Threading": "4.0.0",
          "System.Threading.Tasks": "4.0.0"
        },
        "compile": {
          "ref/dotnet5.1/System.Security.Cryptography.Primitives.dll": {}
        },
        "runtime": {
          "lib/dotnet5.4/System.Security.Cryptography.Primitives.dll": {}
        }
      },
      "System.Security.Cryptography.X509Certificates/4.0.0-beta-23328": {
        "dependencies": {
          "System.Runtime": "4.0.0",
          "System.Runtime.Handles": "4.0.0",
          "System.Security.Cryptography.Algorithms": "4.0.0-beta-23328",
          "System.Security.Cryptography.Encoding": "4.0.0-beta-23328",
          "runtime.win7.System.Security.Cryptography.X509Certificates": "4.0.0-beta-23328"
        },
        "compile": {
          "ref/dotnet/System.Security.Cryptography.X509Certificates.dll": {}
        }
      },
      "System.Security.Principal/4.0.1-beta-23428": {
        "dependencies": {
          "System.Runtime": "4.0.0"
        },
        "compile": {
          "ref/dotnet5.1/System.Security.Principal.dll": {}
        },
        "runtime": {
          "lib/dotnet5.1/System.Security.Principal.dll": {}
        }
      },
      "System.Text.Encoding/4.0.11-beta-23428": {
        "dependencies": {
          "System.Runtime": "4.0.0"
        },
        "compile": {
          "ref/dotnet5.4/System.Text.Encoding.dll": {}
        },
        "runtime": {
          "lib/DNXCore50/System.Text.Encoding.dll": {}
        }
      },
      "System.Text.Encoding.Extensions/4.0.11-beta-23428": {
        "dependencies": {
          "System.Runtime": "4.0.0",
          "System.Text.Encoding": "4.0.10"
        },
        "compile": {
          "ref/dotnet5.4/System.Text.Encoding.Extensions.dll": {}
        },
        "runtime": {
          "lib/DNXCore50/System.Text.Encoding.Extensions.dll": {}
        }
      },
      "System.Text.RegularExpressions/4.0.11-beta-23428": {
        "dependencies": {
          "System.Collections": "4.0.10",
          "System.Globalization": "4.0.10",
          "System.Resources.ResourceManager": "4.0.0",
          "System.Runtime": "4.0.20",
          "System.Runtime.Extensions": "4.0.10",
          "System.Threading": "4.0.10"
        },
        "compile": {
          "ref/dotnet5.4/System.Text.RegularExpressions.dll": {}
        },
        "runtime": {
          "lib/dotnet5.4/System.Text.RegularExpressions.dll": {}
        }
      },
      "System.Threading/4.0.11-beta-23428": {
        "dependencies": {
          "System.Runtime": "4.0.0",
          "System.Threading.Tasks": "4.0.0",
          "runtime.win7.System.Threading": "4.0.11-beta-23428"
        },
        "compile": {
          "ref/dotnet5.4/System.Threading.dll": {}
        }
      },
      "System.Threading.Overlapped/4.0.0": {
        "dependencies": {
          "System.Runtime": "4.0.0",
          "System.Runtime.Handles": "4.0.0"
        },
        "compile": {
          "ref/dotnet/System.Threading.Overlapped.dll": {}
        },
        "runtime": {
          "lib/DNXCore50/System.Threading.Overlapped.dll": {}
        }
      },
      "System.Threading.Tasks/4.0.11-beta-23428": {
        "dependencies": {
          "System.Runtime": "4.0.0"
        },
        "compile": {
          "ref/dotnet5.4/System.Threading.Tasks.dll": {}
        },
        "runtime": {
          "lib/DNXCore50/System.Threading.Tasks.dll": {}
        }
      },
      "System.Threading.Tasks.Parallel/4.0.1-beta-23428": {
        "dependencies": {
          "System.Collections.Concurrent": "4.0.10",
          "System.Diagnostics.Debug": "4.0.10",
          "System.Diagnostics.Tracing": "4.0.20",
          "System.Resources.ResourceManager": "4.0.0",
          "System.Runtime": "4.0.20",
          "System.Runtime.Extensions": "4.0.10",
          "System.Threading": "4.0.10",
          "System.Threading.Tasks": "4.0.10"
        },
        "compile": {
          "ref/dotnet5.2/System.Threading.Tasks.Parallel.dll": {}
        },
        "runtime": {
          "lib/dotnet5.4/System.Threading.Tasks.Parallel.dll": {}
        }
      },
      "System.Threading.Thread/4.0.0-beta-23428": {
        "dependencies": {
          "System.Runtime": "4.0.0"
        },
        "compile": {
          "ref/dotnet5.1/System.Threading.Thread.dll": {}
        },
        "runtime": {
          "lib/DNXCore50/System.Threading.Thread.dll": {}
        }
      },
      "System.Threading.ThreadPool/4.0.10-beta-23428": {
        "dependencies": {
          "System.Runtime": "4.0.0",
          "System.Runtime.InteropServices": "4.0.0"
        },
        "compile": {
          "ref/dotnet5.2/System.Threading.ThreadPool.dll": {}
        },
        "runtime": {
          "lib/DNXCore50/System.Threading.ThreadPool.dll": {}
        }
      },
      "System.Threading.Timer/4.0.1-beta-23428": {
        "dependencies": {
          "System.Runtime": "4.0.0"
        },
        "compile": {
          "ref/dotnet5.3/System.Threading.Timer.dll": {}
        },
        "runtime": {
          "lib/DNXCore50/System.Threading.Timer.dll": {}
        }
      },
      "System.Xml.ReaderWriter/4.0.11-beta-23428": {
        "dependencies": {
          "System.Collections": "4.0.10",
          "System.Diagnostics.Debug": "4.0.10",
          "System.Globalization": "4.0.10",
          "System.IO": "4.0.10",
          "System.IO.FileSystem": "4.0.0",
          "System.IO.FileSystem.Primitives": "4.0.0",
          "System.Resources.ResourceManager": "4.0.0",
          "System.Runtime": "4.0.20",
          "System.Runtime.Extensions": "4.0.10",
          "System.Runtime.InteropServices": "4.0.20",
          "System.Text.Encoding": "4.0.10",
          "System.Text.Encoding.Extensions": "4.0.10",
          "System.Text.RegularExpressions": "4.0.0",
          "System.Threading.Tasks": "4.0.10"
        },
        "compile": {
          "ref/dotnet5.4/System.Xml.ReaderWriter.dll": {}
        },
        "runtime": {
          "lib/dotnet5.4/System.Xml.ReaderWriter.dll": {}
        }
      },
      "System.Xml.XDocument/4.0.11-beta-23428": {
        "dependencies": {
          "System.Collections": "4.0.10",
          "System.Diagnostics.Debug": "4.0.10",
          "System.Diagnostics.Tools": "4.0.0",
          "System.Globalization": "4.0.10",
          "System.IO": "4.0.10",
          "System.Reflection": "4.0.10",
          "System.Resources.ResourceManager": "4.0.0",
          "System.Runtime": "4.0.20",
          "System.Runtime.Extensions": "4.0.10",
          "System.Text.Encoding": "4.0.10",
          "System.Threading": "4.0.10",
          "System.Xml.ReaderWriter": "4.0.10"
        },
        "compile": {
          "ref/dotnet5.4/System.Xml.XDocument.dll": {}
        },
        "runtime": {
          "lib/dotnet5.4/System.Xml.XDocument.dll": {}
        }
      },
      "System.Xml.XmlDocument/4.0.0": {
        "dependencies": {
          "System.Collections": "4.0.10",
          "System.Diagnostics.Debug": "4.0.10",
          "System.Globalization": "4.0.10",
          "System.IO": "4.0.10",
          "System.Resources.ResourceManager": "4.0.0",
          "System.Runtime": "4.0.20",
          "System.Runtime.Extensions": "4.0.10",
          "System.Text.Encoding": "4.0.10",
          "System.Threading": "4.0.10",
          "System.Xml.ReaderWriter": "4.0.10"
        },
        "compile": {
          "ref/dotnet/System.Xml.XmlDocument.dll": {}
        },
        "runtime": {
          "lib/dotnet/System.Xml.XmlDocument.dll": {}
        }
      }
    },
    "DNXCore,Version=v5.0/win7-x86": {
>>>>>>> c301f2f2
      "Microsoft.Build.Framework/0.1.0-preview-00003": {
        "dependencies": {
          "System.Collections": "4.0.10",
          "System.Diagnostics.Debug": "4.0.10",
          "System.Globalization": "4.0.10",
          "System.Runtime": "4.0.20",
          "System.Runtime.InteropServices": "4.0.20",
          "System.Threading": "4.0.10",
          "System.Threading.Thread": "4.0.0-beta-23109"
        },
        "compile": {
          "lib/dotnet/Microsoft.Build.Framework.dll": {}
        },
        "runtime": {
          "lib/dotnet/Microsoft.Build.Framework.dll": {}
        }
      },
      "Microsoft.Build.Tasks.Core/0.1.0-preview-00005": {
        "dependencies": {
          "Microsoft.Build.Framework": "(, )",
          "Microsoft.Win32.Primitives": "4.0.0",
          "Microsoft.Win32.Registry": "4.0.0-beta-23127",
          "System.Collections": "4.0.10",
          "System.Collections.Concurrent": "4.0.10",
          "System.Collections.NonGeneric": "4.0.0",
          "System.Console": "4.0.0-beta-23123",
          "System.Diagnostics.Debug": "4.0.10",
          "System.Diagnostics.Process": "4.0.0-beta-23123",
          "System.Diagnostics.TraceSource": "4.0.0-beta-23019",
          "System.Globalization": "4.0.10",
          "System.IO": "4.0.10",
          "System.IO.FileSystem": "4.0.0",
          "System.IO.FileSystem.DriveInfo": "4.0.0-beta-23302",
          "System.IO.FileSystem.Primitives": "4.0.0",
          "System.Linq": "4.0.0",
          "System.ObjectModel": "4.0.10",
          "System.Reflection": "4.0.10",
          "System.Reflection.Metadata": "1.1.0-alpha-00014",
          "System.Resources.ResourceManager": "4.0.0",
          "System.Runtime": "4.0.20",
          "System.Runtime.Extensions": "4.0.10",
          "System.Runtime.Handles": "4.0.0",
          "System.Runtime.InteropServices": "4.0.20",
          "System.Runtime.InteropServices.RuntimeInformation": "4.0.0-beta-23213",
          "System.Security.Cryptography.X509Certificates": "4.0.0-beta-23328",
          "System.Text.Encoding": "4.0.10",
          "System.Text.Encoding.Extensions": "4.0.10",
          "System.Text.RegularExpressions": "4.0.10",
          "System.Threading": "4.0.10",
          "System.Threading.Tasks": "4.0.10",
          "System.Threading.Tasks.Parallel": "4.0.0",
          "System.Threading.Thread": "4.0.0-beta-23123",
          "System.Xml.ReaderWriter": "4.0.10",
          "System.Xml.XDocument": "4.0.10"
        },
        "compile": {
          "lib/dotnet/Microsoft.Build.Tasks.Core.dll": {}
        },
        "runtime": {
          "lib/dotnet/Microsoft.Build.Tasks.Core.dll": {}
        }
      },
      "Microsoft.Build.Utilities.Core/0.1.0-preview-00005": {
        "dependencies": {
          "Microsoft.Build.Framework": "(, )",
          "Microsoft.Win32.Primitives": "4.0.0",
          "Microsoft.Win32.Registry": "4.0.0-beta-23123",
          "System.Collections": "4.0.10",
          "System.Collections.Concurrent": "4.0.10",
          "System.Collections.NonGeneric": "4.0.0",
          "System.Console": "4.0.0-beta-23123",
          "System.Diagnostics.Debug": "4.0.10",
          "System.Diagnostics.Process": "4.0.0-beta-23123",
          "System.Diagnostics.TraceSource": "4.0.0-beta-23019",
          "System.Globalization": "4.0.10",
          "System.IO": "4.0.10",
          "System.IO.FileSystem": "4.0.0",
          "System.IO.FileSystem.Primitives": "4.0.0",
          "System.Linq": "4.0.0",
          "System.ObjectModel": "4.0.10",
          "System.Reflection": "4.0.10",
          "System.Resources.ResourceManager": "4.0.0",
          "System.Runtime": "4.0.20",
          "System.Runtime.Extensions": "4.0.10",
          "System.Runtime.Handles": "4.0.0",
          "System.Runtime.InteropServices": "4.0.20",
          "System.Runtime.InteropServices.RuntimeInformation": "4.0.0-beta-23213",
          "System.Text.Encoding": "4.0.10",
          "System.Text.RegularExpressions": "4.0.10",
          "System.Threading": "4.0.10",
          "System.Threading.Tasks": "4.0.10",
          "System.Threading.Thread": "4.0.0-beta-23123",
          "System.Threading.Timer": "4.0.0",
          "System.Xml.ReaderWriter": "4.0.10",
          "System.Xml.XmlDocument": "4.0.0"
        },
        "compile": {
          "lib/dotnet/Microsoft.Build.Utilities.Core.dll": {}
        },
        "runtime": {
          "lib/dotnet/Microsoft.Build.Utilities.Core.dll": {}
        }
      },
      "Microsoft.NETCore.Platforms/1.0.0": {},
      "Microsoft.NETCore.Portable.Compatibility/1.0.1-beta-23504": {
        "compile": {
          "ref/dotnet/System.ComponentModel.DataAnnotations.dll": {},
          "ref/dotnet/System.Core.dll": {},
          "ref/dotnet/System.Net.dll": {},
          "ref/dotnet/System.Numerics.dll": {},
          "ref/dotnet/System.Runtime.Serialization.dll": {},
          "ref/dotnet/System.ServiceModel.Web.dll": {},
          "ref/dotnet/System.ServiceModel.dll": {},
          "ref/dotnet/System.Windows.dll": {},
          "ref/dotnet/System.Xml.Linq.dll": {},
          "ref/dotnet/System.Xml.Serialization.dll": {},
          "ref/dotnet/System.Xml.dll": {},
          "ref/dotnet/System.dll": {},
          "ref/dotnet/mscorlib.dll": {}
        }
      },
      "Microsoft.Win32.Primitives/4.0.1-beta-23504": {
        "dependencies": {
          "System.Runtime": "4.0.0"
        },
        "compile": {
          "ref/dotnet5.4/Microsoft.Win32.Primitives.dll": {}
        }
      },
      "Microsoft.Win32.Registry/4.0.0-beta-23127": {
        "dependencies": {
          "System.Runtime": "4.0.0-beta-23127",
          "System.Runtime.InteropServices": "4.0.0-beta-23127"
        },
        "compile": {
          "ref/dotnet/Microsoft.Win32.Registry.dll": {}
        }
      },
      "System.Collections/4.0.10": {
        "dependencies": {
          "System.Runtime": "4.0.0"
        },
        "compile": {
          "ref/dotnet/System.Collections.dll": {}
        }
      },
      "System.Collections.Concurrent/4.0.10": {
        "dependencies": {
          "System.Collections": "4.0.10",
          "System.Diagnostics.Debug": "4.0.10",
          "System.Diagnostics.Tracing": "4.0.20",
          "System.Globalization": "4.0.10",
          "System.Resources.ResourceManager": "4.0.0",
          "System.Runtime": "4.0.20",
          "System.Runtime.Extensions": "4.0.10",
          "System.Threading": "4.0.10",
          "System.Threading.Tasks": "4.0.10"
        },
        "compile": {
          "ref/dotnet/System.Collections.Concurrent.dll": {}
        },
        "runtime": {
          "lib/dotnet/System.Collections.Concurrent.dll": {}
        }
      },
      "System.Collections.Immutable/1.1.37": {
        "dependencies": {
          "System.Collections": "4.0.0",
          "System.Diagnostics.Debug": "4.0.0",
          "System.Globalization": "4.0.0",
          "System.Linq": "4.0.0",
          "System.Resources.ResourceManager": "4.0.0",
          "System.Runtime": "4.0.0",
          "System.Runtime.Extensions": "4.0.0",
          "System.Threading": "4.0.0"
        },
        "compile": {
          "lib/dotnet/System.Collections.Immutable.dll": {}
        },
        "runtime": {
          "lib/dotnet/System.Collections.Immutable.dll": {}
        }
      },
      "System.Collections.NonGeneric/4.0.0": {
        "dependencies": {
          "System.Diagnostics.Debug": "4.0.10",
          "System.Globalization": "4.0.10",
          "System.Resources.ResourceManager": "4.0.0",
          "System.Runtime": "4.0.20",
          "System.Runtime.Extensions": "4.0.10",
          "System.Threading": "4.0.10"
        },
        "compile": {
          "ref/dotnet/System.Collections.NonGeneric.dll": {}
        },
        "runtime": {
          "lib/dotnet/System.Collections.NonGeneric.dll": {}
        }
      },
      "System.Console/4.0.0-beta-23504": {
        "dependencies": {
          "System.IO": "4.0.0",
          "System.Runtime": "4.0.0"
        },
        "compile": {
          "ref/dotnet5.4/System.Console.dll": {}
        }
      },
      "System.Diagnostics.Debug/4.0.10": {
        "dependencies": {
          "System.Runtime": "4.0.0"
        },
        "compile": {
          "ref/dotnet/System.Diagnostics.Debug.dll": {}
        }
      },
      "System.Diagnostics.Process/4.1.0-beta-23504": {
        "dependencies": {
          "System.IO": "4.0.0",
          "System.Runtime": "4.0.0",
          "System.Runtime.Handles": "4.0.0",
          "System.Text.Encoding": "4.0.0"
        },
        "compile": {
          "ref/dotnet5.4/System.Diagnostics.Process.dll": {}
        }
      },
      "System.Diagnostics.Tools/4.0.1-beta-23504": {
        "dependencies": {
          "System.Runtime": "4.0.0"
        },
        "compile": {
          "ref/dotnet5.1/System.Diagnostics.Tools.dll": {}
        }
      },
      "System.Diagnostics.TraceSource/4.0.0-beta-23019": {
        "dependencies": {
          "System.Runtime": "4.0.0-beta-23019"
        },
        "compile": {
          "ref/dotnet/System.Diagnostics.TraceSource.dll": {}
        }
      },
      "System.Diagnostics.Tracing/4.0.20": {
        "dependencies": {
          "System.Runtime": "4.0.0"
        },
        "compile": {
          "ref/dotnet/System.Diagnostics.Tracing.dll": {}
        }
      },
      "System.Globalization/4.0.10": {
        "dependencies": {
          "System.Runtime": "4.0.0"
        },
        "compile": {
          "ref/dotnet/System.Globalization.dll": {}
        }
      },
      "System.IO/4.0.10": {
        "dependencies": {
          "System.Runtime": "4.0.20",
          "System.Text.Encoding": "4.0.0",
          "System.Threading.Tasks": "4.0.0"
        },
        "compile": {
          "ref/dotnet/System.IO.dll": {}
        }
      },
      "System.IO.FileSystem/4.0.1-beta-23504": {
        "dependencies": {
          "System.IO": "4.0.0",
          "System.IO.FileSystem.Primitives": "4.0.0",
          "System.Runtime": "4.0.0",
          "System.Runtime.Handles": "4.0.0",
          "System.Text.Encoding": "4.0.0",
          "System.Threading.Tasks": "4.0.0"
        },
        "compile": {
          "ref/dotnet5.4/System.IO.FileSystem.dll": {}
        }
      },
      "System.IO.FileSystem.DriveInfo/4.0.0-beta-23504": {
        "dependencies": {
          "System.IO": "4.0.0",
          "System.IO.FileSystem": "4.0.0",
          "System.Runtime": "4.0.0"
        },
        "compile": {
          "ref/dotnet5.4/System.IO.FileSystem.DriveInfo.dll": {}
        }
      },
      "System.IO.FileSystem.Primitives/4.0.0": {
        "dependencies": {
          "System.Runtime": "4.0.20"
        },
        "compile": {
          "ref/dotnet/System.IO.FileSystem.Primitives.dll": {}
        },
        "runtime": {
          "lib/dotnet/System.IO.FileSystem.Primitives.dll": {}
        }
      },
      "System.IO.Pipes/4.0.0-beta-23504": {
        "dependencies": {
          "System.IO": "4.0.0",
          "System.Runtime": "4.0.0",
          "System.Runtime.Handles": "4.0.0",
          "System.Security.Principal": "4.0.0",
          "System.Threading.Tasks": "4.0.0"
        },
        "compile": {
          "ref/dotnet5.4/System.IO.Pipes.dll": {}
        }
      },
      "System.Linq/4.0.0": {
        "dependencies": {
          "System.Collections": "4.0.10",
          "System.Diagnostics.Debug": "4.0.10",
          "System.Resources.ResourceManager": "4.0.0",
          "System.Runtime": "4.0.20",
          "System.Runtime.Extensions": "4.0.10"
        },
        "compile": {
          "ref/dotnet/System.Linq.dll": {}
        },
        "runtime": {
          "lib/dotnet/System.Linq.dll": {}
        }
      },
      "System.ObjectModel/4.0.10": {
        "dependencies": {
          "System.Collections": "4.0.10",
          "System.Diagnostics.Debug": "4.0.10",
          "System.Resources.ResourceManager": "4.0.0",
          "System.Runtime": "4.0.20",
          "System.Threading": "4.0.10"
        },
        "compile": {
          "ref/dotnet/System.ObjectModel.dll": {}
        },
        "runtime": {
          "lib/dotnet/System.ObjectModel.dll": {}
        }
      },
      "System.Reflection/4.0.10": {
        "dependencies": {
          "System.IO": "4.0.0",
          "System.Reflection.Primitives": "4.0.0",
          "System.Runtime": "4.0.20"
        },
        "compile": {
          "ref/dotnet/System.Reflection.dll": {}
        }
      },
      "System.Reflection.Metadata/1.2.0": {
<<<<<<< HEAD
        "dependencies": {
          "System.Collections.Immutable": "1.1.37"
        },
=======
>>>>>>> c301f2f2
        "compile": {
          "lib/portable-net45+win8/System.Reflection.Metadata.dll": {}
        },
        "runtime": {
          "lib/portable-net45+win8/System.Reflection.Metadata.dll": {}
        }
      },
      "System.Reflection.Primitives/4.0.0": {
        "dependencies": {
          "System.Runtime": "4.0.0"
        },
        "compile": {
          "ref/dotnet/System.Reflection.Primitives.dll": {}
        }
      },
      "System.Resources.ResourceManager/4.0.0": {
        "dependencies": {
          "System.Globalization": "4.0.0",
          "System.Reflection": "4.0.0",
          "System.Runtime": "4.0.0"
        },
        "compile": {
          "ref/dotnet/System.Resources.ResourceManager.dll": {}
        }
      },
      "System.Runtime/4.0.21-beta-23504": {
        "compile": {
          "ref/dotnet5.4/System.Runtime.dll": {}
        }
      },
      "System.Runtime.Extensions/4.0.10": {
        "dependencies": {
          "System.Runtime": "4.0.20"
        },
        "compile": {
          "ref/dotnet/System.Runtime.Extensions.dll": {}
        }
      },
      "System.Runtime.Handles/4.0.0": {
        "dependencies": {
          "System.Runtime": "4.0.0"
        },
        "compile": {
          "ref/dotnet/System.Runtime.Handles.dll": {}
        }
      },
      "System.Runtime.InteropServices/4.0.20": {
        "dependencies": {
          "System.Reflection": "4.0.0",
          "System.Reflection.Primitives": "4.0.0",
          "System.Runtime": "4.0.0",
          "System.Runtime.Handles": "4.0.0"
        },
        "compile": {
          "ref/dotnet/System.Runtime.InteropServices.dll": {}
        }
      },
      "System.Runtime.InteropServices.RuntimeInformation/4.0.0-beta-23504": {
        "dependencies": {
          "System.Runtime": "4.0.0"
        },
        "compile": {
          "ref/dotnet5.2/System.Runtime.InteropServices.RuntimeInformation.dll": {}
        }
      },
      "System.Security.Cryptography.Algorithms/4.0.0-beta-23328": {
        "dependencies": {
          "System.IO": "4.0.0",
          "System.Runtime": "4.0.0",
          "System.Security.Cryptography.Primitives": "4.0.0-beta-23328"
        },
        "compile": {
          "ref/dotnet/System.Security.Cryptography.Algorithms.dll": {}
        }
      },
      "System.Security.Cryptography.Encoding/4.0.0-beta-23328": {
        "dependencies": {
          "System.Runtime": "4.0.0"
        },
        "compile": {
          "ref/dotnet/System.Security.Cryptography.Encoding.dll": {}
        }
      },
      "System.Security.Cryptography.Primitives/4.0.0-beta-23328": {
        "dependencies": {
          "System.Diagnostics.Debug": "4.0.0",
          "System.Globalization": "4.0.0",
          "System.IO": "4.0.10",
          "System.Resources.ResourceManager": "4.0.0",
          "System.Runtime": "4.0.20",
          "System.Threading": "4.0.0",
          "System.Threading.Tasks": "4.0.0"
        },
        "compile": {
          "ref/dotnet/System.Security.Cryptography.Primitives.dll": {}
        },
        "runtime": {
          "lib/dotnet/System.Security.Cryptography.Primitives.dll": {}
        }
      },
      "System.Security.Cryptography.X509Certificates/4.0.0-beta-23328": {
        "dependencies": {
          "System.Runtime": "4.0.0",
          "System.Runtime.Handles": "4.0.0",
          "System.Security.Cryptography.Algorithms": "4.0.0-beta-23328",
          "System.Security.Cryptography.Encoding": "4.0.0-beta-23328"
        },
        "compile": {
          "ref/dotnet/System.Security.Cryptography.X509Certificates.dll": {}
        }
      },
      "System.Security.Principal/4.0.0": {
        "dependencies": {
          "System.Runtime": "4.0.0"
        },
        "compile": {
          "ref/dotnet/System.Security.Principal.dll": {}
        },
        "runtime": {
          "lib/dotnet/System.Security.Principal.dll": {}
        }
      },
      "System.Text.Encoding/4.0.10": {
        "dependencies": {
          "System.Runtime": "4.0.0"
        },
        "compile": {
          "ref/dotnet/System.Text.Encoding.dll": {}
        }
      },
      "System.Text.Encoding.Extensions/4.0.10": {
        "dependencies": {
          "System.Runtime": "4.0.0",
          "System.Text.Encoding": "4.0.10"
        },
        "compile": {
          "ref/dotnet/System.Text.Encoding.Extensions.dll": {}
        }
      },
      "System.Text.RegularExpressions/4.0.10": {
        "dependencies": {
          "System.Collections": "4.0.10",
          "System.Globalization": "4.0.10",
          "System.Resources.ResourceManager": "4.0.0",
          "System.Runtime": "4.0.20",
          "System.Runtime.Extensions": "4.0.10",
          "System.Threading": "4.0.10"
        },
        "compile": {
          "ref/dotnet/System.Text.RegularExpressions.dll": {}
        },
        "runtime": {
          "lib/dotnet/System.Text.RegularExpressions.dll": {}
        }
      },
      "System.Threading/4.0.10": {
        "dependencies": {
          "System.Runtime": "4.0.0",
          "System.Threading.Tasks": "4.0.0"
        },
        "compile": {
          "ref/dotnet/System.Threading.dll": {}
        }
      },
      "System.Threading.Tasks/4.0.10": {
        "dependencies": {
          "System.Runtime": "4.0.0"
        },
        "compile": {
          "ref/dotnet/System.Threading.Tasks.dll": {}
        }
      },
      "System.Threading.Tasks.Parallel/4.0.0": {
        "dependencies": {
          "System.Collections.Concurrent": "4.0.10",
          "System.Diagnostics.Debug": "4.0.10",
          "System.Diagnostics.Tracing": "4.0.20",
          "System.Resources.ResourceManager": "4.0.0",
          "System.Runtime": "4.0.20",
          "System.Runtime.Extensions": "4.0.10",
          "System.Threading": "4.0.10",
          "System.Threading.Tasks": "4.0.10"
        },
        "compile": {
          "ref/dotnet/System.Threading.Tasks.Parallel.dll": {}
        },
        "runtime": {
          "lib/dotnet/System.Threading.Tasks.Parallel.dll": {}
        }
      },
      "System.Threading.Thread/4.0.0-beta-23123": {
        "dependencies": {
          "System.Runtime": "4.0.0"
        },
        "compile": {
          "ref/dotnet/System.Threading.Thread.dll": {}
        }
      },
      "System.Threading.Timer/4.0.0": {
        "dependencies": {
          "System.Runtime": "4.0.0"
        },
        "compile": {
          "ref/dotnet/System.Threading.Timer.dll": {}
        }
      },
      "System.Xml.ReaderWriter/4.0.10": {
        "dependencies": {
          "System.Collections": "4.0.10",
          "System.Diagnostics.Debug": "4.0.10",
          "System.Globalization": "4.0.10",
          "System.IO": "4.0.10",
          "System.IO.FileSystem": "4.0.0",
          "System.IO.FileSystem.Primitives": "4.0.0",
          "System.Resources.ResourceManager": "4.0.0",
          "System.Runtime": "4.0.20",
          "System.Runtime.Extensions": "4.0.10",
          "System.Runtime.InteropServices": "4.0.20",
          "System.Text.Encoding": "4.0.10",
          "System.Text.Encoding.Extensions": "4.0.10",
          "System.Text.RegularExpressions": "4.0.10",
          "System.Threading.Tasks": "4.0.10"
        },
        "compile": {
          "ref/dotnet/System.Xml.ReaderWriter.dll": {}
        },
        "runtime": {
          "lib/dotnet/System.Xml.ReaderWriter.dll": {}
        }
      },
      "System.Xml.XDocument/4.0.10": {
        "dependencies": {
          "System.Collections": "4.0.10",
          "System.Diagnostics.Debug": "4.0.10",
          "System.Globalization": "4.0.10",
          "System.IO": "4.0.10",
          "System.Reflection": "4.0.10",
          "System.Resources.ResourceManager": "4.0.0",
          "System.Runtime": "4.0.20",
          "System.Runtime.Extensions": "4.0.10",
          "System.Text.Encoding": "4.0.10",
          "System.Threading": "4.0.10",
          "System.Xml.ReaderWriter": "4.0.10"
        },
        "compile": {
          "ref/dotnet/System.Xml.XDocument.dll": {}
        },
        "runtime": {
          "lib/dotnet/System.Xml.XDocument.dll": {}
        }
      },
      "System.Xml.XmlDocument/4.0.0": {
        "dependencies": {
          "System.Collections": "4.0.10",
          "System.Diagnostics.Debug": "4.0.10",
          "System.Globalization": "4.0.10",
          "System.IO": "4.0.10",
          "System.Resources.ResourceManager": "4.0.0",
          "System.Runtime": "4.0.20",
          "System.Runtime.Extensions": "4.0.10",
          "System.Text.Encoding": "4.0.10",
          "System.Threading": "4.0.10",
          "System.Xml.ReaderWriter": "4.0.10"
        },
        "compile": {
          "ref/dotnet/System.Xml.XmlDocument.dll": {}
        },
        "runtime": {
          "lib/dotnet/System.Xml.XmlDocument.dll": {}
        }
      }
    }
  },
  "libraries": {
    "Microsoft.Build.Framework/0.1.0-preview-00003": {
      "sha512": "Dl1aZ7whAZfqp6ka0891y0g70L5Tt7MfUonMKpOfZLrrUz6TT7VYV8nAYklp6a/I8O2JB5ds65kPH5mPjACU7A==",
      "type": "package",
      "files": [
        "Microsoft.Build.Framework.0.1.0-preview-00003.nupkg.sha512",
        "Microsoft.Build.Framework.nuspec",
        "lib/dotnet/Microsoft.Build.Framework.dll",
        "lib/net45/_._"
      ]
    },
    "Microsoft.Build.Tasks.Core/0.1.0-preview-00005": {
      "sha512": "KeECeq9RAKFPdAZAbTNmuIoVUlyJhPOF26E6mploQgMkslY0KO0hCeEnDPu8U0S7t4PZolE5b8NClzFRmSV5oA==",
      "type": "package",
      "files": [
        "Microsoft.Build.Tasks.Core.0.1.0-preview-00005.nupkg.sha512",
        "Microsoft.Build.Tasks.Core.nuspec",
        "lib/dotnet/Microsoft.Build.Tasks.Core.dll",
        "lib/net45/_._"
      ]
    },
    "Microsoft.Build.Utilities.Core/0.1.0-preview-00005": {
      "sha512": "EqJ0hjS1JlJdv0PzPzA6/f9wMRmNzVe8OR8IKiucOK6gmU9N+gYBXTL3IbnPZnv440Y5iqV2D66aQrA3ZScQRg==",
      "type": "package",
      "files": [
        "Microsoft.Build.Utilities.Core.0.1.0-preview-00005.nupkg.sha512",
        "Microsoft.Build.Utilities.Core.nuspec",
        "lib/dotnet/Microsoft.Build.Utilities.Core.dll",
        "lib/net45/_._"
      ]
    },
    "Microsoft.NETCore.Platforms/1.0.0": {
      "sha512": "0N77OwGZpXqUco2C/ynv1os7HqdFYifvNIbveLDKqL5PZaz05Rl9enCwVBjF61aumHKueLWIJ3prnmdAXxww4A==",
      "type": "package",
      "files": [
        "Microsoft.NETCore.Platforms.1.0.0.nupkg.sha512",
        "Microsoft.NETCore.Platforms.nuspec",
        "runtime.json"
      ]
    },
    "Microsoft.NETCore.Portable.Compatibility/1.0.1-beta-23504": {
      "sha512": "/12zABXWCTHNRBN6bNHxoqvmnJ1UKVaDSOR1BsAM+sv2aXjGMEM7bcDecvT/1zMKilWDmJpiPJJNCxjdZPQRTA==",
      "type": "package",
      "files": [
        "Microsoft.NETCore.Portable.Compatibility.1.0.1-beta-23504.nupkg.sha512",
        "Microsoft.NETCore.Portable.Compatibility.nuspec",
        "lib/dnxcore50/System.ComponentModel.DataAnnotations.dll",
        "lib/dnxcore50/System.Core.dll",
        "lib/dnxcore50/System.Net.dll",
        "lib/dnxcore50/System.Numerics.dll",
        "lib/dnxcore50/System.Runtime.Serialization.dll",
        "lib/dnxcore50/System.ServiceModel.Web.dll",
        "lib/dnxcore50/System.ServiceModel.dll",
        "lib/dnxcore50/System.Windows.dll",
        "lib/dnxcore50/System.Xml.Linq.dll",
        "lib/dnxcore50/System.Xml.Serialization.dll",
        "lib/dnxcore50/System.Xml.dll",
        "lib/dnxcore50/System.dll",
        "lib/net45/_._",
        "lib/netcore50/System.ComponentModel.DataAnnotations.dll",
        "lib/netcore50/System.Core.dll",
        "lib/netcore50/System.Net.dll",
        "lib/netcore50/System.Numerics.dll",
        "lib/netcore50/System.Runtime.Serialization.dll",
        "lib/netcore50/System.ServiceModel.Web.dll",
        "lib/netcore50/System.ServiceModel.dll",
        "lib/netcore50/System.Windows.dll",
        "lib/netcore50/System.Xml.Linq.dll",
        "lib/netcore50/System.Xml.Serialization.dll",
        "lib/netcore50/System.Xml.dll",
        "lib/netcore50/System.dll",
        "lib/win8/_._",
        "lib/wp80/_._",
        "lib/wpa81/_._",
        "ref/dotnet/System.ComponentModel.DataAnnotations.dll",
        "ref/dotnet/System.Core.dll",
        "ref/dotnet/System.Net.dll",
        "ref/dotnet/System.Numerics.dll",
        "ref/dotnet/System.Runtime.Serialization.dll",
        "ref/dotnet/System.ServiceModel.Web.dll",
        "ref/dotnet/System.ServiceModel.dll",
        "ref/dotnet/System.Windows.dll",
        "ref/dotnet/System.Xml.Linq.dll",
        "ref/dotnet/System.Xml.Serialization.dll",
        "ref/dotnet/System.Xml.dll",
        "ref/dotnet/System.dll",
        "ref/dotnet/mscorlib.dll",
        "ref/net45/_._",
        "ref/netcore50/System.ComponentModel.DataAnnotations.dll",
        "ref/netcore50/System.Core.dll",
        "ref/netcore50/System.Net.dll",
        "ref/netcore50/System.Numerics.dll",
        "ref/netcore50/System.Runtime.Serialization.dll",
        "ref/netcore50/System.ServiceModel.Web.dll",
        "ref/netcore50/System.ServiceModel.dll",
        "ref/netcore50/System.Windows.dll",
        "ref/netcore50/System.Xml.Linq.dll",
        "ref/netcore50/System.Xml.Serialization.dll",
        "ref/netcore50/System.Xml.dll",
        "ref/netcore50/System.dll",
        "ref/netcore50/mscorlib.dll",
        "ref/win8/_._",
        "ref/wp80/_._",
        "ref/wpa81/_._",
        "runtimes/aot/lib/netcore50/System.ComponentModel.DataAnnotations.dll",
        "runtimes/aot/lib/netcore50/System.Core.dll",
        "runtimes/aot/lib/netcore50/System.Net.dll",
        "runtimes/aot/lib/netcore50/System.Numerics.dll",
        "runtimes/aot/lib/netcore50/System.Runtime.Serialization.dll",
        "runtimes/aot/lib/netcore50/System.ServiceModel.Web.dll",
        "runtimes/aot/lib/netcore50/System.ServiceModel.dll",
        "runtimes/aot/lib/netcore50/System.Windows.dll",
        "runtimes/aot/lib/netcore50/System.Xml.Linq.dll",
        "runtimes/aot/lib/netcore50/System.Xml.Serialization.dll",
        "runtimes/aot/lib/netcore50/System.Xml.dll",
        "runtimes/aot/lib/netcore50/System.dll",
        "runtimes/aot/lib/netcore50/mscorlib.dll"
      ]
    },
    "Microsoft.Win32.Primitives/4.0.1-beta-23504": {
      "sha512": "35tjwrr0Q1xmXP4LqW+SlV8kdpVjnl8cC4G01uuKHL2vFc4EWJn689O6TfkYphbJ5TUu3n4tlfaspEp4YcPAcQ==",
      "type": "package",
      "files": [
        "Microsoft.Win32.Primitives.4.0.1-beta-23504.nupkg.sha512",
        "Microsoft.Win32.Primitives.nuspec",
        "lib/MonoAndroid10/_._",
        "lib/MonoTouch10/_._",
        "lib/net46/Microsoft.Win32.Primitives.dll",
        "lib/xamarinios10/_._",
        "lib/xamarinmac20/_._",
        "ref/MonoAndroid10/_._",
        "ref/MonoTouch10/_._",
        "ref/dotnet5.4/Microsoft.Win32.Primitives.dll",
        "ref/dotnet5.4/Microsoft.Win32.Primitives.xml",
        "ref/dotnet5.4/de/Microsoft.Win32.Primitives.xml",
        "ref/dotnet5.4/es/Microsoft.Win32.Primitives.xml",
        "ref/dotnet5.4/fr/Microsoft.Win32.Primitives.xml",
        "ref/dotnet5.4/it/Microsoft.Win32.Primitives.xml",
        "ref/dotnet5.4/ja/Microsoft.Win32.Primitives.xml",
        "ref/dotnet5.4/ko/Microsoft.Win32.Primitives.xml",
        "ref/dotnet5.4/ru/Microsoft.Win32.Primitives.xml",
        "ref/dotnet5.4/zh-hans/Microsoft.Win32.Primitives.xml",
        "ref/dotnet5.4/zh-hant/Microsoft.Win32.Primitives.xml",
        "ref/net46/Microsoft.Win32.Primitives.dll",
        "ref/xamarinios10/_._",
        "ref/xamarinmac20/_._",
        "runtime.json"
      ]
    },
    "Microsoft.Win32.Registry/4.0.0-beta-23127": {
      "sha512": "OLlm5CChfeoBvo2hkE9hYtXFm2bn61npTtBmTjc+hrYKltIy3W/yIpwBPNGmKR7/OG4C/senZrrVS5PgPIU5Lw==",
      "type": "package",
      "files": [
        "Microsoft.Win32.Registry.4.0.0-beta-23127.nupkg.sha512",
        "Microsoft.Win32.Registry.nuspec",
        "lib/DNXCore50/Microsoft.Win32.Registry.dll",
        "lib/net46/Microsoft.Win32.Registry.dll",
        "ref/dotnet/Microsoft.Win32.Registry.dll",
        "ref/dotnet/Microsoft.Win32.Registry.xml",
        "ref/dotnet/de/Microsoft.Win32.Registry.xml",
        "ref/dotnet/es/Microsoft.Win32.Registry.xml",
        "ref/dotnet/fr/Microsoft.Win32.Registry.xml",
        "ref/dotnet/it/Microsoft.Win32.Registry.xml",
        "ref/dotnet/ja/Microsoft.Win32.Registry.xml",
        "ref/dotnet/ko/Microsoft.Win32.Registry.xml",
        "ref/dotnet/ru/Microsoft.Win32.Registry.xml",
        "ref/dotnet/zh-hans/Microsoft.Win32.Registry.xml",
        "ref/dotnet/zh-hant/Microsoft.Win32.Registry.xml",
        "ref/net46/Microsoft.Win32.Registry.dll"
      ]
    },
    "System.Collections/4.0.10": {
      "sha512": "ux6ilcZZjV/Gp7JEZpe+2V1eTueq6NuoGRM3eZCFuPM25hLVVgCRuea6STW8hvqreIOE59irJk5/ovpA5xQipw==",
      "type": "package",
      "files": [
        "System.Collections.4.0.10.nupkg.sha512",
        "System.Collections.nuspec",
        "lib/DNXCore50/System.Collections.dll",
        "lib/MonoAndroid10/_._",
        "lib/MonoTouch10/_._",
        "lib/net46/_._",
        "lib/netcore50/System.Collections.dll",
        "lib/xamarinios10/_._",
        "lib/xamarinmac20/_._",
        "ref/MonoAndroid10/_._",
        "ref/MonoTouch10/_._",
        "ref/dotnet/System.Collections.dll",
        "ref/dotnet/System.Collections.xml",
        "ref/dotnet/de/System.Collections.xml",
        "ref/dotnet/es/System.Collections.xml",
        "ref/dotnet/fr/System.Collections.xml",
        "ref/dotnet/it/System.Collections.xml",
        "ref/dotnet/ja/System.Collections.xml",
        "ref/dotnet/ko/System.Collections.xml",
        "ref/dotnet/ru/System.Collections.xml",
        "ref/dotnet/zh-hans/System.Collections.xml",
        "ref/dotnet/zh-hant/System.Collections.xml",
        "ref/net46/_._",
        "ref/xamarinios10/_._",
        "ref/xamarinmac20/_._",
        "runtimes/win8-aot/lib/netcore50/System.Collections.dll"
      ]
    },
    "System.Collections.Concurrent/4.0.10": {
      "sha512": "ZtMEqOPAjAIqR8fqom9AOKRaB94a+emO2O8uOP6vyJoNswSPrbiwN7iH53rrVpvjMVx0wr4/OMpI7486uGZjbw==",
      "type": "package",
      "files": [
        "System.Collections.Concurrent.4.0.10.nupkg.sha512",
        "System.Collections.Concurrent.nuspec",
        "lib/MonoAndroid10/_._",
        "lib/MonoTouch10/_._",
        "lib/dotnet/System.Collections.Concurrent.dll",
        "lib/net46/_._",
        "lib/xamarinios10/_._",
        "lib/xamarinmac20/_._",
        "ref/MonoAndroid10/_._",
        "ref/MonoTouch10/_._",
        "ref/dotnet/System.Collections.Concurrent.dll",
        "ref/dotnet/System.Collections.Concurrent.xml",
        "ref/dotnet/de/System.Collections.Concurrent.xml",
        "ref/dotnet/es/System.Collections.Concurrent.xml",
        "ref/dotnet/fr/System.Collections.Concurrent.xml",
        "ref/dotnet/it/System.Collections.Concurrent.xml",
        "ref/dotnet/ja/System.Collections.Concurrent.xml",
        "ref/dotnet/ko/System.Collections.Concurrent.xml",
        "ref/dotnet/ru/System.Collections.Concurrent.xml",
        "ref/dotnet/zh-hans/System.Collections.Concurrent.xml",
        "ref/dotnet/zh-hant/System.Collections.Concurrent.xml",
        "ref/net46/_._",
        "ref/xamarinios10/_._",
        "ref/xamarinmac20/_._"
      ]
    },
    "System.Collections.Immutable/1.1.37": {
      "sha512": "fTpqwZYBzoklTT+XjTRK8KxvmrGkYHzBiylCcKyQcxiOM8k+QvhNBxRvFHDWzy4OEP5f8/9n+xQ9mEgEXY+muA==",
      "type": "package",
      "files": [
        "System.Collections.Immutable.1.1.37.nupkg.sha512",
        "System.Collections.Immutable.nuspec",
        "lib/dotnet/System.Collections.Immutable.dll",
        "lib/dotnet/System.Collections.Immutable.xml",
        "lib/portable-net45+win8+wp8+wpa81/System.Collections.Immutable.dll",
        "lib/portable-net45+win8+wp8+wpa81/System.Collections.Immutable.xml"
      ]
    },
    "System.Collections.NonGeneric/4.0.0": {
      "sha512": "rVgwrFBMkmp8LI6GhAYd6Bx+2uLIXjRfNg6Ie+ASfX8ESuh9e2HNxFy2yh1MPIXZq3OAYa+0mmULVwpnEC6UDA==",
      "type": "package",
      "files": [
        "System.Collections.NonGeneric.4.0.0.nupkg.sha512",
        "System.Collections.NonGeneric.nuspec",
        "lib/MonoAndroid10/_._",
        "lib/MonoTouch10/_._",
        "lib/dotnet/System.Collections.NonGeneric.dll",
        "lib/net46/System.Collections.NonGeneric.dll",
        "lib/xamarinios10/_._",
        "lib/xamarinmac20/_._",
        "ref/MonoAndroid10/_._",
        "ref/MonoTouch10/_._",
        "ref/dotnet/System.Collections.NonGeneric.dll",
        "ref/dotnet/System.Collections.NonGeneric.xml",
        "ref/dotnet/de/System.Collections.NonGeneric.xml",
        "ref/dotnet/es/System.Collections.NonGeneric.xml",
        "ref/dotnet/fr/System.Collections.NonGeneric.xml",
        "ref/dotnet/it/System.Collections.NonGeneric.xml",
        "ref/dotnet/ja/System.Collections.NonGeneric.xml",
        "ref/dotnet/ko/System.Collections.NonGeneric.xml",
        "ref/dotnet/ru/System.Collections.NonGeneric.xml",
        "ref/dotnet/zh-hans/System.Collections.NonGeneric.xml",
        "ref/dotnet/zh-hant/System.Collections.NonGeneric.xml",
        "ref/net46/System.Collections.NonGeneric.dll",
        "ref/xamarinios10/_._",
        "ref/xamarinmac20/_._"
      ]
    },
    "System.Console/4.0.0-beta-23504": {
      "sha512": "fuAquEM/2DrY8axtMIbEw1Qk8oX2WCPyd2ws2W0u7PDWlxtFMuFSI4rAOW2hs/S5aGsl5qcpJ2A8ELJW0c/JOw==",
      "type": "package",
      "files": [
        "System.Console.4.0.0-beta-23504.nupkg.sha512",
        "System.Console.nuspec",
        "lib/MonoAndroid10/_._",
        "lib/MonoTouch10/_._",
        "lib/net46/System.Console.dll",
        "lib/xamarinios10/_._",
        "lib/xamarinmac20/_._",
        "ref/MonoAndroid10/_._",
        "ref/MonoTouch10/_._",
        "ref/dotnet5.4/System.Console.dll",
        "ref/dotnet5.4/System.Console.xml",
        "ref/dotnet5.4/de/System.Console.xml",
        "ref/dotnet5.4/es/System.Console.xml",
        "ref/dotnet5.4/fr/System.Console.xml",
        "ref/dotnet5.4/it/System.Console.xml",
        "ref/dotnet5.4/ja/System.Console.xml",
        "ref/dotnet5.4/ko/System.Console.xml",
        "ref/dotnet5.4/ru/System.Console.xml",
        "ref/dotnet5.4/zh-hans/System.Console.xml",
        "ref/dotnet5.4/zh-hant/System.Console.xml",
        "ref/net46/System.Console.dll",
        "ref/xamarinios10/_._",
        "ref/xamarinmac20/_._",
        "runtime.json"
      ]
    },
    "System.Diagnostics.Debug/4.0.10": {
      "sha512": "pi2KthuvI2LWV2c2V+fwReDsDiKpNl040h6DcwFOb59SafsPT/V1fCy0z66OKwysurJkBMmp5j5CBe3Um+ub0g==",
      "type": "package",
      "files": [
        "System.Diagnostics.Debug.4.0.10.nupkg.sha512",
        "System.Diagnostics.Debug.nuspec",
        "lib/DNXCore50/System.Diagnostics.Debug.dll",
        "lib/MonoAndroid10/_._",
        "lib/MonoTouch10/_._",
        "lib/net46/_._",
        "lib/netcore50/System.Diagnostics.Debug.dll",
        "lib/xamarinios10/_._",
        "lib/xamarinmac20/_._",
        "ref/MonoAndroid10/_._",
        "ref/MonoTouch10/_._",
        "ref/dotnet/System.Diagnostics.Debug.dll",
        "ref/dotnet/System.Diagnostics.Debug.xml",
        "ref/dotnet/de/System.Diagnostics.Debug.xml",
        "ref/dotnet/es/System.Diagnostics.Debug.xml",
        "ref/dotnet/fr/System.Diagnostics.Debug.xml",
        "ref/dotnet/it/System.Diagnostics.Debug.xml",
        "ref/dotnet/ja/System.Diagnostics.Debug.xml",
        "ref/dotnet/ko/System.Diagnostics.Debug.xml",
        "ref/dotnet/ru/System.Diagnostics.Debug.xml",
        "ref/dotnet/zh-hans/System.Diagnostics.Debug.xml",
        "ref/dotnet/zh-hant/System.Diagnostics.Debug.xml",
        "ref/net46/_._",
        "ref/xamarinios10/_._",
        "ref/xamarinmac20/_._",
        "runtimes/win8-aot/lib/netcore50/System.Diagnostics.Debug.dll"
      ]
    },
    "System.Diagnostics.Process/4.1.0-beta-23504": {
      "sha512": "x2J3Sww13e9um3rXRf+iBh06z3elsh2ihbKaJyn3rT97PMY/AJUpySARe9eqvs5SnzuI9FT+4++iSdWV5Ftmgg==",
      "type": "package",
      "files": [
        "System.Diagnostics.Process.4.1.0-beta-23504.nupkg.sha512",
        "System.Diagnostics.Process.nuspec",
        "lib/MonoAndroid10/_._",
        "lib/MonoTouch10/_._",
        "lib/net46/System.Diagnostics.Process.dll",
        "lib/net461/System.Diagnostics.Process.dll",
        "lib/xamarinios10/_._",
        "lib/xamarinmac20/_._",
        "ref/MonoAndroid10/_._",
        "ref/MonoTouch10/_._",
        "ref/dotnet5.4/System.Diagnostics.Process.dll",
        "ref/dotnet5.4/System.Diagnostics.Process.xml",
        "ref/dotnet5.4/de/System.Diagnostics.Process.xml",
        "ref/dotnet5.4/es/System.Diagnostics.Process.xml",
        "ref/dotnet5.4/fr/System.Diagnostics.Process.xml",
        "ref/dotnet5.4/it/System.Diagnostics.Process.xml",
        "ref/dotnet5.4/ja/System.Diagnostics.Process.xml",
        "ref/dotnet5.4/ko/System.Diagnostics.Process.xml",
        "ref/dotnet5.4/ru/System.Diagnostics.Process.xml",
        "ref/dotnet5.4/zh-hans/System.Diagnostics.Process.xml",
        "ref/dotnet5.4/zh-hant/System.Diagnostics.Process.xml",
        "ref/dotnet5.5/System.Diagnostics.Process.dll",
        "ref/dotnet5.5/System.Diagnostics.Process.xml",
        "ref/dotnet5.5/de/System.Diagnostics.Process.xml",
        "ref/dotnet5.5/es/System.Diagnostics.Process.xml",
        "ref/dotnet5.5/fr/System.Diagnostics.Process.xml",
        "ref/dotnet5.5/it/System.Diagnostics.Process.xml",
        "ref/dotnet5.5/ja/System.Diagnostics.Process.xml",
        "ref/dotnet5.5/ko/System.Diagnostics.Process.xml",
        "ref/dotnet5.5/ru/System.Diagnostics.Process.xml",
        "ref/dotnet5.5/zh-hans/System.Diagnostics.Process.xml",
        "ref/dotnet5.5/zh-hant/System.Diagnostics.Process.xml",
        "ref/net46/System.Diagnostics.Process.dll",
        "ref/net461/System.Diagnostics.Process.dll",
        "ref/xamarinios10/_._",
        "ref/xamarinmac20/_._",
        "runtime.json"
      ]
    },
    "System.Diagnostics.Tools/4.0.1-beta-23504": {
      "sha512": "deblyOnmqyQFbZqv0o4rwvp0kySJYgOyQ3HVboYhhJrw88geug2ASMg46ZcieuMKfFavDufhNnlHsi97LV0uLw==",
      "type": "package",
      "files": [
        "System.Diagnostics.Tools.4.0.1-beta-23504.nupkg.sha512",
        "System.Diagnostics.Tools.nuspec",
        "lib/DNXCore50/System.Diagnostics.Tools.dll",
        "lib/net45/_._",
        "lib/netcore50/System.Diagnostics.Tools.dll",
        "lib/win8/_._",
        "lib/wp80/_._",
        "lib/wpa81/_._",
        "ref/dotnet5.1/System.Diagnostics.Tools.dll",
        "ref/dotnet5.1/System.Diagnostics.Tools.xml",
        "ref/dotnet5.1/de/System.Diagnostics.Tools.xml",
        "ref/dotnet5.1/es/System.Diagnostics.Tools.xml",
        "ref/dotnet5.1/fr/System.Diagnostics.Tools.xml",
        "ref/dotnet5.1/it/System.Diagnostics.Tools.xml",
        "ref/dotnet5.1/ja/System.Diagnostics.Tools.xml",
        "ref/dotnet5.1/ko/System.Diagnostics.Tools.xml",
        "ref/dotnet5.1/ru/System.Diagnostics.Tools.xml",
        "ref/dotnet5.1/zh-hans/System.Diagnostics.Tools.xml",
        "ref/dotnet5.1/zh-hant/System.Diagnostics.Tools.xml",
        "ref/net45/_._",
        "ref/netcore50/System.Diagnostics.Tools.dll",
        "ref/netcore50/System.Diagnostics.Tools.xml",
        "ref/netcore50/de/System.Diagnostics.Tools.xml",
        "ref/netcore50/es/System.Diagnostics.Tools.xml",
        "ref/netcore50/fr/System.Diagnostics.Tools.xml",
        "ref/netcore50/it/System.Diagnostics.Tools.xml",
        "ref/netcore50/ja/System.Diagnostics.Tools.xml",
        "ref/netcore50/ko/System.Diagnostics.Tools.xml",
        "ref/netcore50/ru/System.Diagnostics.Tools.xml",
        "ref/netcore50/zh-hans/System.Diagnostics.Tools.xml",
        "ref/netcore50/zh-hant/System.Diagnostics.Tools.xml",
        "ref/win8/_._",
        "ref/wp80/_._",
        "ref/wpa81/_._",
        "runtimes/win8-aot/lib/netcore50/System.Diagnostics.Tools.dll"
      ]
    },
    "System.Diagnostics.TraceSource/4.0.0-beta-23019": {
      "sha512": "MZxMo9Skg9oZrJYwGpRfeOfrTfHxmTPWhj8XIXdIryfArzwG1FjZgzOrkWWcON0PdV9OywZYGly09nUCs/JdhA==",
      "type": "package",
      "files": [
        "System.Diagnostics.TraceSource.4.0.0-beta-23019.nupkg.sha512",
        "System.Diagnostics.TraceSource.nuspec",
        "lib/DNXCore50/System.Diagnostics.TraceSource.dll",
        "lib/net46/System.Diagnostics.TraceSource.dll",
        "ref/dotnet/System.Diagnostics.TraceSource.dll",
        "ref/net46/System.Diagnostics.TraceSource.dll"
      ]
    },
    "System.Diagnostics.Tracing/4.0.20": {
      "sha512": "gn/wexGHc35Fv++5L1gYHMY5g25COfiZ0PGrL+3PfwzoJd4X2LbTAm/U8d385SI6BKQBI/z4dQfvneS9J27+Tw==",
      "type": "package",
      "files": [
        "System.Diagnostics.Tracing.4.0.20.nupkg.sha512",
        "System.Diagnostics.Tracing.nuspec",
        "lib/DNXCore50/System.Diagnostics.Tracing.dll",
        "lib/MonoAndroid10/_._",
        "lib/MonoTouch10/_._",
        "lib/net46/_._",
        "lib/netcore50/System.Diagnostics.Tracing.dll",
        "lib/xamarinios10/_._",
        "lib/xamarinmac20/_._",
        "ref/MonoAndroid10/_._",
        "ref/MonoTouch10/_._",
        "ref/dotnet/System.Diagnostics.Tracing.dll",
        "ref/dotnet/System.Diagnostics.Tracing.xml",
        "ref/dotnet/de/System.Diagnostics.Tracing.xml",
        "ref/dotnet/es/System.Diagnostics.Tracing.xml",
        "ref/dotnet/fr/System.Diagnostics.Tracing.xml",
        "ref/dotnet/it/System.Diagnostics.Tracing.xml",
        "ref/dotnet/ja/System.Diagnostics.Tracing.xml",
        "ref/dotnet/ko/System.Diagnostics.Tracing.xml",
        "ref/dotnet/ru/System.Diagnostics.Tracing.xml",
        "ref/dotnet/zh-hans/System.Diagnostics.Tracing.xml",
        "ref/dotnet/zh-hant/System.Diagnostics.Tracing.xml",
        "ref/net46/_._",
        "ref/xamarinios10/_._",
        "ref/xamarinmac20/_._",
        "runtimes/win8-aot/lib/netcore50/System.Diagnostics.Tracing.dll"
      ]
    },
    "System.Globalization/4.0.10": {
      "sha512": "kzRtbbCNAxdafFBDogcM36ehA3th8c1PGiz8QRkZn8O5yMBorDHSK8/TGJPYOaCS5zdsGk0u9qXHnW91nqy7fw==",
      "type": "package",
      "files": [
        "System.Globalization.4.0.10.nupkg.sha512",
        "System.Globalization.nuspec",
        "lib/DNXCore50/System.Globalization.dll",
        "lib/MonoAndroid10/_._",
        "lib/MonoTouch10/_._",
        "lib/net46/_._",
        "lib/netcore50/System.Globalization.dll",
        "lib/xamarinios10/_._",
        "lib/xamarinmac20/_._",
        "ref/MonoAndroid10/_._",
        "ref/MonoTouch10/_._",
        "ref/dotnet/System.Globalization.dll",
        "ref/dotnet/System.Globalization.xml",
        "ref/dotnet/de/System.Globalization.xml",
        "ref/dotnet/es/System.Globalization.xml",
        "ref/dotnet/fr/System.Globalization.xml",
        "ref/dotnet/it/System.Globalization.xml",
        "ref/dotnet/ja/System.Globalization.xml",
        "ref/dotnet/ko/System.Globalization.xml",
        "ref/dotnet/ru/System.Globalization.xml",
        "ref/dotnet/zh-hans/System.Globalization.xml",
        "ref/dotnet/zh-hant/System.Globalization.xml",
        "ref/net46/_._",
        "ref/xamarinios10/_._",
        "ref/xamarinmac20/_._",
        "runtimes/win8-aot/lib/netcore50/System.Globalization.dll"
      ]
    },
    "System.IO/4.0.10": {
      "sha512": "kghf1CeYT+W2lw8a50/GxFz5HR9t6RkL4BvjxtTp1NxtEFWywnMA9W8FH/KYXiDNThcw9u/GOViDON4iJFGXIQ==",
      "type": "package",
      "files": [
        "System.IO.4.0.10.nupkg.sha512",
        "System.IO.nuspec",
        "lib/DNXCore50/System.IO.dll",
        "lib/MonoAndroid10/_._",
        "lib/MonoTouch10/_._",
        "lib/net46/_._",
        "lib/netcore50/System.IO.dll",
        "lib/xamarinios10/_._",
        "lib/xamarinmac20/_._",
        "ref/MonoAndroid10/_._",
        "ref/MonoTouch10/_._",
        "ref/dotnet/System.IO.dll",
        "ref/dotnet/System.IO.xml",
        "ref/dotnet/de/System.IO.xml",
        "ref/dotnet/es/System.IO.xml",
        "ref/dotnet/fr/System.IO.xml",
        "ref/dotnet/it/System.IO.xml",
        "ref/dotnet/ja/System.IO.xml",
        "ref/dotnet/ko/System.IO.xml",
        "ref/dotnet/ru/System.IO.xml",
        "ref/dotnet/zh-hans/System.IO.xml",
        "ref/dotnet/zh-hant/System.IO.xml",
        "ref/net46/_._",
        "ref/xamarinios10/_._",
        "ref/xamarinmac20/_._",
        "runtimes/win8-aot/lib/netcore50/System.IO.dll"
      ]
    },
    "System.IO.FileSystem/4.0.1-beta-23504": {
      "sha512": "hU2pxN48TMnpxCcs7xV+kxJRCv95CWU+cY2CM3/QfPhOHWxI/XMJCCzp/itPHivAOKc3WWErTKh6flFL3zra8Q==",
      "type": "package",
      "files": [
        "System.IO.FileSystem.4.0.1-beta-23504.nupkg.sha512",
        "System.IO.FileSystem.nuspec",
        "lib/MonoAndroid10/_._",
        "lib/MonoTouch10/_._",
        "lib/net46/System.IO.FileSystem.dll",
        "lib/xamarinios10/_._",
        "lib/xamarinmac20/_._",
        "ref/MonoAndroid10/_._",
        "ref/MonoTouch10/_._",
        "ref/dotnet5.4/System.IO.FileSystem.dll",
        "ref/dotnet5.4/System.IO.FileSystem.xml",
        "ref/dotnet5.4/de/System.IO.FileSystem.xml",
        "ref/dotnet5.4/es/System.IO.FileSystem.xml",
        "ref/dotnet5.4/fr/System.IO.FileSystem.xml",
        "ref/dotnet5.4/it/System.IO.FileSystem.xml",
        "ref/dotnet5.4/ja/System.IO.FileSystem.xml",
        "ref/dotnet5.4/ko/System.IO.FileSystem.xml",
        "ref/dotnet5.4/ru/System.IO.FileSystem.xml",
        "ref/dotnet5.4/zh-hans/System.IO.FileSystem.xml",
        "ref/dotnet5.4/zh-hant/System.IO.FileSystem.xml",
        "ref/net46/System.IO.FileSystem.dll",
        "ref/xamarinios10/_._",
        "ref/xamarinmac20/_._",
        "runtime.json"
      ]
    },
    "System.IO.FileSystem.DriveInfo/4.0.0-beta-23504": {
      "sha512": "2D5f8Y6oCKUETbUX4Gbgq+fQ0C3yzKyLXkTfm3UeoZRgR7DXrUrSq7pL6RqDu9Ye926sWyjPjRCoMatlOmDQdg==",
      "type": "package",
      "files": [
        "System.IO.FileSystem.DriveInfo.4.0.0-beta-23504.nupkg.sha512",
        "System.IO.FileSystem.DriveInfo.nuspec",
        "lib/MonoAndroid10/_._",
        "lib/MonoTouch10/_._",
        "lib/net46/System.IO.FileSystem.DriveInfo.dll",
        "lib/xamarinios10/_._",
        "lib/xamarinmac20/_._",
        "ref/MonoAndroid10/_._",
        "ref/MonoTouch10/_._",
        "ref/dotnet5.4/System.IO.FileSystem.DriveInfo.dll",
        "ref/dotnet5.4/System.IO.FileSystem.DriveInfo.xml",
        "ref/dotnet5.4/de/System.IO.FileSystem.DriveInfo.xml",
        "ref/dotnet5.4/es/System.IO.FileSystem.DriveInfo.xml",
        "ref/dotnet5.4/fr/System.IO.FileSystem.DriveInfo.xml",
        "ref/dotnet5.4/it/System.IO.FileSystem.DriveInfo.xml",
        "ref/dotnet5.4/ja/System.IO.FileSystem.DriveInfo.xml",
        "ref/dotnet5.4/ko/System.IO.FileSystem.DriveInfo.xml",
        "ref/dotnet5.4/ru/System.IO.FileSystem.DriveInfo.xml",
        "ref/dotnet5.4/zh-hans/System.IO.FileSystem.DriveInfo.xml",
        "ref/dotnet5.4/zh-hant/System.IO.FileSystem.DriveInfo.xml",
        "ref/net46/System.IO.FileSystem.DriveInfo.dll",
        "ref/xamarinios10/_._",
        "ref/xamarinmac20/_._",
        "runtime.json"
      ]
    },
    "System.IO.FileSystem.Primitives/4.0.0": {
      "sha512": "7pJUvYi/Yq3A5nagqCCiOw3+aJp3xXc/Cjr8dnJDnER3/6kX3LEencfqmXUcPl9+7OvRNyPMNhqsLAcMK6K/KA==",
      "type": "package",
      "files": [
        "System.IO.FileSystem.Primitives.4.0.0.nupkg.sha512",
        "System.IO.FileSystem.Primitives.nuspec",
        "lib/MonoAndroid10/_._",
        "lib/MonoTouch10/_._",
        "lib/dotnet/System.IO.FileSystem.Primitives.dll",
        "lib/net46/System.IO.FileSystem.Primitives.dll",
        "lib/xamarinios10/_._",
        "lib/xamarinmac20/_._",
        "ref/MonoAndroid10/_._",
        "ref/MonoTouch10/_._",
        "ref/dotnet/System.IO.FileSystem.Primitives.dll",
        "ref/dotnet/System.IO.FileSystem.Primitives.xml",
        "ref/dotnet/de/System.IO.FileSystem.Primitives.xml",
        "ref/dotnet/es/System.IO.FileSystem.Primitives.xml",
        "ref/dotnet/fr/System.IO.FileSystem.Primitives.xml",
        "ref/dotnet/it/System.IO.FileSystem.Primitives.xml",
        "ref/dotnet/ja/System.IO.FileSystem.Primitives.xml",
        "ref/dotnet/ko/System.IO.FileSystem.Primitives.xml",
        "ref/dotnet/ru/System.IO.FileSystem.Primitives.xml",
        "ref/dotnet/zh-hans/System.IO.FileSystem.Primitives.xml",
        "ref/dotnet/zh-hant/System.IO.FileSystem.Primitives.xml",
        "ref/net46/System.IO.FileSystem.Primitives.dll",
        "ref/xamarinios10/_._",
        "ref/xamarinmac20/_._"
      ]
    },
    "System.IO.Pipes/4.0.0-beta-23504": {
      "sha512": "XbIQixjoOg6wvxYfpmv2ydXMsTQ56nV6bb2Ajem9RnwXaPVhq/eXeGYMEMZiQ1HxmuwusgccLE6FtT3+Xf+new==",
      "type": "package",
      "files": [
        "System.IO.Pipes.4.0.0-beta-23504.nupkg.sha512",
        "System.IO.Pipes.nuspec",
        "lib/net46/System.IO.Pipes.dll",
        "ref/dotnet5.4/System.IO.Pipes.dll",
        "ref/dotnet5.4/System.IO.Pipes.xml",
        "ref/dotnet5.4/de/System.IO.Pipes.xml",
        "ref/dotnet5.4/es/System.IO.Pipes.xml",
        "ref/dotnet5.4/fr/System.IO.Pipes.xml",
        "ref/dotnet5.4/it/System.IO.Pipes.xml",
        "ref/dotnet5.4/ja/System.IO.Pipes.xml",
        "ref/dotnet5.4/ko/System.IO.Pipes.xml",
        "ref/dotnet5.4/ru/System.IO.Pipes.xml",
        "ref/dotnet5.4/zh-hans/System.IO.Pipes.xml",
        "ref/dotnet5.4/zh-hant/System.IO.Pipes.xml",
        "ref/net46/System.IO.Pipes.dll",
        "runtime.json"
      ]
    },
    "System.Linq/4.0.0": {
      "sha512": "r6Hlc+ytE6m/9UBr+nNRRdoJEWjoeQiT3L3lXYFDHoXk3VYsRBCDNXrawcexw7KPLaH0zamQLiAb6avhZ50cGg==",
      "type": "package",
      "files": [
        "System.Linq.4.0.0.nupkg.sha512",
        "System.Linq.nuspec",
        "lib/dotnet/System.Linq.dll",
        "lib/net45/_._",
        "lib/netcore50/System.Linq.dll",
        "lib/win8/_._",
        "lib/wp80/_._",
        "lib/wpa81/_._",
        "ref/dotnet/System.Linq.dll",
        "ref/dotnet/System.Linq.xml",
        "ref/dotnet/de/System.Linq.xml",
        "ref/dotnet/es/System.Linq.xml",
        "ref/dotnet/fr/System.Linq.xml",
        "ref/dotnet/it/System.Linq.xml",
        "ref/dotnet/ja/System.Linq.xml",
        "ref/dotnet/ko/System.Linq.xml",
        "ref/dotnet/ru/System.Linq.xml",
        "ref/dotnet/zh-hans/System.Linq.xml",
        "ref/dotnet/zh-hant/System.Linq.xml",
        "ref/net45/_._",
        "ref/netcore50/System.Linq.dll",
        "ref/netcore50/System.Linq.xml",
        "ref/win8/_._",
        "ref/wp80/_._",
        "ref/wpa81/_._"
      ]
    },
    "System.ObjectModel/4.0.10": {
      "sha512": "Djn1wb0vP662zxbe+c3mOhvC4vkQGicsFs1Wi0/GJJpp3Eqp+oxbJ+p2Sx3O0efYueggAI5SW+BqEoczjfr1cA==",
      "type": "package",
      "files": [
        "System.ObjectModel.4.0.10.nupkg.sha512",
        "System.ObjectModel.nuspec",
        "lib/MonoAndroid10/_._",
        "lib/MonoTouch10/_._",
        "lib/dotnet/System.ObjectModel.dll",
        "lib/net46/_._",
        "lib/xamarinios10/_._",
        "lib/xamarinmac20/_._",
        "ref/MonoAndroid10/_._",
        "ref/MonoTouch10/_._",
        "ref/dotnet/System.ObjectModel.dll",
        "ref/dotnet/System.ObjectModel.xml",
        "ref/dotnet/de/System.ObjectModel.xml",
        "ref/dotnet/es/System.ObjectModel.xml",
        "ref/dotnet/fr/System.ObjectModel.xml",
        "ref/dotnet/it/System.ObjectModel.xml",
        "ref/dotnet/ja/System.ObjectModel.xml",
        "ref/dotnet/ko/System.ObjectModel.xml",
        "ref/dotnet/ru/System.ObjectModel.xml",
        "ref/dotnet/zh-hans/System.ObjectModel.xml",
        "ref/dotnet/zh-hant/System.ObjectModel.xml",
        "ref/net46/_._",
        "ref/xamarinios10/_._",
        "ref/xamarinmac20/_._"
      ]
    },
    "System.Reflection/4.0.10": {
      "sha512": "WZ+4lEE4gqGx6mrqLhSiW4oi6QLPWwdNjzhhTONmhELOrW8Cw9phlO9tltgvRUuQUqYtBiliFwhO5S5fCJElVw==",
      "type": "package",
      "files": [
        "System.Reflection.4.0.10.nupkg.sha512",
        "System.Reflection.nuspec",
        "lib/DNXCore50/System.Reflection.dll",
        "lib/MonoAndroid10/_._",
        "lib/MonoTouch10/_._",
        "lib/net46/_._",
        "lib/netcore50/System.Reflection.dll",
        "lib/xamarinios10/_._",
        "lib/xamarinmac20/_._",
        "ref/MonoAndroid10/_._",
        "ref/MonoTouch10/_._",
        "ref/dotnet/System.Reflection.dll",
        "ref/dotnet/System.Reflection.xml",
        "ref/dotnet/de/System.Reflection.xml",
        "ref/dotnet/es/System.Reflection.xml",
        "ref/dotnet/fr/System.Reflection.xml",
        "ref/dotnet/it/System.Reflection.xml",
        "ref/dotnet/ja/System.Reflection.xml",
        "ref/dotnet/ko/System.Reflection.xml",
        "ref/dotnet/ru/System.Reflection.xml",
        "ref/dotnet/zh-hans/System.Reflection.xml",
        "ref/dotnet/zh-hant/System.Reflection.xml",
        "ref/net46/_._",
        "ref/xamarinios10/_._",
        "ref/xamarinmac20/_._",
        "runtimes/win8-aot/lib/netcore50/System.Reflection.dll"
      ]
    },
    "System.Reflection.Metadata/1.2.0": {
      "sha512": "3LjvW/Gr3f3+O8adWT04bV1nvbgQ3X1NYZHgRC76L/VdJ78nUCkwIcHguEH85fHIQ1TGldRpMJ3nqlMqaRwReA==",
      "type": "package",
      "files": [
        "System.Reflection.Metadata.1.2.0.nupkg.sha512",
        "System.Reflection.Metadata.nuspec",
        "ThirdPartyNotices.txt",
        "dotnet_library_license.txt",
        "lib/netstandard1.1/System.Reflection.Metadata.dll",
        "lib/netstandard1.1/System.Reflection.Metadata.xml",
        "lib/portable-net45+win8/System.Reflection.Metadata.dll",
        "lib/portable-net45+win8/System.Reflection.Metadata.xml"
      ]
    },
    "System.Reflection.Primitives/4.0.0": {
      "sha512": "n9S0XpKv2ruc17FSnaiX6nV47VfHTZ1wLjKZlAirUZCvDQCH71mVp+Ohabn0xXLh5pK2PKp45HCxkqu5Fxn/lA==",
      "type": "package",
      "files": [
        "System.Reflection.Primitives.4.0.0.nupkg.sha512",
        "System.Reflection.Primitives.nuspec",
        "lib/DNXCore50/System.Reflection.Primitives.dll",
        "lib/net45/_._",
        "lib/netcore50/System.Reflection.Primitives.dll",
        "lib/win8/_._",
        "lib/wp80/_._",
        "lib/wpa81/_._",
        "ref/dotnet/System.Reflection.Primitives.dll",
        "ref/dotnet/System.Reflection.Primitives.xml",
        "ref/dotnet/de/System.Reflection.Primitives.xml",
        "ref/dotnet/es/System.Reflection.Primitives.xml",
        "ref/dotnet/fr/System.Reflection.Primitives.xml",
        "ref/dotnet/it/System.Reflection.Primitives.xml",
        "ref/dotnet/ja/System.Reflection.Primitives.xml",
        "ref/dotnet/ko/System.Reflection.Primitives.xml",
        "ref/dotnet/ru/System.Reflection.Primitives.xml",
        "ref/dotnet/zh-hans/System.Reflection.Primitives.xml",
        "ref/dotnet/zh-hant/System.Reflection.Primitives.xml",
        "ref/net45/_._",
        "ref/netcore50/System.Reflection.Primitives.dll",
        "ref/netcore50/System.Reflection.Primitives.xml",
        "ref/win8/_._",
        "ref/wp80/_._",
        "ref/wpa81/_._",
        "runtimes/win8-aot/lib/netcore50/System.Reflection.Primitives.dll"
      ]
    },
    "System.Resources.ResourceManager/4.0.0": {
      "sha512": "qmqeZ4BJgjfU+G2JbrZt4Dk1LsMxO4t+f/9HarNY6w8pBgweO6jT+cknUH7c3qIrGvyUqraBhU45Eo6UtA0fAw==",
      "type": "package",
      "files": [
        "System.Resources.ResourceManager.4.0.0.nupkg.sha512",
        "System.Resources.ResourceManager.nuspec",
        "lib/DNXCore50/System.Resources.ResourceManager.dll",
        "lib/net45/_._",
        "lib/netcore50/System.Resources.ResourceManager.dll",
        "lib/win8/_._",
        "lib/wp80/_._",
        "lib/wpa81/_._",
        "ref/dotnet/System.Resources.ResourceManager.dll",
        "ref/dotnet/System.Resources.ResourceManager.xml",
        "ref/dotnet/de/System.Resources.ResourceManager.xml",
        "ref/dotnet/es/System.Resources.ResourceManager.xml",
        "ref/dotnet/fr/System.Resources.ResourceManager.xml",
        "ref/dotnet/it/System.Resources.ResourceManager.xml",
        "ref/dotnet/ja/System.Resources.ResourceManager.xml",
        "ref/dotnet/ko/System.Resources.ResourceManager.xml",
        "ref/dotnet/ru/System.Resources.ResourceManager.xml",
        "ref/dotnet/zh-hans/System.Resources.ResourceManager.xml",
        "ref/dotnet/zh-hant/System.Resources.ResourceManager.xml",
        "ref/net45/_._",
        "ref/netcore50/System.Resources.ResourceManager.dll",
        "ref/netcore50/System.Resources.ResourceManager.xml",
        "ref/win8/_._",
        "ref/wp80/_._",
        "ref/wpa81/_._",
        "runtimes/win8-aot/lib/netcore50/System.Resources.ResourceManager.dll"
      ]
    },
    "System.Runtime/4.0.21-beta-23504": {
      "sha512": "aCPLcyPqkUAPYyHh6JUn4Hlp2WvO9y6e+X11yzwXGN9NWzP6Za7PZy/bIBTkP1Lsey16WzP42N66A9X4G7DOzQ==",
      "type": "package",
      "files": [
        "System.Runtime.4.0.21-beta-23504.nupkg.sha512",
        "System.Runtime.nuspec",
        "lib/DNXCore50/System.Runtime.dll",
        "lib/MonoAndroid10/_._",
        "lib/MonoTouch10/_._",
        "lib/net45/_._",
        "lib/netcore50/System.Runtime.dll",
        "lib/win8/_._",
        "lib/wp80/_._",
        "lib/wpa81/_._",
        "lib/xamarinios10/_._",
        "lib/xamarinmac20/_._",
        "ref/MonoAndroid10/_._",
        "ref/MonoTouch10/_._",
        "ref/dotnet5.1/System.Runtime.dll",
        "ref/dotnet5.1/System.Runtime.xml",
        "ref/dotnet5.1/de/System.Runtime.xml",
        "ref/dotnet5.1/es/System.Runtime.xml",
        "ref/dotnet5.1/fr/System.Runtime.xml",
        "ref/dotnet5.1/it/System.Runtime.xml",
        "ref/dotnet5.1/ja/System.Runtime.xml",
        "ref/dotnet5.1/ko/System.Runtime.xml",
        "ref/dotnet5.1/ru/System.Runtime.xml",
        "ref/dotnet5.1/zh-hans/System.Runtime.xml",
        "ref/dotnet5.1/zh-hant/System.Runtime.xml",
        "ref/dotnet5.3/System.Runtime.dll",
        "ref/dotnet5.3/System.Runtime.xml",
        "ref/dotnet5.3/de/System.Runtime.xml",
        "ref/dotnet5.3/es/System.Runtime.xml",
        "ref/dotnet5.3/fr/System.Runtime.xml",
        "ref/dotnet5.3/it/System.Runtime.xml",
        "ref/dotnet5.3/ja/System.Runtime.xml",
        "ref/dotnet5.3/ko/System.Runtime.xml",
        "ref/dotnet5.3/ru/System.Runtime.xml",
        "ref/dotnet5.3/zh-hans/System.Runtime.xml",
        "ref/dotnet5.3/zh-hant/System.Runtime.xml",
        "ref/dotnet5.4/System.Runtime.dll",
        "ref/dotnet5.4/System.Runtime.xml",
        "ref/dotnet5.4/de/System.Runtime.xml",
        "ref/dotnet5.4/es/System.Runtime.xml",
        "ref/dotnet5.4/fr/System.Runtime.xml",
        "ref/dotnet5.4/it/System.Runtime.xml",
        "ref/dotnet5.4/ja/System.Runtime.xml",
        "ref/dotnet5.4/ko/System.Runtime.xml",
        "ref/dotnet5.4/ru/System.Runtime.xml",
        "ref/dotnet5.4/zh-hans/System.Runtime.xml",
        "ref/dotnet5.4/zh-hant/System.Runtime.xml",
        "ref/net45/_._",
        "ref/netcore50/System.Runtime.dll",
        "ref/netcore50/System.Runtime.xml",
        "ref/netcore50/de/System.Runtime.xml",
        "ref/netcore50/es/System.Runtime.xml",
        "ref/netcore50/fr/System.Runtime.xml",
        "ref/netcore50/it/System.Runtime.xml",
        "ref/netcore50/ja/System.Runtime.xml",
        "ref/netcore50/ko/System.Runtime.xml",
        "ref/netcore50/ru/System.Runtime.xml",
        "ref/netcore50/zh-hans/System.Runtime.xml",
        "ref/netcore50/zh-hant/System.Runtime.xml",
        "ref/win8/_._",
        "ref/wp80/_._",
        "ref/wpa81/_._",
        "ref/xamarinios10/_._",
        "ref/xamarinmac20/_._",
        "runtimes/win8-aot/lib/netcore50/System.Runtime.dll"
      ]
    },
    "System.Runtime.Extensions/4.0.10": {
      "sha512": "5dsEwf3Iml7d5OZeT20iyOjT+r+okWpN7xI2v+R4cgd3WSj4DeRPTvPFjDpacbVW4skCAZ8B9hxXJYgkCFKJ1A==",
      "type": "package",
      "files": [
        "System.Runtime.Extensions.4.0.10.nupkg.sha512",
        "System.Runtime.Extensions.nuspec",
        "lib/DNXCore50/System.Runtime.Extensions.dll",
        "lib/MonoAndroid10/_._",
        "lib/MonoTouch10/_._",
        "lib/net46/_._",
        "lib/netcore50/System.Runtime.Extensions.dll",
        "lib/xamarinios10/_._",
        "lib/xamarinmac20/_._",
        "ref/MonoAndroid10/_._",
        "ref/MonoTouch10/_._",
        "ref/dotnet/System.Runtime.Extensions.dll",
        "ref/dotnet/System.Runtime.Extensions.xml",
        "ref/dotnet/de/System.Runtime.Extensions.xml",
        "ref/dotnet/es/System.Runtime.Extensions.xml",
        "ref/dotnet/fr/System.Runtime.Extensions.xml",
        "ref/dotnet/it/System.Runtime.Extensions.xml",
        "ref/dotnet/ja/System.Runtime.Extensions.xml",
        "ref/dotnet/ko/System.Runtime.Extensions.xml",
        "ref/dotnet/ru/System.Runtime.Extensions.xml",
        "ref/dotnet/zh-hans/System.Runtime.Extensions.xml",
        "ref/dotnet/zh-hant/System.Runtime.Extensions.xml",
        "ref/net46/_._",
        "ref/xamarinios10/_._",
        "ref/xamarinmac20/_._",
        "runtimes/win8-aot/lib/netcore50/System.Runtime.Extensions.dll"
      ]
    },
    "System.Runtime.Handles/4.0.0": {
      "sha512": "638VhpRq63tVcQ6HDb3um3R/J2BtR1Sa96toHo6PcJGPXEPEsleCuqhBgX2gFCz0y0qkutANwW6VPPY5wQu1XQ==",
      "type": "package",
      "files": [
        "System.Runtime.Handles.4.0.0.nupkg.sha512",
        "System.Runtime.Handles.nuspec",
        "lib/DNXCore50/System.Runtime.Handles.dll",
        "lib/MonoAndroid10/_._",
        "lib/MonoTouch10/_._",
        "lib/net46/_._",
        "lib/netcore50/System.Runtime.Handles.dll",
        "lib/xamarinios10/_._",
        "lib/xamarinmac20/_._",
        "ref/MonoAndroid10/_._",
        "ref/MonoTouch10/_._",
        "ref/dotnet/System.Runtime.Handles.dll",
        "ref/dotnet/System.Runtime.Handles.xml",
        "ref/dotnet/de/System.Runtime.Handles.xml",
        "ref/dotnet/es/System.Runtime.Handles.xml",
        "ref/dotnet/fr/System.Runtime.Handles.xml",
        "ref/dotnet/it/System.Runtime.Handles.xml",
        "ref/dotnet/ja/System.Runtime.Handles.xml",
        "ref/dotnet/ko/System.Runtime.Handles.xml",
        "ref/dotnet/ru/System.Runtime.Handles.xml",
        "ref/dotnet/zh-hans/System.Runtime.Handles.xml",
        "ref/dotnet/zh-hant/System.Runtime.Handles.xml",
        "ref/net46/_._",
        "ref/xamarinios10/_._",
        "ref/xamarinmac20/_._",
        "runtimes/win8-aot/lib/netcore50/System.Runtime.Handles.dll"
      ]
    },
    "System.Runtime.InteropServices/4.0.20": {
      "sha512": "ZgDyBYfEnjWoz/viS6VOswA6XOkDSH2DzgbpczbW50RywhnCgTl+w3JEvtAiOGyIh8cyx1NJq80jsNBSUr8Pig==",
      "type": "package",
      "files": [
        "System.Runtime.InteropServices.4.0.20.nupkg.sha512",
        "System.Runtime.InteropServices.nuspec",
        "lib/DNXCore50/System.Runtime.InteropServices.dll",
        "lib/MonoAndroid10/_._",
        "lib/MonoTouch10/_._",
        "lib/net46/_._",
        "lib/netcore50/System.Runtime.InteropServices.dll",
        "lib/xamarinios10/_._",
        "lib/xamarinmac20/_._",
        "ref/MonoAndroid10/_._",
        "ref/MonoTouch10/_._",
        "ref/dotnet/System.Runtime.InteropServices.dll",
        "ref/dotnet/System.Runtime.InteropServices.xml",
        "ref/dotnet/de/System.Runtime.InteropServices.xml",
        "ref/dotnet/es/System.Runtime.InteropServices.xml",
        "ref/dotnet/fr/System.Runtime.InteropServices.xml",
        "ref/dotnet/it/System.Runtime.InteropServices.xml",
        "ref/dotnet/ja/System.Runtime.InteropServices.xml",
        "ref/dotnet/ko/System.Runtime.InteropServices.xml",
        "ref/dotnet/ru/System.Runtime.InteropServices.xml",
        "ref/dotnet/zh-hans/System.Runtime.InteropServices.xml",
        "ref/dotnet/zh-hant/System.Runtime.InteropServices.xml",
        "ref/net46/_._",
        "ref/xamarinios10/_._",
        "ref/xamarinmac20/_._",
        "runtimes/win8-aot/lib/netcore50/System.Runtime.InteropServices.dll"
      ]
    },
    "System.Runtime.InteropServices.RuntimeInformation/4.0.0-beta-23504": {
      "sha512": "ZcaL+qYYk0+iXCpBMM2yl8b8wAKSrAzz/3oe2iV0cAuUkLsFb5QYJcXjkLkTiGNb6DR3p8AJhyLpzt2Y/h4B1Q==",
      "type": "package",
      "files": [
        "System.Runtime.InteropServices.RuntimeInformation.4.0.0-beta-23504.nupkg.sha512",
        "System.Runtime.InteropServices.RuntimeInformation.nuspec",
        "lib/MonoAndroid10/_._",
        "lib/MonoTouch10/_._",
        "lib/xamarinios10/_._",
        "lib/xamarinmac20/_._",
        "ref/MonoAndroid10/_._",
        "ref/MonoTouch10/_._",
        "ref/dotnet5.2/System.Runtime.InteropServices.RuntimeInformation.dll",
        "ref/xamarinios10/_._",
        "ref/xamarinmac20/_._",
        "runtime.json"
      ]
    },
    "System.Security.Cryptography.Algorithms/4.0.0-beta-23328": {
      "sha512": "25LZE9MSAs9/S2JxL3r0B7NmeGitGN++zCUvW/TAqsO5CMl/Ysse/q6F2783EHczGdCo+RJSkLgcxOJ6KGj1Qg==",
      "type": "package",
      "files": [
        "System.Security.Cryptography.Algorithms.4.0.0-beta-23328.nupkg.sha512",
        "System.Security.Cryptography.Algorithms.nuspec",
        "lib/MonoAndroid10/_._",
        "lib/MonoTouch10/_._",
        "lib/net46/System.Security.Cryptography.Algorithms.dll",
        "lib/xamarinios10/_._",
        "lib/xamarinmac20/_._",
        "ref/MonoAndroid10/_._",
        "ref/MonoTouch10/_._",
        "ref/dotnet/System.Security.Cryptography.Algorithms.dll",
        "ref/net46/System.Security.Cryptography.Algorithms.dll",
        "ref/xamarinios10/_._",
        "ref/xamarinmac20/_._",
        "runtime.json"
      ]
    },
    "System.Security.Cryptography.Encoding/4.0.0-beta-23328": {
      "sha512": "ko7c7fMmiWAk5/jBPxu/ne79AHCgEj7mVTKr9nT7tdyIF/XBEdFhBO4MnBOMdRMmKlGU5r8JIXSVTWogl52KUA==",
      "type": "package",
      "files": [
        "System.Security.Cryptography.Encoding.4.0.0-beta-23328.nupkg.sha512",
        "System.Security.Cryptography.Encoding.nuspec",
        "lib/MonoAndroid10/_._",
        "lib/MonoTouch10/_._",
        "lib/net46/System.Security.Cryptography.Encoding.dll",
        "lib/xamarinios10/_._",
        "lib/xamarinmac20/_._",
        "ref/MonoAndroid10/_._",
        "ref/MonoTouch10/_._",
        "ref/dotnet/System.Security.Cryptography.Encoding.dll",
        "ref/net46/System.Security.Cryptography.Encoding.dll",
        "ref/xamarinios10/_._",
        "ref/xamarinmac20/_._",
        "runtime.json"
      ]
    },
    "System.Security.Cryptography.Primitives/4.0.0-beta-23328": {
      "sha512": "qfy2ZTRu7Xd0zlh/4dnpbPm38zZLcE8e1/e+Go3P9L9iPZARSOJWEja60ceIIrfSOS9wUGQwbdHetIjIq0rjkw==",
      "type": "package",
      "files": [
        "System.Security.Cryptography.Primitives.4.0.0-beta-23328.nupkg.sha512",
        "System.Security.Cryptography.Primitives.nuspec",
        "lib/MonoAndroid10/_._",
        "lib/MonoTouch10/_._",
        "lib/dotnet/System.Security.Cryptography.Primitives.dll",
        "lib/net46/System.Security.Cryptography.Primitives.dll",
        "lib/xamarinios10/_._",
        "lib/xamarinmac20/_._",
        "ref/MonoAndroid10/_._",
        "ref/MonoTouch10/_._",
        "ref/dotnet/System.Security.Cryptography.Primitives.dll",
        "ref/net46/System.Security.Cryptography.Primitives.dll",
        "ref/xamarinios10/_._",
        "ref/xamarinmac20/_._"
      ]
    },
    "System.Security.Cryptography.X509Certificates/4.0.0-beta-23328": {
      "sha512": "yes70JDjOIw9uDifXfXIq7RrnaPlnom1XcEjmeTN8TRdnIeckFUlYlvSkH2tztVYw8CY/Sy7/qlqIOIzBlpDag==",
      "type": "package",
      "files": [
        "System.Security.Cryptography.X509Certificates.4.0.0-beta-23328.nupkg.sha512",
        "System.Security.Cryptography.X509Certificates.nuspec",
        "lib/MonoAndroid10/_._",
        "lib/MonoTouch10/_._",
        "lib/net46/System.Security.Cryptography.X509Certificates.dll",
        "lib/xamarinios10/_._",
        "lib/xamarinmac20/_._",
        "ref/MonoAndroid10/_._",
        "ref/MonoTouch10/_._",
        "ref/dotnet/System.Security.Cryptography.X509Certificates.dll",
        "ref/net46/System.Security.Cryptography.X509Certificates.dll",
        "ref/xamarinios10/_._",
        "ref/xamarinmac20/_._",
        "runtime.json"
      ]
    },
    "System.Security.Principal/4.0.0": {
      "sha512": "FOhq3jUOONi6fp5j3nPYJMrKtSJlqAURpjiO3FaDIV4DJNEYymWW5uh1pfxySEB8dtAW+I66IypzNge/w9OzZQ==",
      "type": "package",
      "files": [
        "System.Security.Principal.4.0.0.nupkg.sha512",
        "System.Security.Principal.nuspec",
        "lib/dotnet/System.Security.Principal.dll",
        "lib/net45/_._",
        "lib/netcore50/System.Security.Principal.dll",
        "lib/win8/_._",
        "lib/wp80/_._",
        "lib/wpa81/_._",
        "ref/dotnet/System.Security.Principal.dll",
        "ref/dotnet/System.Security.Principal.xml",
        "ref/dotnet/de/System.Security.Principal.xml",
        "ref/dotnet/es/System.Security.Principal.xml",
        "ref/dotnet/fr/System.Security.Principal.xml",
        "ref/dotnet/it/System.Security.Principal.xml",
        "ref/dotnet/ja/System.Security.Principal.xml",
        "ref/dotnet/ko/System.Security.Principal.xml",
        "ref/dotnet/ru/System.Security.Principal.xml",
        "ref/dotnet/zh-hans/System.Security.Principal.xml",
        "ref/dotnet/zh-hant/System.Security.Principal.xml",
        "ref/net45/_._",
        "ref/netcore50/System.Security.Principal.dll",
        "ref/netcore50/System.Security.Principal.xml",
        "ref/win8/_._",
        "ref/wp80/_._",
        "ref/wpa81/_._"
      ]
    },
    "System.Text.Encoding/4.0.10": {
      "sha512": "fNlSFgy4OuDlJrP9SFFxMlaLazq6ipv15sU5TiEgg9UCVnA/OgoVUfymFp4AOk1jOkW5SVxWbeeIUptcM+m/Vw==",
      "type": "package",
      "files": [
        "System.Text.Encoding.4.0.10.nupkg.sha512",
        "System.Text.Encoding.nuspec",
        "lib/DNXCore50/System.Text.Encoding.dll",
        "lib/MonoAndroid10/_._",
        "lib/MonoTouch10/_._",
        "lib/net46/_._",
        "lib/netcore50/System.Text.Encoding.dll",
        "lib/xamarinios10/_._",
        "lib/xamarinmac20/_._",
        "ref/MonoAndroid10/_._",
        "ref/MonoTouch10/_._",
        "ref/dotnet/System.Text.Encoding.dll",
        "ref/dotnet/System.Text.Encoding.xml",
        "ref/dotnet/de/System.Text.Encoding.xml",
        "ref/dotnet/es/System.Text.Encoding.xml",
        "ref/dotnet/fr/System.Text.Encoding.xml",
        "ref/dotnet/it/System.Text.Encoding.xml",
        "ref/dotnet/ja/System.Text.Encoding.xml",
        "ref/dotnet/ko/System.Text.Encoding.xml",
        "ref/dotnet/ru/System.Text.Encoding.xml",
        "ref/dotnet/zh-hans/System.Text.Encoding.xml",
        "ref/dotnet/zh-hant/System.Text.Encoding.xml",
        "ref/net46/_._",
        "ref/xamarinios10/_._",
        "ref/xamarinmac20/_._",
        "runtimes/win8-aot/lib/netcore50/System.Text.Encoding.dll"
      ]
    },
    "System.Text.Encoding.Extensions/4.0.10": {
      "sha512": "TZvlwXMxKo3bSRIcsWZLCIzIhLbvlz+mGeKYRZv/zUiSoQzGOwkYeBu6hOw2XPQgKqT0F4Rv8zqKdvmp2fWKYg==",
      "type": "package",
      "files": [
        "System.Text.Encoding.Extensions.4.0.10.nupkg.sha512",
        "System.Text.Encoding.Extensions.nuspec",
        "lib/DNXCore50/System.Text.Encoding.Extensions.dll",
        "lib/MonoAndroid10/_._",
        "lib/MonoTouch10/_._",
        "lib/net46/_._",
        "lib/netcore50/System.Text.Encoding.Extensions.dll",
        "lib/xamarinios10/_._",
        "lib/xamarinmac20/_._",
        "ref/MonoAndroid10/_._",
        "ref/MonoTouch10/_._",
        "ref/dotnet/System.Text.Encoding.Extensions.dll",
        "ref/dotnet/System.Text.Encoding.Extensions.xml",
        "ref/dotnet/de/System.Text.Encoding.Extensions.xml",
        "ref/dotnet/es/System.Text.Encoding.Extensions.xml",
        "ref/dotnet/fr/System.Text.Encoding.Extensions.xml",
        "ref/dotnet/it/System.Text.Encoding.Extensions.xml",
        "ref/dotnet/ja/System.Text.Encoding.Extensions.xml",
        "ref/dotnet/ko/System.Text.Encoding.Extensions.xml",
        "ref/dotnet/ru/System.Text.Encoding.Extensions.xml",
        "ref/dotnet/zh-hans/System.Text.Encoding.Extensions.xml",
        "ref/dotnet/zh-hant/System.Text.Encoding.Extensions.xml",
        "ref/net46/_._",
        "ref/xamarinios10/_._",
        "ref/xamarinmac20/_._",
        "runtimes/win8-aot/lib/netcore50/System.Text.Encoding.Extensions.dll"
      ]
    },
    "System.Text.RegularExpressions/4.0.10": {
      "sha512": "0vDuHXJePpfMCecWBNOabOKCvzfTbFMNcGgklt3l5+RqHV5SzmF7RUVpuet8V0rJX30ROlL66xdehw2Rdsn2DA==",
      "type": "package",
      "files": [
        "System.Text.RegularExpressions.4.0.10.nupkg.sha512",
        "System.Text.RegularExpressions.nuspec",
        "lib/MonoAndroid10/_._",
        "lib/MonoTouch10/_._",
        "lib/dotnet/System.Text.RegularExpressions.dll",
        "lib/net46/_._",
        "lib/xamarinios10/_._",
        "lib/xamarinmac20/_._",
        "ref/MonoAndroid10/_._",
        "ref/MonoTouch10/_._",
        "ref/dotnet/System.Text.RegularExpressions.dll",
        "ref/dotnet/System.Text.RegularExpressions.xml",
        "ref/dotnet/de/System.Text.RegularExpressions.xml",
        "ref/dotnet/es/System.Text.RegularExpressions.xml",
        "ref/dotnet/fr/System.Text.RegularExpressions.xml",
        "ref/dotnet/it/System.Text.RegularExpressions.xml",
        "ref/dotnet/ja/System.Text.RegularExpressions.xml",
        "ref/dotnet/ko/System.Text.RegularExpressions.xml",
        "ref/dotnet/ru/System.Text.RegularExpressions.xml",
        "ref/dotnet/zh-hans/System.Text.RegularExpressions.xml",
        "ref/dotnet/zh-hant/System.Text.RegularExpressions.xml",
        "ref/net46/_._",
        "ref/xamarinios10/_._",
        "ref/xamarinmac20/_._"
      ]
    },
    "System.Threading/4.0.10": {
      "sha512": "0w6pRxIEE7wuiOJeKabkDgeIKmqf4ER1VNrs6qFwHnooEE78yHwi/bKkg5Jo8/pzGLm0xQJw0nEmPXt1QBAIUA==",
      "type": "package",
      "files": [
        "System.Threading.4.0.10.nupkg.sha512",
        "System.Threading.nuspec",
        "lib/DNXCore50/System.Threading.dll",
        "lib/MonoAndroid10/_._",
        "lib/MonoTouch10/_._",
        "lib/net46/_._",
        "lib/netcore50/System.Threading.dll",
        "lib/xamarinios10/_._",
        "lib/xamarinmac20/_._",
        "ref/MonoAndroid10/_._",
        "ref/MonoTouch10/_._",
        "ref/dotnet/System.Threading.dll",
        "ref/dotnet/System.Threading.xml",
        "ref/dotnet/de/System.Threading.xml",
        "ref/dotnet/es/System.Threading.xml",
        "ref/dotnet/fr/System.Threading.xml",
        "ref/dotnet/it/System.Threading.xml",
        "ref/dotnet/ja/System.Threading.xml",
        "ref/dotnet/ko/System.Threading.xml",
        "ref/dotnet/ru/System.Threading.xml",
        "ref/dotnet/zh-hans/System.Threading.xml",
        "ref/dotnet/zh-hant/System.Threading.xml",
        "ref/net46/_._",
        "ref/xamarinios10/_._",
        "ref/xamarinmac20/_._",
        "runtimes/win8-aot/lib/netcore50/System.Threading.dll"
      ]
    },
    "System.Threading.Tasks/4.0.10": {
      "sha512": "NOwJGDfk79jR0bnzosbXLVD/PdI8KzBeESoa3CofEM5v9R5EBfcI0Jyf18stx+0IYV9okmDIDxVtxq9TbnR9bQ==",
      "type": "package",
      "files": [
        "System.Threading.Tasks.4.0.10.nupkg.sha512",
        "System.Threading.Tasks.nuspec",
        "lib/DNXCore50/System.Threading.Tasks.dll",
        "lib/MonoAndroid10/_._",
        "lib/MonoTouch10/_._",
        "lib/net46/_._",
        "lib/netcore50/System.Threading.Tasks.dll",
        "lib/xamarinios10/_._",
        "lib/xamarinmac20/_._",
        "ref/MonoAndroid10/_._",
        "ref/MonoTouch10/_._",
        "ref/dotnet/System.Threading.Tasks.dll",
        "ref/dotnet/System.Threading.Tasks.xml",
        "ref/dotnet/de/System.Threading.Tasks.xml",
        "ref/dotnet/es/System.Threading.Tasks.xml",
        "ref/dotnet/fr/System.Threading.Tasks.xml",
        "ref/dotnet/it/System.Threading.Tasks.xml",
        "ref/dotnet/ja/System.Threading.Tasks.xml",
        "ref/dotnet/ko/System.Threading.Tasks.xml",
        "ref/dotnet/ru/System.Threading.Tasks.xml",
        "ref/dotnet/zh-hans/System.Threading.Tasks.xml",
        "ref/dotnet/zh-hant/System.Threading.Tasks.xml",
        "ref/net46/_._",
        "ref/xamarinios10/_._",
        "ref/xamarinmac20/_._",
        "runtimes/win8-aot/lib/netcore50/System.Threading.Tasks.dll"
      ]
    },
    "System.Threading.Tasks.Parallel/4.0.0": {
      "sha512": "GXDhjPhF3nE4RtDia0W6JR4UMdmhOyt9ibHmsNV6GLRT4HAGqU636Teo4tqvVQOFp2R6b1ffxPXiRaoqtzGxuA==",
      "type": "package",
      "files": [
        "System.Threading.Tasks.Parallel.4.0.0.nupkg.sha512",
        "System.Threading.Tasks.Parallel.nuspec",
        "lib/dotnet/System.Threading.Tasks.Parallel.dll",
        "lib/net45/_._",
        "lib/netcore50/System.Threading.Tasks.Parallel.dll",
        "lib/win8/_._",
        "lib/wpa81/_._",
        "ref/dotnet/System.Threading.Tasks.Parallel.dll",
        "ref/dotnet/System.Threading.Tasks.Parallel.xml",
        "ref/dotnet/de/System.Threading.Tasks.Parallel.xml",
        "ref/dotnet/es/System.Threading.Tasks.Parallel.xml",
        "ref/dotnet/fr/System.Threading.Tasks.Parallel.xml",
        "ref/dotnet/it/System.Threading.Tasks.Parallel.xml",
        "ref/dotnet/ja/System.Threading.Tasks.Parallel.xml",
        "ref/dotnet/ko/System.Threading.Tasks.Parallel.xml",
        "ref/dotnet/ru/System.Threading.Tasks.Parallel.xml",
        "ref/dotnet/zh-hans/System.Threading.Tasks.Parallel.xml",
        "ref/dotnet/zh-hant/System.Threading.Tasks.Parallel.xml",
        "ref/net45/_._",
        "ref/netcore50/System.Threading.Tasks.Parallel.dll",
        "ref/netcore50/System.Threading.Tasks.Parallel.xml",
        "ref/win8/_._",
        "ref/wpa81/_._"
      ]
    },
    "System.Threading.Thread/4.0.0-beta-23123": {
      "sha512": "qu18HhV/xvNSqh3KjY5olJnVN4dJI2FoPB/BQ7vyDbvSJUEhemUmwuNGAx4TpyO4aBdbGCcLxVkWQIo30yxbeQ==",
      "type": "package",
      "files": [
        "System.Threading.Thread.4.0.0-beta-23123.nupkg.sha512",
        "System.Threading.Thread.nuspec",
        "lib/DNXCore50/System.Threading.Thread.dll",
        "lib/MonoAndroid10/_._",
        "lib/MonoTouch10/_._",
        "lib/net46/System.Threading.Thread.dll",
        "lib/xamarinios10/_._",
        "lib/xamarinmac20/_._",
        "ref/MonoAndroid10/_._",
        "ref/MonoTouch10/_._",
        "ref/dotnet/System.Threading.Thread.dll",
        "ref/dotnet/System.Threading.Thread.xml",
        "ref/dotnet/de/System.Threading.Thread.xml",
        "ref/dotnet/es/System.Threading.Thread.xml",
        "ref/dotnet/fr/System.Threading.Thread.xml",
        "ref/dotnet/it/System.Threading.Thread.xml",
        "ref/dotnet/ja/System.Threading.Thread.xml",
        "ref/dotnet/ko/System.Threading.Thread.xml",
        "ref/dotnet/ru/System.Threading.Thread.xml",
        "ref/dotnet/zh-hans/System.Threading.Thread.xml",
        "ref/dotnet/zh-hant/System.Threading.Thread.xml",
        "ref/net46/System.Threading.Thread.dll",
        "ref/xamarinios10/_._",
        "ref/xamarinmac20/_._"
      ]
    },
    "System.Threading.Timer/4.0.0": {
      "sha512": "BIdJH5/e4FnVl7TkRUiE3pWytp7OYiRUGtwUbyLewS/PhKiLepFetdtlW+FvDYOVn60Q2NMTrhHhJ51q+sVW5g==",
      "type": "package",
      "files": [
        "System.Threading.Timer.4.0.0.nupkg.sha512",
        "System.Threading.Timer.nuspec",
        "lib/DNXCore50/System.Threading.Timer.dll",
        "lib/net451/_._",
        "lib/netcore50/System.Threading.Timer.dll",
        "lib/win81/_._",
        "lib/wpa81/_._",
        "ref/dotnet/System.Threading.Timer.dll",
        "ref/dotnet/System.Threading.Timer.xml",
        "ref/dotnet/de/System.Threading.Timer.xml",
        "ref/dotnet/es/System.Threading.Timer.xml",
        "ref/dotnet/fr/System.Threading.Timer.xml",
        "ref/dotnet/it/System.Threading.Timer.xml",
        "ref/dotnet/ja/System.Threading.Timer.xml",
        "ref/dotnet/ko/System.Threading.Timer.xml",
        "ref/dotnet/ru/System.Threading.Timer.xml",
        "ref/dotnet/zh-hans/System.Threading.Timer.xml",
        "ref/dotnet/zh-hant/System.Threading.Timer.xml",
        "ref/net451/_._",
        "ref/netcore50/System.Threading.Timer.dll",
        "ref/netcore50/System.Threading.Timer.xml",
        "ref/win81/_._",
        "ref/wpa81/_._",
        "runtimes/win8-aot/lib/netcore50/System.Threading.Timer.dll"
      ]
    },
    "System.Xml.ReaderWriter/4.0.10": {
      "sha512": "VdmWWMH7otrYV7D+cviUo7XjX0jzDnD/lTGSZTlZqfIQ5PhXk85j+6P0TK9od3PnOd5ZIM+pOk01G/J+3nh9/w==",
      "type": "package",
      "files": [
        "System.Xml.ReaderWriter.4.0.10.nupkg.sha512",
        "System.Xml.ReaderWriter.nuspec",
        "lib/MonoAndroid10/_._",
        "lib/MonoTouch10/_._",
        "lib/dotnet/System.Xml.ReaderWriter.dll",
        "lib/net46/_._",
        "lib/xamarinios10/_._",
        "lib/xamarinmac20/_._",
        "ref/MonoAndroid10/_._",
        "ref/MonoTouch10/_._",
        "ref/dotnet/System.Xml.ReaderWriter.dll",
        "ref/dotnet/System.Xml.ReaderWriter.xml",
        "ref/dotnet/de/System.Xml.ReaderWriter.xml",
        "ref/dotnet/es/System.Xml.ReaderWriter.xml",
        "ref/dotnet/fr/System.Xml.ReaderWriter.xml",
        "ref/dotnet/it/System.Xml.ReaderWriter.xml",
        "ref/dotnet/ja/System.Xml.ReaderWriter.xml",
        "ref/dotnet/ko/System.Xml.ReaderWriter.xml",
        "ref/dotnet/ru/System.Xml.ReaderWriter.xml",
        "ref/dotnet/zh-hans/System.Xml.ReaderWriter.xml",
        "ref/dotnet/zh-hant/System.Xml.ReaderWriter.xml",
        "ref/net46/_._",
        "ref/xamarinios10/_._",
        "ref/xamarinmac20/_._"
      ]
    },
    "System.Xml.XDocument/4.0.10": {
      "sha512": "+ej0g0INnXDjpS2tDJsLO7/BjyBzC+TeBXLeoGnvRrm4AuBH9PhBjjZ1IuKWOhCkxPkFognUOKhZHS2glIOlng==",
      "type": "package",
      "files": [
        "System.Xml.XDocument.4.0.10.nupkg.sha512",
        "System.Xml.XDocument.nuspec",
        "lib/MonoAndroid10/_._",
        "lib/MonoTouch10/_._",
        "lib/dotnet/System.Xml.XDocument.dll",
        "lib/net46/_._",
        "lib/xamarinios10/_._",
        "lib/xamarinmac20/_._",
        "ref/MonoAndroid10/_._",
        "ref/MonoTouch10/_._",
        "ref/dotnet/System.Xml.XDocument.dll",
        "ref/dotnet/System.Xml.XDocument.xml",
        "ref/dotnet/de/System.Xml.XDocument.xml",
        "ref/dotnet/es/System.Xml.XDocument.xml",
        "ref/dotnet/fr/System.Xml.XDocument.xml",
        "ref/dotnet/it/System.Xml.XDocument.xml",
        "ref/dotnet/ja/System.Xml.XDocument.xml",
        "ref/dotnet/ko/System.Xml.XDocument.xml",
        "ref/dotnet/ru/System.Xml.XDocument.xml",
        "ref/dotnet/zh-hans/System.Xml.XDocument.xml",
        "ref/dotnet/zh-hant/System.Xml.XDocument.xml",
        "ref/net46/_._",
        "ref/xamarinios10/_._",
        "ref/xamarinmac20/_._"
      ]
    },
    "System.Xml.XmlDocument/4.0.0": {
      "sha512": "H5qTx2+AXgaKE5wehU1ZYeYPFpp/rfFh69/937NvwCrDqbIkvJRmIFyKKpkoMI6gl9hGfuVizfIudVTMyowCXw==",
      "type": "package",
      "files": [
        "System.Xml.XmlDocument.4.0.0.nupkg.sha512",
        "System.Xml.XmlDocument.nuspec",
        "lib/MonoAndroid10/_._",
        "lib/MonoTouch10/_._",
        "lib/dotnet/System.Xml.XmlDocument.dll",
        "lib/net46/System.Xml.XmlDocument.dll",
        "lib/xamarinios10/_._",
        "lib/xamarinmac20/_._",
        "ref/MonoAndroid10/_._",
        "ref/MonoTouch10/_._",
        "ref/dotnet/System.Xml.XmlDocument.dll",
        "ref/dotnet/System.Xml.XmlDocument.xml",
        "ref/dotnet/de/System.Xml.XmlDocument.xml",
        "ref/dotnet/es/System.Xml.XmlDocument.xml",
        "ref/dotnet/fr/System.Xml.XmlDocument.xml",
        "ref/dotnet/it/System.Xml.XmlDocument.xml",
        "ref/dotnet/ja/System.Xml.XmlDocument.xml",
        "ref/dotnet/ko/System.Xml.XmlDocument.xml",
        "ref/dotnet/ru/System.Xml.XmlDocument.xml",
        "ref/dotnet/zh-hans/System.Xml.XmlDocument.xml",
        "ref/dotnet/zh-hant/System.Xml.XmlDocument.xml",
        "ref/net46/System.Xml.XmlDocument.dll",
        "ref/xamarinios10/_._",
        "ref/xamarinmac20/_._"
      ]
    }
  },
  "projectFileDependencyGroups": {
    "": [
      "Microsoft.Build.Tasks.Core >= 0.1.0-preview-00005",
      "Microsoft.Build.Utilities.Core >= 0.1.0-preview-00005",
      "Microsoft.NETCore.Platforms >= 1.0.0",
      "Microsoft.NETCore.Portable.Compatibility >= 1.0.1-beta-23504",
      "Microsoft.Win32.Primitives >= 4.0.1-beta-23504",
      "System.Console >= 4.0.0-beta-23504",
      "System.Diagnostics.Process >= 4.1.0-beta-23504",
      "System.Diagnostics.Tools >= 4.0.1-beta-23504",
      "System.IO.FileSystem >= 4.0.1-beta-23504",
      "System.IO.FileSystem.DriveInfo >= 4.0.0-beta-23504",
      "System.IO.Pipes >= 4.0.0-beta-23504",
      "System.Runtime >= 4.0.21-beta-23504",
      "System.Runtime.InteropServices.RuntimeInformation >= 4.0.0-beta-23504"
    ],
    ".NETPlatform,Version=v5.4": []
  }
}<|MERGE_RESOLUTION|>--- conflicted
+++ resolved
@@ -2,1001 +2,6 @@
   "locked": false,
   "version": 1,
   "targets": {
-<<<<<<< HEAD
-    ".NETPlatform,Version=v5.4": {
-=======
-    ".NETFramework,Version=v4.6": {
-      "Microsoft.Build.Framework/0.1.0-preview-00003": {
-        "frameworkAssemblies": [
-          "Microsoft.Build.Framework"
-        ],
-        "compile": {
-          "lib/net45/_._": {}
-        },
-        "runtime": {
-          "lib/net45/_._": {}
-        }
-      },
-      "Microsoft.Build.Tasks.Core/0.1.0-preview-00005": {
-        "dependencies": {
-          "Microsoft.Build.Framework": "(, )"
-        },
-        "frameworkAssemblies": [
-          "Microsoft.Build.Tasks.Core"
-        ],
-        "compile": {
-          "lib/net45/_._": {}
-        },
-        "runtime": {
-          "lib/net45/_._": {}
-        }
-      },
-      "Microsoft.Build.Utilities.Core/0.1.0-preview-00005": {
-        "dependencies": {
-          "Microsoft.Build.Framework": "(, )"
-        },
-        "frameworkAssemblies": [
-          "Microsoft.Build.Utilities.Core"
-        ],
-        "compile": {
-          "lib/net45/_._": {}
-        },
-        "runtime": {
-          "lib/net45/_._": {}
-        }
-      },
-      "Microsoft.NETCore.Platforms/1.0.1-beta-23428": {},
-      "Microsoft.NETCore.Portable.Compatibility/1.0.1-beta-23428": {
-        "compile": {
-          "ref/net45/_._": {}
-        },
-        "runtime": {
-          "lib/net45/_._": {}
-        }
-      },
-      "Microsoft.NETCore.Targets/1.0.1-beta-23428": {
-        "dependencies": {
-          "Microsoft.NETCore.Platforms": "1.0.1-beta-23428",
-          "Microsoft.NETCore.Targets.NETFramework": "4.6.1-beta-23428"
-        }
-      },
-      "Microsoft.NETCore.Targets.NETFramework/4.6.1-beta-23428": {},
-      "Microsoft.Win32.Primitives/4.0.1-beta-23428": {
-        "dependencies": {
-          "System.Runtime": "4.0.0"
-        },
-        "frameworkAssemblies": [
-          "System",
-          "mscorlib"
-        ],
-        "compile": {
-          "ref/net46/Microsoft.Win32.Primitives.dll": {}
-        },
-        "runtime": {
-          "lib/net46/Microsoft.Win32.Primitives.dll": {}
-        }
-      },
-      "System.Collections/4.0.0": {
-        "compile": {
-          "ref/net45/_._": {}
-        },
-        "runtime": {
-          "lib/net45/_._": {}
-        }
-      },
-      "System.Collections.Immutable/1.1.37": {
-        "dependencies": {
-          "System.Collections": "4.0.0",
-          "System.Diagnostics.Debug": "4.0.0",
-          "System.Globalization": "4.0.0",
-          "System.Linq": "4.0.0",
-          "System.Resources.ResourceManager": "4.0.0",
-          "System.Runtime": "4.0.0",
-          "System.Runtime.Extensions": "4.0.0",
-          "System.Threading": "4.0.0"
-        },
-        "compile": {
-          "lib/dotnet/System.Collections.Immutable.dll": {}
-        },
-        "runtime": {
-          "lib/dotnet/System.Collections.Immutable.dll": {}
-        }
-      },
-      "System.Console/4.0.0-beta-23428": {
-        "dependencies": {
-          "System.IO": "4.0.0",
-          "System.Runtime": "4.0.0"
-        },
-        "frameworkAssemblies": [
-          "mscorlib"
-        ],
-        "compile": {
-          "ref/net46/System.Console.dll": {}
-        },
-        "runtime": {
-          "lib/net46/System.Console.dll": {}
-        }
-      },
-      "System.Diagnostics.Debug/4.0.0": {
-        "compile": {
-          "ref/net45/_._": {}
-        },
-        "runtime": {
-          "lib/net45/_._": {}
-        }
-      },
-      "System.Diagnostics.Process/4.1.0-beta-23428": {
-        "dependencies": {
-          "System.IO": "4.0.0",
-          "System.Runtime": "4.0.0",
-          "System.Runtime.Handles": "4.0.0",
-          "System.Text.Encoding": "4.0.0"
-        },
-        "frameworkAssemblies": [
-          "System",
-          "mscorlib"
-        ],
-        "compile": {
-          "ref/net46/System.Diagnostics.Process.dll": {}
-        },
-        "runtime": {
-          "lib/net46/System.Diagnostics.Process.dll": {}
-        }
-      },
-      "System.Diagnostics.Tools/4.0.1-beta-23428": {
-        "compile": {
-          "ref/net45/_._": {}
-        },
-        "runtime": {
-          "lib/net45/_._": {}
-        }
-      },
-      "System.Globalization/4.0.0": {
-        "compile": {
-          "ref/net45/_._": {}
-        },
-        "runtime": {
-          "lib/net45/_._": {}
-        }
-      },
-      "System.IO/4.0.0": {
-        "compile": {
-          "ref/net45/_._": {}
-        },
-        "runtime": {
-          "lib/net45/_._": {}
-        }
-      },
-      "System.IO.FileSystem/4.0.1-beta-23428": {
-        "dependencies": {
-          "System.IO": "4.0.0",
-          "System.IO.FileSystem.Primitives": "4.0.0",
-          "System.Runtime": "4.0.0",
-          "System.Runtime.Handles": "4.0.0",
-          "System.Text.Encoding": "4.0.0",
-          "System.Threading.Tasks": "4.0.0"
-        },
-        "frameworkAssemblies": [
-          "mscorlib"
-        ],
-        "compile": {
-          "ref/net46/System.IO.FileSystem.dll": {}
-        },
-        "runtime": {
-          "lib/net46/System.IO.FileSystem.dll": {}
-        }
-      },
-      "System.IO.FileSystem.DriveInfo/4.0.0-beta-23428": {
-        "dependencies": {
-          "System.IO": "4.0.0",
-          "System.IO.FileSystem": "4.0.0",
-          "System.Runtime": "4.0.0"
-        },
-        "frameworkAssemblies": [
-          "mscorlib"
-        ],
-        "compile": {
-          "ref/net46/System.IO.FileSystem.DriveInfo.dll": {}
-        },
-        "runtime": {
-          "lib/net46/System.IO.FileSystem.DriveInfo.dll": {}
-        }
-      },
-      "System.IO.FileSystem.Primitives/4.0.0": {
-        "dependencies": {
-          "System.Runtime": "4.0.20"
-        },
-        "frameworkAssemblies": [
-          "mscorlib"
-        ],
-        "compile": {
-          "ref/net46/System.IO.FileSystem.Primitives.dll": {}
-        },
-        "runtime": {
-          "lib/net46/System.IO.FileSystem.Primitives.dll": {}
-        }
-      },
-      "System.IO.Pipes/4.0.0-beta-23428": {
-        "dependencies": {
-          "System.IO": "4.0.0",
-          "System.Runtime": "4.0.0",
-          "System.Runtime.Handles": "4.0.0",
-          "System.Security.Principal": "4.0.0",
-          "System.Threading.Tasks": "4.0.0"
-        },
-        "frameworkAssemblies": [
-          "System.Core",
-          "mscorlib"
-        ],
-        "compile": {
-          "ref/net46/System.IO.Pipes.dll": {}
-        },
-        "runtime": {
-          "lib/net46/System.IO.Pipes.dll": {}
-        }
-      },
-      "System.Linq/4.0.0": {
-        "compile": {
-          "ref/net45/_._": {}
-        },
-        "runtime": {
-          "lib/net45/_._": {}
-        }
-      },
-      "System.Reflection.Metadata/1.2.0": {
-        "dependencies": {
-          "System.Collections.Immutable": "1.1.37"
-        },
-        "compile": {
-          "lib/portable-net45+win8/System.Reflection.Metadata.dll": {}
-        },
-        "runtime": {
-          "lib/portable-net45+win8/System.Reflection.Metadata.dll": {}
-        }
-      },
-      "System.Resources.ResourceManager/4.0.0": {
-        "compile": {
-          "ref/net45/_._": {}
-        },
-        "runtime": {
-          "lib/net45/_._": {}
-        }
-      },
-      "System.Runtime/4.0.21-beta-23428": {
-        "compile": {
-          "ref/net45/_._": {}
-        },
-        "runtime": {
-          "lib/net45/_._": {}
-        }
-      },
-      "System.Runtime.Extensions/4.0.0": {
-        "compile": {
-          "ref/net45/_._": {}
-        },
-        "runtime": {
-          "lib/net45/_._": {}
-        }
-      },
-      "System.Runtime.Handles/4.0.0": {
-        "compile": {
-          "ref/net46/_._": {}
-        },
-        "runtime": {
-          "lib/net46/_._": {}
-        }
-      },
-      "System.Runtime.InteropServices.RuntimeInformation/4.0.0-beta-23428": {
-        "dependencies": {
-          "System.Runtime": "4.0.0"
-        },
-        "compile": {
-          "ref/dotnet5.1/System.Runtime.InteropServices.RuntimeInformation.dll": {}
-        }
-      },
-      "System.Security.Principal/4.0.0": {
-        "compile": {
-          "ref/net45/_._": {}
-        },
-        "runtime": {
-          "lib/net45/_._": {}
-        }
-      },
-      "System.Text.Encoding/4.0.0": {
-        "compile": {
-          "ref/net45/_._": {}
-        },
-        "runtime": {
-          "lib/net45/_._": {}
-        }
-      },
-      "System.Threading/4.0.0": {
-        "compile": {
-          "ref/net45/_._": {}
-        },
-        "runtime": {
-          "lib/net45/_._": {}
-        }
-      },
-      "System.Threading.Tasks/4.0.0": {
-        "compile": {
-          "ref/net45/_._": {}
-        },
-        "runtime": {
-          "lib/net45/_._": {}
-        }
-      }
-    },
-    ".NETFramework,Version=v4.6/win-x64": {
-      "Microsoft.Build.Framework/0.1.0-preview-00003": {
-        "frameworkAssemblies": [
-          "Microsoft.Build.Framework"
-        ],
-        "compile": {
-          "lib/net45/_._": {}
-        },
-        "runtime": {
-          "lib/net45/_._": {}
-        }
-      },
-      "Microsoft.Build.Tasks.Core/0.1.0-preview-00005": {
-        "dependencies": {
-          "Microsoft.Build.Framework": "(, )"
-        },
-        "frameworkAssemblies": [
-          "Microsoft.Build.Tasks.Core"
-        ],
-        "compile": {
-          "lib/net45/_._": {}
-        },
-        "runtime": {
-          "lib/net45/_._": {}
-        }
-      },
-      "Microsoft.Build.Utilities.Core/0.1.0-preview-00005": {
-        "dependencies": {
-          "Microsoft.Build.Framework": "(, )"
-        },
-        "frameworkAssemblies": [
-          "Microsoft.Build.Utilities.Core"
-        ],
-        "compile": {
-          "lib/net45/_._": {}
-        },
-        "runtime": {
-          "lib/net45/_._": {}
-        }
-      },
-      "Microsoft.NETCore.Platforms/1.0.1-beta-23428": {},
-      "Microsoft.NETCore.Portable.Compatibility/1.0.1-beta-23428": {
-        "compile": {
-          "ref/net45/_._": {}
-        },
-        "runtime": {
-          "lib/net45/_._": {}
-        }
-      },
-      "Microsoft.NETCore.Targets/1.0.1-beta-23428": {
-        "dependencies": {
-          "Microsoft.NETCore.Platforms": "1.0.1-beta-23428",
-          "Microsoft.NETCore.Targets.NETFramework": "4.6.1-beta-23428"
-        }
-      },
-      "Microsoft.NETCore.Targets.NETFramework/4.6.1-beta-23428": {},
-      "Microsoft.Win32.Primitives/4.0.1-beta-23428": {
-        "dependencies": {
-          "System.Runtime": "4.0.0"
-        },
-        "frameworkAssemblies": [
-          "System",
-          "mscorlib"
-        ],
-        "compile": {
-          "ref/net46/Microsoft.Win32.Primitives.dll": {}
-        },
-        "runtime": {
-          "lib/net46/Microsoft.Win32.Primitives.dll": {}
-        }
-      },
-      "runtime.win.System.Runtime.InteropServices.RuntimeInformation/4.0.0-beta-23428": {
-        "dependencies": {
-          "System.Resources.ResourceManager": "4.0.0",
-          "System.Runtime": "4.0.20"
-        },
-        "compile": {
-          "ref/dotnet/_._": {}
-        },
-        "runtime": {
-          "runtimes/win/lib/dotnet5.4/System.Runtime.InteropServices.RuntimeInformation.dll": {}
-        }
-      },
-      "System.Collections/4.0.11-beta-23428": {
-        "compile": {
-          "ref/net45/_._": {}
-        },
-        "runtime": {
-          "lib/net45/_._": {}
-        }
-      },
-      "System.Collections.Immutable/1.1.38-beta-23428": {
-        "dependencies": {
-          "System.Collections": "4.0.0",
-          "System.Diagnostics.Debug": "4.0.0",
-          "System.Globalization": "4.0.0",
-          "System.Linq": "4.0.0",
-          "System.Resources.ResourceManager": "4.0.0",
-          "System.Runtime": "4.0.0",
-          "System.Runtime.Extensions": "4.0.0",
-          "System.Threading": "4.0.0"
-        },
-        "compile": {
-          "lib/dotnet5.1/System.Collections.Immutable.dll": {}
-        },
-        "runtime": {
-          "lib/dotnet5.1/System.Collections.Immutable.dll": {}
-        }
-      },
-      "System.Console/4.0.0-beta-23428": {
-        "dependencies": {
-          "System.IO": "4.0.0",
-          "System.Runtime": "4.0.0"
-        },
-        "frameworkAssemblies": [
-          "mscorlib"
-        ],
-        "compile": {
-          "ref/net46/System.Console.dll": {}
-        },
-        "runtime": {
-          "lib/net46/System.Console.dll": {}
-        }
-      },
-      "System.Diagnostics.Debug/4.0.11-beta-23428": {
-        "compile": {
-          "ref/net45/_._": {}
-        },
-        "runtime": {
-          "lib/net45/_._": {}
-        }
-      },
-      "System.Diagnostics.Process/4.1.0-beta-23428": {
-        "dependencies": {
-          "System.IO": "4.0.0",
-          "System.Runtime": "4.0.0",
-          "System.Runtime.Handles": "4.0.0",
-          "System.Text.Encoding": "4.0.0"
-        },
-        "frameworkAssemblies": [
-          "System",
-          "mscorlib"
-        ],
-        "compile": {
-          "ref/net46/System.Diagnostics.Process.dll": {}
-        },
-        "runtime": {
-          "lib/net46/System.Diagnostics.Process.dll": {}
-        }
-      },
-      "System.Diagnostics.Tools/4.0.1-beta-23428": {
-        "compile": {
-          "ref/net45/_._": {}
-        },
-        "runtime": {
-          "lib/net45/_._": {}
-        }
-      },
-      "System.Globalization/4.0.11-beta-23428": {
-        "compile": {
-          "ref/net45/_._": {}
-        },
-        "runtime": {
-          "lib/net45/_._": {}
-        }
-      },
-      "System.IO/4.0.11-beta-23428": {
-        "compile": {
-          "ref/net45/_._": {}
-        },
-        "runtime": {
-          "lib/net45/_._": {}
-        }
-      },
-      "System.IO.FileSystem/4.0.1-beta-23428": {
-        "dependencies": {
-          "System.IO": "4.0.0",
-          "System.IO.FileSystem.Primitives": "4.0.0",
-          "System.Runtime": "4.0.0",
-          "System.Runtime.Handles": "4.0.0",
-          "System.Text.Encoding": "4.0.0",
-          "System.Threading.Tasks": "4.0.0"
-        },
-        "frameworkAssemblies": [
-          "mscorlib"
-        ],
-        "compile": {
-          "ref/net46/System.IO.FileSystem.dll": {}
-        },
-        "runtime": {
-          "lib/net46/System.IO.FileSystem.dll": {}
-        }
-      },
-      "System.IO.FileSystem.DriveInfo/4.0.0-beta-23428": {
-        "dependencies": {
-          "System.IO": "4.0.0",
-          "System.IO.FileSystem": "4.0.0",
-          "System.Runtime": "4.0.0"
-        },
-        "frameworkAssemblies": [
-          "mscorlib"
-        ],
-        "compile": {
-          "ref/net46/System.IO.FileSystem.DriveInfo.dll": {}
-        },
-        "runtime": {
-          "lib/net46/System.IO.FileSystem.DriveInfo.dll": {}
-        }
-      },
-      "System.IO.FileSystem.Primitives/4.0.1-beta-23428": {
-        "dependencies": {
-          "System.Runtime": "4.0.20"
-        },
-        "frameworkAssemblies": [
-          "mscorlib"
-        ],
-        "compile": {
-          "ref/net46/System.IO.FileSystem.Primitives.dll": {}
-        },
-        "runtime": {
-          "lib/net46/System.IO.FileSystem.Primitives.dll": {}
-        }
-      },
-      "System.IO.Pipes/4.0.0-beta-23428": {
-        "dependencies": {
-          "System.IO": "4.0.0",
-          "System.Runtime": "4.0.0",
-          "System.Runtime.Handles": "4.0.0",
-          "System.Security.Principal": "4.0.0",
-          "System.Threading.Tasks": "4.0.0"
-        },
-        "frameworkAssemblies": [
-          "System.Core",
-          "mscorlib"
-        ],
-        "compile": {
-          "ref/net46/System.IO.Pipes.dll": {}
-        },
-        "runtime": {
-          "lib/net46/System.IO.Pipes.dll": {}
-        }
-      },
-      "System.Linq/4.0.1-beta-23428": {
-        "compile": {
-          "ref/net45/_._": {}
-        },
-        "runtime": {
-          "lib/net45/_._": {}
-        }
-      },
-      "System.Reflection.Metadata/1.2.0": {
-        "dependencies": {
-          "System.Collections.Immutable": "1.1.37"
-        },
-        "compile": {
-          "lib/portable-net45+win8/System.Reflection.Metadata.dll": {}
-        },
-        "runtime": {
-          "lib/portable-net45+win8/System.Reflection.Metadata.dll": {}
-        }
-      },
-      "System.Resources.ResourceManager/4.0.1-beta-23428": {
-        "compile": {
-          "ref/net45/_._": {}
-        },
-        "runtime": {
-          "lib/net45/_._": {}
-        }
-      },
-      "System.Runtime/4.0.21-beta-23428": {
-        "compile": {
-          "ref/net45/_._": {}
-        },
-        "runtime": {
-          "lib/net45/_._": {}
-        }
-      },
-      "System.Runtime.Extensions/4.0.11-beta-23428": {
-        "compile": {
-          "ref/net45/_._": {}
-        },
-        "runtime": {
-          "lib/net45/_._": {}
-        }
-      },
-      "System.Runtime.Handles/4.0.1-beta-23428": {
-        "compile": {
-          "ref/net46/_._": {}
-        },
-        "runtime": {
-          "lib/net46/_._": {}
-        }
-      },
-      "System.Runtime.InteropServices.RuntimeInformation/4.0.0-beta-23428": {
-        "dependencies": {
-          "System.Runtime": "4.0.0",
-          "runtime.win.System.Runtime.InteropServices.RuntimeInformation": "4.0.0-beta-23428"
-        },
-        "compile": {
-          "ref/dotnet5.1/System.Runtime.InteropServices.RuntimeInformation.dll": {}
-        }
-      },
-      "System.Security.Principal/4.0.1-beta-23428": {
-        "compile": {
-          "ref/net45/_._": {}
-        },
-        "runtime": {
-          "lib/net45/_._": {}
-        }
-      },
-      "System.Text.Encoding/4.0.11-beta-23428": {
-        "compile": {
-          "ref/net45/_._": {}
-        },
-        "runtime": {
-          "lib/net45/_._": {}
-        }
-      },
-      "System.Threading/4.0.11-beta-23428": {
-        "compile": {
-          "ref/net45/_._": {}
-        },
-        "runtime": {
-          "lib/net45/_._": {}
-        }
-      },
-      "System.Threading.Tasks/4.0.11-beta-23428": {
-        "compile": {
-          "ref/net45/_._": {}
-        },
-        "runtime": {
-          "lib/net45/_._": {}
-        }
-      }
-    },
-    ".NETFramework,Version=v4.6/win-x86": {
-      "Microsoft.Build.Framework/0.1.0-preview-00003": {
-        "frameworkAssemblies": [
-          "Microsoft.Build.Framework"
-        ],
-        "compile": {
-          "lib/net45/_._": {}
-        },
-        "runtime": {
-          "lib/net45/_._": {}
-        }
-      },
-      "Microsoft.Build.Tasks.Core/0.1.0-preview-00005": {
-        "dependencies": {
-          "Microsoft.Build.Framework": "(, )"
-        },
-        "frameworkAssemblies": [
-          "Microsoft.Build.Tasks.Core"
-        ],
-        "compile": {
-          "lib/net45/_._": {}
-        },
-        "runtime": {
-          "lib/net45/_._": {}
-        }
-      },
-      "Microsoft.Build.Utilities.Core/0.1.0-preview-00005": {
-        "dependencies": {
-          "Microsoft.Build.Framework": "(, )"
-        },
-        "frameworkAssemblies": [
-          "Microsoft.Build.Utilities.Core"
-        ],
-        "compile": {
-          "lib/net45/_._": {}
-        },
-        "runtime": {
-          "lib/net45/_._": {}
-        }
-      },
-      "Microsoft.NETCore.Platforms/1.0.1-beta-23428": {},
-      "Microsoft.NETCore.Portable.Compatibility/1.0.1-beta-23428": {
-        "compile": {
-          "ref/net45/_._": {}
-        },
-        "runtime": {
-          "lib/net45/_._": {}
-        }
-      },
-      "Microsoft.NETCore.Targets/1.0.1-beta-23428": {
-        "dependencies": {
-          "Microsoft.NETCore.Platforms": "1.0.1-beta-23428",
-          "Microsoft.NETCore.Targets.NETFramework": "4.6.1-beta-23428"
-        }
-      },
-      "Microsoft.NETCore.Targets.NETFramework/4.6.1-beta-23428": {},
-      "Microsoft.Win32.Primitives/4.0.1-beta-23428": {
-        "dependencies": {
-          "System.Runtime": "4.0.0"
-        },
-        "frameworkAssemblies": [
-          "System",
-          "mscorlib"
-        ],
-        "compile": {
-          "ref/net46/Microsoft.Win32.Primitives.dll": {}
-        },
-        "runtime": {
-          "lib/net46/Microsoft.Win32.Primitives.dll": {}
-        }
-      },
-      "runtime.win.System.Runtime.InteropServices.RuntimeInformation/4.0.0-beta-23428": {
-        "dependencies": {
-          "System.Resources.ResourceManager": "4.0.0",
-          "System.Runtime": "4.0.20"
-        },
-        "compile": {
-          "ref/dotnet/_._": {}
-        },
-        "runtime": {
-          "runtimes/win/lib/dotnet5.4/System.Runtime.InteropServices.RuntimeInformation.dll": {}
-        }
-      },
-      "System.Collections/4.0.11-beta-23428": {
-        "compile": {
-          "ref/net45/_._": {}
-        },
-        "runtime": {
-          "lib/net45/_._": {}
-        }
-      },
-      "System.Collections.Immutable/1.1.38-beta-23428": {
-        "dependencies": {
-          "System.Collections": "4.0.0",
-          "System.Diagnostics.Debug": "4.0.0",
-          "System.Globalization": "4.0.0",
-          "System.Linq": "4.0.0",
-          "System.Resources.ResourceManager": "4.0.0",
-          "System.Runtime": "4.0.0",
-          "System.Runtime.Extensions": "4.0.0",
-          "System.Threading": "4.0.0"
-        },
-        "compile": {
-          "lib/dotnet5.1/System.Collections.Immutable.dll": {}
-        },
-        "runtime": {
-          "lib/dotnet5.1/System.Collections.Immutable.dll": {}
-        }
-      },
-      "System.Console/4.0.0-beta-23428": {
-        "dependencies": {
-          "System.IO": "4.0.0",
-          "System.Runtime": "4.0.0"
-        },
-        "frameworkAssemblies": [
-          "mscorlib"
-        ],
-        "compile": {
-          "ref/net46/System.Console.dll": {}
-        },
-        "runtime": {
-          "lib/net46/System.Console.dll": {}
-        }
-      },
-      "System.Diagnostics.Debug/4.0.11-beta-23428": {
-        "compile": {
-          "ref/net45/_._": {}
-        },
-        "runtime": {
-          "lib/net45/_._": {}
-        }
-      },
-      "System.Diagnostics.Process/4.1.0-beta-23428": {
-        "dependencies": {
-          "System.IO": "4.0.0",
-          "System.Runtime": "4.0.0",
-          "System.Runtime.Handles": "4.0.0",
-          "System.Text.Encoding": "4.0.0"
-        },
-        "frameworkAssemblies": [
-          "System",
-          "mscorlib"
-        ],
-        "compile": {
-          "ref/net46/System.Diagnostics.Process.dll": {}
-        },
-        "runtime": {
-          "lib/net46/System.Diagnostics.Process.dll": {}
-        }
-      },
-      "System.Diagnostics.Tools/4.0.1-beta-23428": {
-        "compile": {
-          "ref/net45/_._": {}
-        },
-        "runtime": {
-          "lib/net45/_._": {}
-        }
-      },
-      "System.Globalization/4.0.11-beta-23428": {
-        "compile": {
-          "ref/net45/_._": {}
-        },
-        "runtime": {
-          "lib/net45/_._": {}
-        }
-      },
-      "System.IO/4.0.11-beta-23428": {
-        "compile": {
-          "ref/net45/_._": {}
-        },
-        "runtime": {
-          "lib/net45/_._": {}
-        }
-      },
-      "System.IO.FileSystem/4.0.1-beta-23428": {
-        "dependencies": {
-          "System.IO": "4.0.0",
-          "System.IO.FileSystem.Primitives": "4.0.0",
-          "System.Runtime": "4.0.0",
-          "System.Runtime.Handles": "4.0.0",
-          "System.Text.Encoding": "4.0.0",
-          "System.Threading.Tasks": "4.0.0"
-        },
-        "frameworkAssemblies": [
-          "mscorlib"
-        ],
-        "compile": {
-          "ref/net46/System.IO.FileSystem.dll": {}
-        },
-        "runtime": {
-          "lib/net46/System.IO.FileSystem.dll": {}
-        }
-      },
-      "System.IO.FileSystem.DriveInfo/4.0.0-beta-23428": {
-        "dependencies": {
-          "System.IO": "4.0.0",
-          "System.IO.FileSystem": "4.0.0",
-          "System.Runtime": "4.0.0"
-        },
-        "frameworkAssemblies": [
-          "mscorlib"
-        ],
-        "compile": {
-          "ref/net46/System.IO.FileSystem.DriveInfo.dll": {}
-        },
-        "runtime": {
-          "lib/net46/System.IO.FileSystem.DriveInfo.dll": {}
-        }
-      },
-      "System.IO.FileSystem.Primitives/4.0.1-beta-23428": {
-        "dependencies": {
-          "System.Runtime": "4.0.20"
-        },
-        "frameworkAssemblies": [
-          "mscorlib"
-        ],
-        "compile": {
-          "ref/net46/System.IO.FileSystem.Primitives.dll": {}
-        },
-        "runtime": {
-          "lib/net46/System.IO.FileSystem.Primitives.dll": {}
-        }
-      },
-      "System.IO.Pipes/4.0.0-beta-23428": {
-        "dependencies": {
-          "System.IO": "4.0.0",
-          "System.Runtime": "4.0.0",
-          "System.Runtime.Handles": "4.0.0",
-          "System.Security.Principal": "4.0.0",
-          "System.Threading.Tasks": "4.0.0"
-        },
-        "frameworkAssemblies": [
-          "System.Core",
-          "mscorlib"
-        ],
-        "compile": {
-          "ref/net46/System.IO.Pipes.dll": {}
-        },
-        "runtime": {
-          "lib/net46/System.IO.Pipes.dll": {}
-        }
-      },
-      "System.Linq/4.0.1-beta-23428": {
-        "compile": {
-          "ref/net45/_._": {}
-        },
-        "runtime": {
-          "lib/net45/_._": {}
-        }
-      },
-      "System.Reflection.Metadata/1.2.0": {
-        "dependencies": {
-          "System.Collections.Immutable": "1.1.37"
-        },
-        "compile": {
-          "lib/portable-net45+win8/System.Reflection.Metadata.dll": {}
-        },
-        "runtime": {
-          "lib/portable-net45+win8/System.Reflection.Metadata.dll": {}
-        }
-      },
-      "System.Resources.ResourceManager/4.0.1-beta-23428": {
-        "compile": {
-          "ref/net45/_._": {}
-        },
-        "runtime": {
-          "lib/net45/_._": {}
-        }
-      },
-      "System.Runtime/4.0.21-beta-23428": {
-        "compile": {
-          "ref/net45/_._": {}
-        },
-        "runtime": {
-          "lib/net45/_._": {}
-        }
-      },
-      "System.Runtime.Extensions/4.0.11-beta-23428": {
-        "compile": {
-          "ref/net45/_._": {}
-        },
-        "runtime": {
-          "lib/net45/_._": {}
-        }
-      },
-      "System.Runtime.Handles/4.0.1-beta-23428": {
-        "compile": {
-          "ref/net46/_._": {}
-        },
-        "runtime": {
-          "lib/net46/_._": {}
-        }
-      },
-      "System.Runtime.InteropServices.RuntimeInformation/4.0.0-beta-23428": {
-        "dependencies": {
-          "System.Runtime": "4.0.0",
-          "runtime.win.System.Runtime.InteropServices.RuntimeInformation": "4.0.0-beta-23428"
-        },
-        "compile": {
-          "ref/dotnet5.1/System.Runtime.InteropServices.RuntimeInformation.dll": {}
-        }
-      },
-      "System.Security.Principal/4.0.1-beta-23428": {
-        "compile": {
-          "ref/net45/_._": {}
-        },
-        "runtime": {
-          "lib/net45/_._": {}
-        }
-      },
-      "System.Text.Encoding/4.0.11-beta-23428": {
-        "compile": {
-          "ref/net45/_._": {}
-        },
-        "runtime": {
-          "lib/net45/_._": {}
-        }
-      },
-      "System.Threading/4.0.11-beta-23428": {
-        "compile": {
-          "ref/net45/_._": {}
-        },
-        "runtime": {
-          "lib/net45/_._": {}
-        }
-      },
-      "System.Threading.Tasks/4.0.11-beta-23428": {
-        "compile": {
-          "ref/net45/_._": {}
-        },
-        "runtime": {
-          "lib/net45/_._": {}
-        }
-      }
-    },
     ".NETPlatform,Version=v5.4": {
       "Microsoft.Build.Framework/0.1.0-preview-00003": {
         "dependencies": {
@@ -1101,8 +106,8 @@
           "lib/dotnet/Microsoft.Build.Utilities.Core.dll": {}
         }
       },
-      "Microsoft.NETCore.Platforms/1.0.1-beta-23428": {},
-      "Microsoft.NETCore.Portable.Compatibility/1.0.1-beta-23428": {
+      "Microsoft.NETCore.Platforms/1.0.0": {},
+      "Microsoft.NETCore.Portable.Compatibility/1.0.1-beta-23504": {
         "compile": {
           "ref/dotnet/System.ComponentModel.DataAnnotations.dll": {},
           "ref/dotnet/System.Core.dll": {},
@@ -1119,17 +124,12 @@
           "ref/dotnet/mscorlib.dll": {}
         }
       },
-      "Microsoft.NETCore.Targets/1.0.1-beta-23428": {
-        "dependencies": {
-          "Microsoft.NETCore.Platforms": "1.0.1-beta-23428"
-        }
-      },
-      "Microsoft.Win32.Primitives/4.0.1-beta-23428": {
+      "Microsoft.Win32.Primitives/4.0.1-beta-23504": {
         "dependencies": {
           "System.Runtime": "4.0.0"
         },
         "compile": {
-          "ref/dotnet5.1/Microsoft.Win32.Primitives.dll": {}
+          "ref/dotnet5.4/Microsoft.Win32.Primitives.dll": {}
         }
       },
       "Microsoft.Win32.Registry/4.0.0-beta-23127": {
@@ -1202,13 +202,13 @@
           "lib/dotnet/System.Collections.NonGeneric.dll": {}
         }
       },
-      "System.Console/4.0.0-beta-23428": {
+      "System.Console/4.0.0-beta-23504": {
         "dependencies": {
           "System.IO": "4.0.0",
           "System.Runtime": "4.0.0"
         },
         "compile": {
-          "ref/dotnet5.1/System.Console.dll": {}
+          "ref/dotnet5.4/System.Console.dll": {}
         }
       },
       "System.Diagnostics.Debug/4.0.10": {
@@ -1219,7 +219,7 @@
           "ref/dotnet/System.Diagnostics.Debug.dll": {}
         }
       },
-      "System.Diagnostics.Process/4.1.0-beta-23428": {
+      "System.Diagnostics.Process/4.1.0-beta-23504": {
         "dependencies": {
           "System.IO": "4.0.0",
           "System.Runtime": "4.0.0",
@@ -1230,7 +230,7 @@
           "ref/dotnet5.4/System.Diagnostics.Process.dll": {}
         }
       },
-      "System.Diagnostics.Tools/4.0.1-beta-23428": {
+      "System.Diagnostics.Tools/4.0.1-beta-23504": {
         "dependencies": {
           "System.Runtime": "4.0.0"
         },
@@ -1272,7 +272,7 @@
           "ref/dotnet/System.IO.dll": {}
         }
       },
-      "System.IO.FileSystem/4.0.1-beta-23428": {
+      "System.IO.FileSystem/4.0.1-beta-23504": {
         "dependencies": {
           "System.IO": "4.0.0",
           "System.IO.FileSystem.Primitives": "4.0.0",
@@ -1285,7 +285,7 @@
           "ref/dotnet5.4/System.IO.FileSystem.dll": {}
         }
       },
-      "System.IO.FileSystem.DriveInfo/4.0.0-beta-23428": {
+      "System.IO.FileSystem.DriveInfo/4.0.0-beta-23504": {
         "dependencies": {
           "System.IO": "4.0.0",
           "System.IO.FileSystem": "4.0.0",
@@ -1306,7 +306,7 @@
           "lib/dotnet/System.IO.FileSystem.Primitives.dll": {}
         }
       },
-      "System.IO.Pipes/4.0.0-beta-23428": {
+      "System.IO.Pipes/4.0.0-beta-23504": {
         "dependencies": {
           "System.IO": "4.0.0",
           "System.Runtime": "4.0.0",
@@ -1362,2786 +362,6 @@
         "dependencies": {
           "System.Collections.Immutable": "1.1.37"
         },
-        "compile": {
-          "lib/portable-net45+win8/System.Reflection.Metadata.dll": {}
-        },
-        "runtime": {
-          "lib/portable-net45+win8/System.Reflection.Metadata.dll": {}
-        }
-      },
-      "System.Reflection.Primitives/4.0.0": {
-        "dependencies": {
-          "System.Runtime": "4.0.0"
-        },
-        "compile": {
-          "ref/dotnet/System.Reflection.Primitives.dll": {}
-        }
-      },
-      "System.Resources.ResourceManager/4.0.0": {
-        "dependencies": {
-          "System.Globalization": "4.0.0",
-          "System.Reflection": "4.0.0",
-          "System.Runtime": "4.0.0"
-        },
-        "compile": {
-          "ref/dotnet/System.Resources.ResourceManager.dll": {}
-        }
-      },
-      "System.Runtime/4.0.21-beta-23428": {
-        "compile": {
-          "ref/dotnet5.4/System.Runtime.dll": {}
-        }
-      },
-      "System.Runtime.Extensions/4.0.10": {
-        "dependencies": {
-          "System.Runtime": "4.0.20"
-        },
-        "compile": {
-          "ref/dotnet/System.Runtime.Extensions.dll": {}
-        }
-      },
-      "System.Runtime.Handles/4.0.0": {
-        "dependencies": {
-          "System.Runtime": "4.0.0"
-        },
-        "compile": {
-          "ref/dotnet/System.Runtime.Handles.dll": {}
-        }
-      },
-      "System.Runtime.InteropServices/4.0.20": {
-        "dependencies": {
-          "System.Reflection": "4.0.0",
-          "System.Reflection.Primitives": "4.0.0",
-          "System.Runtime": "4.0.0",
-          "System.Runtime.Handles": "4.0.0"
-        },
-        "compile": {
-          "ref/dotnet/System.Runtime.InteropServices.dll": {}
-        }
-      },
-      "System.Runtime.InteropServices.RuntimeInformation/4.0.0-beta-23428": {
-        "dependencies": {
-          "System.Runtime": "4.0.0"
-        },
-        "compile": {
-          "ref/dotnet5.1/System.Runtime.InteropServices.RuntimeInformation.dll": {}
-        }
-      },
-      "System.Security.Cryptography.Algorithms/4.0.0-beta-23328": {
-        "dependencies": {
-          "System.IO": "4.0.0",
-          "System.Runtime": "4.0.0",
-          "System.Security.Cryptography.Primitives": "4.0.0-beta-23328"
-        },
-        "compile": {
-          "ref/dotnet/System.Security.Cryptography.Algorithms.dll": {}
-        }
-      },
-      "System.Security.Cryptography.Encoding/4.0.0-beta-23328": {
-        "dependencies": {
-          "System.Runtime": "4.0.0"
-        },
-        "compile": {
-          "ref/dotnet/System.Security.Cryptography.Encoding.dll": {}
-        }
-      },
-      "System.Security.Cryptography.Primitives/4.0.0-beta-23328": {
-        "dependencies": {
-          "System.Diagnostics.Debug": "4.0.0",
-          "System.Globalization": "4.0.0",
-          "System.IO": "4.0.10",
-          "System.Resources.ResourceManager": "4.0.0",
-          "System.Runtime": "4.0.20",
-          "System.Threading": "4.0.0",
-          "System.Threading.Tasks": "4.0.0"
-        },
-        "compile": {
-          "ref/dotnet/System.Security.Cryptography.Primitives.dll": {}
-        },
-        "runtime": {
-          "lib/dotnet/System.Security.Cryptography.Primitives.dll": {}
-        }
-      },
-      "System.Security.Cryptography.X509Certificates/4.0.0-beta-23328": {
-        "dependencies": {
-          "System.Runtime": "4.0.0",
-          "System.Runtime.Handles": "4.0.0",
-          "System.Security.Cryptography.Algorithms": "4.0.0-beta-23328",
-          "System.Security.Cryptography.Encoding": "4.0.0-beta-23328"
-        },
-        "compile": {
-          "ref/dotnet/System.Security.Cryptography.X509Certificates.dll": {}
-        }
-      },
-      "System.Security.Principal/4.0.0": {
-        "dependencies": {
-          "System.Runtime": "4.0.0"
-        },
-        "compile": {
-          "ref/dotnet/System.Security.Principal.dll": {}
-        },
-        "runtime": {
-          "lib/dotnet/System.Security.Principal.dll": {}
-        }
-      },
-      "System.Text.Encoding/4.0.10": {
-        "dependencies": {
-          "System.Runtime": "4.0.0"
-        },
-        "compile": {
-          "ref/dotnet/System.Text.Encoding.dll": {}
-        }
-      },
-      "System.Text.Encoding.Extensions/4.0.10": {
-        "dependencies": {
-          "System.Runtime": "4.0.0",
-          "System.Text.Encoding": "4.0.10"
-        },
-        "compile": {
-          "ref/dotnet/System.Text.Encoding.Extensions.dll": {}
-        }
-      },
-      "System.Text.RegularExpressions/4.0.10": {
-        "dependencies": {
-          "System.Collections": "4.0.10",
-          "System.Globalization": "4.0.10",
-          "System.Resources.ResourceManager": "4.0.0",
-          "System.Runtime": "4.0.20",
-          "System.Runtime.Extensions": "4.0.10",
-          "System.Threading": "4.0.10"
-        },
-        "compile": {
-          "ref/dotnet/System.Text.RegularExpressions.dll": {}
-        },
-        "runtime": {
-          "lib/dotnet/System.Text.RegularExpressions.dll": {}
-        }
-      },
-      "System.Threading/4.0.10": {
-        "dependencies": {
-          "System.Runtime": "4.0.0",
-          "System.Threading.Tasks": "4.0.0"
-        },
-        "compile": {
-          "ref/dotnet/System.Threading.dll": {}
-        }
-      },
-      "System.Threading.Tasks/4.0.10": {
-        "dependencies": {
-          "System.Runtime": "4.0.0"
-        },
-        "compile": {
-          "ref/dotnet/System.Threading.Tasks.dll": {}
-        }
-      },
-      "System.Threading.Tasks.Parallel/4.0.0": {
-        "dependencies": {
-          "System.Collections.Concurrent": "4.0.10",
-          "System.Diagnostics.Debug": "4.0.10",
-          "System.Diagnostics.Tracing": "4.0.20",
-          "System.Resources.ResourceManager": "4.0.0",
-          "System.Runtime": "4.0.20",
-          "System.Runtime.Extensions": "4.0.10",
-          "System.Threading": "4.0.10",
-          "System.Threading.Tasks": "4.0.10"
-        },
-        "compile": {
-          "ref/dotnet/System.Threading.Tasks.Parallel.dll": {}
-        },
-        "runtime": {
-          "lib/dotnet/System.Threading.Tasks.Parallel.dll": {}
-        }
-      },
-      "System.Threading.Thread/4.0.0-beta-23123": {
-        "dependencies": {
-          "System.Runtime": "4.0.0"
-        },
-        "compile": {
-          "ref/dotnet/System.Threading.Thread.dll": {}
-        }
-      },
-      "System.Threading.Timer/4.0.0": {
-        "dependencies": {
-          "System.Runtime": "4.0.0"
-        },
-        "compile": {
-          "ref/dotnet/System.Threading.Timer.dll": {}
-        }
-      },
-      "System.Xml.ReaderWriter/4.0.10": {
-        "dependencies": {
-          "System.Collections": "4.0.10",
-          "System.Diagnostics.Debug": "4.0.10",
-          "System.Globalization": "4.0.10",
-          "System.IO": "4.0.10",
-          "System.IO.FileSystem": "4.0.0",
-          "System.IO.FileSystem.Primitives": "4.0.0",
-          "System.Resources.ResourceManager": "4.0.0",
-          "System.Runtime": "4.0.20",
-          "System.Runtime.Extensions": "4.0.10",
-          "System.Runtime.InteropServices": "4.0.20",
-          "System.Text.Encoding": "4.0.10",
-          "System.Text.Encoding.Extensions": "4.0.10",
-          "System.Text.RegularExpressions": "4.0.10",
-          "System.Threading.Tasks": "4.0.10"
-        },
-        "compile": {
-          "ref/dotnet/System.Xml.ReaderWriter.dll": {}
-        },
-        "runtime": {
-          "lib/dotnet/System.Xml.ReaderWriter.dll": {}
-        }
-      },
-      "System.Xml.XDocument/4.0.10": {
-        "dependencies": {
-          "System.Collections": "4.0.10",
-          "System.Diagnostics.Debug": "4.0.10",
-          "System.Globalization": "4.0.10",
-          "System.IO": "4.0.10",
-          "System.Reflection": "4.0.10",
-          "System.Resources.ResourceManager": "4.0.0",
-          "System.Runtime": "4.0.20",
-          "System.Runtime.Extensions": "4.0.10",
-          "System.Text.Encoding": "4.0.10",
-          "System.Threading": "4.0.10",
-          "System.Xml.ReaderWriter": "4.0.10"
-        },
-        "compile": {
-          "ref/dotnet/System.Xml.XDocument.dll": {}
-        },
-        "runtime": {
-          "lib/dotnet/System.Xml.XDocument.dll": {}
-        }
-      },
-      "System.Xml.XmlDocument/4.0.0": {
-        "dependencies": {
-          "System.Collections": "4.0.10",
-          "System.Diagnostics.Debug": "4.0.10",
-          "System.Globalization": "4.0.10",
-          "System.IO": "4.0.10",
-          "System.Resources.ResourceManager": "4.0.0",
-          "System.Runtime": "4.0.20",
-          "System.Runtime.Extensions": "4.0.10",
-          "System.Text.Encoding": "4.0.10",
-          "System.Threading": "4.0.10",
-          "System.Xml.ReaderWriter": "4.0.10"
-        },
-        "compile": {
-          "ref/dotnet/System.Xml.XmlDocument.dll": {}
-        },
-        "runtime": {
-          "lib/dotnet/System.Xml.XmlDocument.dll": {}
-        }
-      }
-    },
-    "DNXCore,Version=v5.0": {
-      "Microsoft.Build.Framework/0.1.0-preview-00003": {
-        "dependencies": {
-          "System.Collections": "4.0.10",
-          "System.Diagnostics.Debug": "4.0.10",
-          "System.Globalization": "4.0.10",
-          "System.Runtime": "4.0.20",
-          "System.Runtime.InteropServices": "4.0.20",
-          "System.Threading": "4.0.10",
-          "System.Threading.Thread": "4.0.0-beta-23109"
-        },
-        "compile": {
-          "lib/dotnet/Microsoft.Build.Framework.dll": {}
-        },
-        "runtime": {
-          "lib/dotnet/Microsoft.Build.Framework.dll": {}
-        }
-      },
-      "Microsoft.Build.Tasks.Core/0.1.0-preview-00005": {
-        "dependencies": {
-          "Microsoft.Build.Framework": "(, )",
-          "Microsoft.Win32.Primitives": "4.0.0",
-          "Microsoft.Win32.Registry": "4.0.0-beta-23127",
-          "System.Collections": "4.0.10",
-          "System.Collections.Concurrent": "4.0.10",
-          "System.Collections.NonGeneric": "4.0.0",
-          "System.Console": "4.0.0-beta-23123",
-          "System.Diagnostics.Debug": "4.0.10",
-          "System.Diagnostics.Process": "4.0.0-beta-23123",
-          "System.Diagnostics.TraceSource": "4.0.0-beta-23019",
-          "System.Globalization": "4.0.10",
-          "System.IO": "4.0.10",
-          "System.IO.FileSystem": "4.0.0",
-          "System.IO.FileSystem.DriveInfo": "4.0.0-beta-23302",
-          "System.IO.FileSystem.Primitives": "4.0.0",
-          "System.Linq": "4.0.0",
-          "System.ObjectModel": "4.0.10",
-          "System.Reflection": "4.0.10",
-          "System.Reflection.Metadata": "1.1.0-alpha-00014",
-          "System.Resources.ResourceManager": "4.0.0",
-          "System.Runtime": "4.0.20",
-          "System.Runtime.Extensions": "4.0.10",
-          "System.Runtime.Handles": "4.0.0",
-          "System.Runtime.InteropServices": "4.0.20",
-          "System.Runtime.InteropServices.RuntimeInformation": "4.0.0-beta-23213",
-          "System.Security.Cryptography.X509Certificates": "4.0.0-beta-23328",
-          "System.Text.Encoding": "4.0.10",
-          "System.Text.Encoding.Extensions": "4.0.10",
-          "System.Text.RegularExpressions": "4.0.10",
-          "System.Threading": "4.0.10",
-          "System.Threading.Tasks": "4.0.10",
-          "System.Threading.Tasks.Parallel": "4.0.0",
-          "System.Threading.Thread": "4.0.0-beta-23123",
-          "System.Xml.ReaderWriter": "4.0.10",
-          "System.Xml.XDocument": "4.0.10"
-        },
-        "compile": {
-          "lib/dotnet/Microsoft.Build.Tasks.Core.dll": {}
-        },
-        "runtime": {
-          "lib/dotnet/Microsoft.Build.Tasks.Core.dll": {}
-        }
-      },
-      "Microsoft.Build.Utilities.Core/0.1.0-preview-00005": {
-        "dependencies": {
-          "Microsoft.Build.Framework": "(, )",
-          "Microsoft.Win32.Primitives": "4.0.0",
-          "Microsoft.Win32.Registry": "4.0.0-beta-23123",
-          "System.Collections": "4.0.10",
-          "System.Collections.Concurrent": "4.0.10",
-          "System.Collections.NonGeneric": "4.0.0",
-          "System.Console": "4.0.0-beta-23123",
-          "System.Diagnostics.Debug": "4.0.10",
-          "System.Diagnostics.Process": "4.0.0-beta-23123",
-          "System.Diagnostics.TraceSource": "4.0.0-beta-23019",
-          "System.Globalization": "4.0.10",
-          "System.IO": "4.0.10",
-          "System.IO.FileSystem": "4.0.0",
-          "System.IO.FileSystem.Primitives": "4.0.0",
-          "System.Linq": "4.0.0",
-          "System.ObjectModel": "4.0.10",
-          "System.Reflection": "4.0.10",
-          "System.Resources.ResourceManager": "4.0.0",
-          "System.Runtime": "4.0.20",
-          "System.Runtime.Extensions": "4.0.10",
-          "System.Runtime.Handles": "4.0.0",
-          "System.Runtime.InteropServices": "4.0.20",
-          "System.Runtime.InteropServices.RuntimeInformation": "4.0.0-beta-23213",
-          "System.Text.Encoding": "4.0.10",
-          "System.Text.RegularExpressions": "4.0.10",
-          "System.Threading": "4.0.10",
-          "System.Threading.Tasks": "4.0.10",
-          "System.Threading.Thread": "4.0.0-beta-23123",
-          "System.Threading.Timer": "4.0.0",
-          "System.Xml.ReaderWriter": "4.0.10",
-          "System.Xml.XmlDocument": "4.0.0"
-        },
-        "compile": {
-          "lib/dotnet/Microsoft.Build.Utilities.Core.dll": {}
-        },
-        "runtime": {
-          "lib/dotnet/Microsoft.Build.Utilities.Core.dll": {}
-        }
-      },
-      "Microsoft.NETCore.Platforms/1.0.1-beta-23428": {},
-      "Microsoft.NETCore.Portable.Compatibility/1.0.1-beta-23428": {
-        "dependencies": {
-          "Microsoft.NETCore.Runtime": "1.0.1-beta-23428"
-        },
-        "compile": {
-          "ref/dotnet/System.ComponentModel.DataAnnotations.dll": {},
-          "ref/dotnet/System.Core.dll": {},
-          "ref/dotnet/System.Net.dll": {},
-          "ref/dotnet/System.Numerics.dll": {},
-          "ref/dotnet/System.Runtime.Serialization.dll": {},
-          "ref/dotnet/System.ServiceModel.Web.dll": {},
-          "ref/dotnet/System.ServiceModel.dll": {},
-          "ref/dotnet/System.Windows.dll": {},
-          "ref/dotnet/System.Xml.Linq.dll": {},
-          "ref/dotnet/System.Xml.Serialization.dll": {},
-          "ref/dotnet/System.Xml.dll": {},
-          "ref/dotnet/System.dll": {},
-          "ref/dotnet/mscorlib.dll": {}
-        },
-        "runtime": {
-          "lib/dnxcore50/System.ComponentModel.DataAnnotations.dll": {},
-          "lib/dnxcore50/System.Core.dll": {},
-          "lib/dnxcore50/System.Net.dll": {},
-          "lib/dnxcore50/System.Numerics.dll": {},
-          "lib/dnxcore50/System.Runtime.Serialization.dll": {},
-          "lib/dnxcore50/System.ServiceModel.Web.dll": {},
-          "lib/dnxcore50/System.ServiceModel.dll": {},
-          "lib/dnxcore50/System.Windows.dll": {},
-          "lib/dnxcore50/System.Xml.Linq.dll": {},
-          "lib/dnxcore50/System.Xml.Serialization.dll": {},
-          "lib/dnxcore50/System.Xml.dll": {},
-          "lib/dnxcore50/System.dll": {}
-        }
-      },
-      "Microsoft.NETCore.Runtime/1.0.1-beta-23428": {
-        "dependencies": {
-          "Microsoft.NETCore.Runtime.CoreCLR": "1.0.1-beta-23428",
-          "Microsoft.NETCore.Runtime.Native": "1.0.1-beta-23428"
-        }
-      },
-      "Microsoft.NETCore.Runtime.CoreCLR/1.0.1-beta-23428": {
-        "dependencies": {
-          "Microsoft.NETCore.Windows.ApiSets": "1.0.1-beta-23428",
-          "System.Collections": "[4.0.11-beta-23428]",
-          "System.Diagnostics.Contracts": "[4.0.1-beta-23428]",
-          "System.Diagnostics.Debug": "[4.0.11-beta-23428]",
-          "System.Diagnostics.StackTrace": "[4.0.1-beta-23428]",
-          "System.Diagnostics.Tools": "[4.0.1-beta-23428]",
-          "System.Diagnostics.Tracing": "[4.0.21-beta-23428]",
-          "System.Globalization": "[4.0.11-beta-23428]",
-          "System.Globalization.Calendars": "[4.0.1-beta-23428]",
-          "System.IO": "[4.0.11-beta-23428]",
-          "System.ObjectModel": "[4.0.11-beta-23428]",
-          "System.Private.Uri": "[4.0.1-beta-23428]",
-          "System.Reflection": "[4.1.0-beta-23428]",
-          "System.Reflection.Extensions": "[4.0.1-beta-23428]",
-          "System.Reflection.Primitives": "[4.0.1-beta-23428]",
-          "System.Resources.ResourceManager": "[4.0.1-beta-23428]",
-          "System.Runtime": "[4.0.21-beta-23428]",
-          "System.Runtime.Extensions": "[4.0.11-beta-23428]",
-          "System.Runtime.Handles": "[4.0.1-beta-23428]",
-          "System.Runtime.InteropServices": "[4.0.21-beta-23428]",
-          "System.Text.Encoding": "[4.0.11-beta-23428]",
-          "System.Text.Encoding.Extensions": "[4.0.11-beta-23428]",
-          "System.Threading": "[4.0.11-beta-23428]",
-          "System.Threading.Tasks": "[4.0.11-beta-23428]",
-          "System.Threading.Timer": "[4.0.1-beta-23428]"
-        }
-      },
-      "Microsoft.NETCore.Runtime.Native/1.0.1-beta-23428": {
-        "dependencies": {
-          "System.Collections": "[4.0.11-beta-23428]",
-          "System.Diagnostics.Contracts": "[4.0.1-beta-23428]",
-          "System.Diagnostics.Debug": "[4.0.11-beta-23428]",
-          "System.Diagnostics.StackTrace": "[4.0.1-beta-23428]",
-          "System.Diagnostics.Tools": "[4.0.1-beta-23428]",
-          "System.Diagnostics.Tracing": "[4.0.21-beta-23428]",
-          "System.Globalization": "[4.0.11-beta-23428]",
-          "System.Globalization.Calendars": "[4.0.1-beta-23428]",
-          "System.IO": "[4.0.11-beta-23428]",
-          "System.ObjectModel": "[4.0.11-beta-23428]",
-          "System.Private.Uri": "[4.0.1-beta-23428]",
-          "System.Reflection": "[4.1.0-beta-23428]",
-          "System.Reflection.Extensions": "[4.0.1-beta-23428]",
-          "System.Reflection.Primitives": "[4.0.1-beta-23428]",
-          "System.Resources.ResourceManager": "[4.0.1-beta-23428]",
-          "System.Runtime": "[4.0.21-beta-23428]",
-          "System.Runtime.Extensions": "[4.0.11-beta-23428]",
-          "System.Runtime.Handles": "[4.0.1-beta-23428]",
-          "System.Runtime.InteropServices": "[4.0.21-beta-23428]",
-          "System.Text.Encoding": "[4.0.11-beta-23428]",
-          "System.Text.Encoding.Extensions": "[4.0.11-beta-23428]",
-          "System.Threading": "[4.0.11-beta-23428]",
-          "System.Threading.Tasks": "[4.0.11-beta-23428]",
-          "System.Threading.Timer": "[4.0.1-beta-23428]"
-        }
-      },
-      "Microsoft.NETCore.Targets/1.0.1-beta-23428": {
-        "dependencies": {
-          "Microsoft.NETCore.Platforms": "1.0.1-beta-23428",
-          "Microsoft.NETCore.Targets.DNXCore": "5.0.0-beta-23428"
-        }
-      },
-      "Microsoft.NETCore.Targets.DNXCore/5.0.0-beta-23428": {},
-      "Microsoft.NETCore.Windows.ApiSets/1.0.1-beta-23428": {},
-      "Microsoft.Win32.Primitives/4.0.1-beta-23428": {
-        "dependencies": {
-          "System.Runtime": "4.0.0"
-        },
-        "compile": {
-          "ref/dotnet5.1/Microsoft.Win32.Primitives.dll": {}
-        }
-      },
-      "Microsoft.Win32.Registry/4.0.0-beta-23127": {
-        "dependencies": {
-          "System.Collections": "4.0.10-beta-23127",
-          "System.Globalization": "4.0.10-beta-23127",
-          "System.Resources.ResourceManager": "4.0.0-beta-23127",
-          "System.Runtime": "4.0.20-beta-23127",
-          "System.Runtime.Extensions": "4.0.10-beta-23127",
-          "System.Runtime.Handles": "4.0.0-beta-23127",
-          "System.Runtime.InteropServices": "4.0.20-beta-23127"
-        },
-        "compile": {
-          "ref/dotnet/Microsoft.Win32.Registry.dll": {}
-        },
-        "runtime": {
-          "lib/DNXCore50/Microsoft.Win32.Registry.dll": {}
-        }
-      },
-      "System.Collections/4.0.11-beta-23428": {
-        "dependencies": {
-          "System.Runtime": "4.0.21-beta-23428"
-        },
-        "compile": {
-          "ref/dotnet5.4/System.Collections.dll": {}
-        },
-        "runtime": {
-          "lib/DNXCore50/System.Collections.dll": {}
-        }
-      },
-      "System.Collections.Concurrent/4.0.10": {
-        "dependencies": {
-          "System.Collections": "4.0.10",
-          "System.Diagnostics.Debug": "4.0.10",
-          "System.Diagnostics.Tracing": "4.0.20",
-          "System.Globalization": "4.0.10",
-          "System.Resources.ResourceManager": "4.0.0",
-          "System.Runtime": "4.0.20",
-          "System.Runtime.Extensions": "4.0.10",
-          "System.Threading": "4.0.10",
-          "System.Threading.Tasks": "4.0.10"
-        },
-        "compile": {
-          "ref/dotnet/System.Collections.Concurrent.dll": {}
-        },
-        "runtime": {
-          "lib/dotnet/System.Collections.Concurrent.dll": {}
-        }
-      },
-      "System.Collections.Immutable/1.1.37": {
-        "dependencies": {
-          "System.Collections": "4.0.0",
-          "System.Diagnostics.Debug": "4.0.0",
-          "System.Globalization": "4.0.0",
-          "System.Linq": "4.0.0",
-          "System.Resources.ResourceManager": "4.0.0",
-          "System.Runtime": "4.0.0",
-          "System.Runtime.Extensions": "4.0.0",
-          "System.Threading": "4.0.0"
-        },
-        "compile": {
-          "lib/dotnet/System.Collections.Immutable.dll": {}
-        },
-        "runtime": {
-          "lib/dotnet/System.Collections.Immutable.dll": {}
-        }
-      },
-      "System.Collections.NonGeneric/4.0.0": {
-        "dependencies": {
-          "System.Diagnostics.Debug": "4.0.10",
-          "System.Globalization": "4.0.10",
-          "System.Resources.ResourceManager": "4.0.0",
-          "System.Runtime": "4.0.20",
-          "System.Runtime.Extensions": "4.0.10",
-          "System.Threading": "4.0.10"
-        },
-        "compile": {
-          "ref/dotnet/System.Collections.NonGeneric.dll": {}
-        },
-        "runtime": {
-          "lib/dotnet/System.Collections.NonGeneric.dll": {}
-        }
-      },
-      "System.Console/4.0.0-beta-23428": {
-        "dependencies": {
-          "System.IO": "4.0.0",
-          "System.Runtime": "4.0.0"
-        },
-        "compile": {
-          "ref/dotnet5.1/System.Console.dll": {}
-        }
-      },
-      "System.Diagnostics.Contracts/4.0.1-beta-23428": {
-        "dependencies": {
-          "System.Runtime": "4.0.0"
-        },
-        "compile": {
-          "ref/dotnet5.1/System.Diagnostics.Contracts.dll": {}
-        },
-        "runtime": {
-          "lib/DNXCore50/System.Diagnostics.Contracts.dll": {}
-        }
-      },
-      "System.Diagnostics.Debug/4.0.11-beta-23428": {
-        "dependencies": {
-          "System.Runtime": "4.0.0"
-        },
-        "compile": {
-          "ref/dotnet5.4/System.Diagnostics.Debug.dll": {}
-        }
-      },
-      "System.Diagnostics.Process/4.1.0-beta-23428": {
-        "dependencies": {
-          "System.IO": "4.0.0",
-          "System.Runtime": "4.0.0",
-          "System.Runtime.Handles": "4.0.0",
-          "System.Text.Encoding": "4.0.0"
-        },
-        "compile": {
-          "ref/dotnet5.5/System.Diagnostics.Process.dll": {}
-        }
-      },
-      "System.Diagnostics.StackTrace/4.0.1-beta-23428": {
-        "dependencies": {
-          "System.Reflection": "4.0.0",
-          "System.Runtime": "4.0.0"
-        },
-        "compile": {
-          "ref/dotnet5.1/System.Diagnostics.StackTrace.dll": {}
-        },
-        "runtime": {
-          "lib/DNXCore50/System.Diagnostics.StackTrace.dll": {}
-        }
-      },
-      "System.Diagnostics.Tools/4.0.1-beta-23428": {
-        "dependencies": {
-          "System.Runtime": "4.0.0"
-        },
-        "compile": {
-          "ref/dotnet5.1/System.Diagnostics.Tools.dll": {}
-        },
-        "runtime": {
-          "lib/DNXCore50/System.Diagnostics.Tools.dll": {}
-        }
-      },
-      "System.Diagnostics.TraceSource/4.0.0-beta-23019": {
-        "dependencies": {
-          "System.Collections": "4.0.10-beta-23019",
-          "System.Diagnostics.Debug": "4.0.10-beta-23019",
-          "System.Globalization": "4.0.10-beta-23019",
-          "System.Resources.ResourceManager": "4.0.0-beta-23019",
-          "System.Runtime": "4.0.20-beta-23019",
-          "System.Runtime.Extensions": "4.0.10-beta-23019",
-          "System.Threading": "4.0.10-beta-23019"
-        },
-        "compile": {
-          "ref/dotnet/System.Diagnostics.TraceSource.dll": {}
-        },
-        "runtime": {
-          "lib/DNXCore50/System.Diagnostics.TraceSource.dll": {}
-        }
-      },
-      "System.Diagnostics.Tracing/4.0.21-beta-23428": {
-        "dependencies": {
-          "System.Runtime": "4.0.0"
-        },
-        "compile": {
-          "ref/dotnet5.4/System.Diagnostics.Tracing.dll": {}
-        },
-        "runtime": {
-          "lib/DNXCore50/System.Diagnostics.Tracing.dll": {}
-        }
-      },
-      "System.Globalization/4.0.11-beta-23428": {
-        "dependencies": {
-          "System.Runtime": "4.0.0"
-        },
-        "compile": {
-          "ref/dotnet5.4/System.Globalization.dll": {}
-        },
-        "runtime": {
-          "lib/DNXCore50/System.Globalization.dll": {}
-        }
-      },
-      "System.Globalization.Calendars/4.0.1-beta-23428": {
-        "dependencies": {
-          "System.Globalization": "4.0.0",
-          "System.Runtime": "4.0.0"
-        },
-        "compile": {
-          "ref/dotnet5.1/System.Globalization.Calendars.dll": {}
-        },
-        "runtime": {
-          "lib/DNXCore50/System.Globalization.Calendars.dll": {}
-        }
-      },
-      "System.IO/4.0.11-beta-23428": {
-        "dependencies": {
-          "System.Runtime": "4.0.20",
-          "System.Text.Encoding": "4.0.0",
-          "System.Threading.Tasks": "4.0.0"
-        },
-        "compile": {
-          "ref/dotnet5.4/System.IO.dll": {}
-        },
-        "runtime": {
-          "lib/DNXCore50/System.IO.dll": {}
-        }
-      },
-      "System.IO.FileSystem/4.0.1-beta-23428": {
-        "dependencies": {
-          "System.IO": "4.0.0",
-          "System.IO.FileSystem.Primitives": "4.0.0",
-          "System.Runtime": "4.0.0",
-          "System.Runtime.Handles": "4.0.0",
-          "System.Text.Encoding": "4.0.0",
-          "System.Threading.Tasks": "4.0.0"
-        },
-        "compile": {
-          "ref/dotnet5.4/System.IO.FileSystem.dll": {}
-        }
-      },
-      "System.IO.FileSystem.DriveInfo/4.0.0-beta-23428": {
-        "dependencies": {
-          "System.IO": "4.0.0",
-          "System.IO.FileSystem": "4.0.0",
-          "System.Runtime": "4.0.0"
-        },
-        "compile": {
-          "ref/dotnet5.4/System.IO.FileSystem.DriveInfo.dll": {}
-        }
-      },
-      "System.IO.FileSystem.Primitives/4.0.0": {
-        "dependencies": {
-          "System.Runtime": "4.0.20"
-        },
-        "compile": {
-          "ref/dotnet/System.IO.FileSystem.Primitives.dll": {}
-        },
-        "runtime": {
-          "lib/dotnet/System.IO.FileSystem.Primitives.dll": {}
-        }
-      },
-      "System.IO.Pipes/4.0.0-beta-23428": {
-        "dependencies": {
-          "System.IO": "4.0.0",
-          "System.Runtime": "4.0.0",
-          "System.Runtime.Handles": "4.0.0",
-          "System.Security.Principal": "4.0.0",
-          "System.Threading.Tasks": "4.0.0"
-        },
-        "compile": {
-          "ref/dotnet5.4/System.IO.Pipes.dll": {}
-        }
-      },
-      "System.Linq/4.0.0": {
-        "dependencies": {
-          "System.Collections": "4.0.10",
-          "System.Diagnostics.Debug": "4.0.10",
-          "System.Resources.ResourceManager": "4.0.0",
-          "System.Runtime": "4.0.20",
-          "System.Runtime.Extensions": "4.0.10"
-        },
-        "compile": {
-          "ref/dotnet/System.Linq.dll": {}
-        },
-        "runtime": {
-          "lib/dotnet/System.Linq.dll": {}
-        }
-      },
-      "System.ObjectModel/4.0.11-beta-23428": {
-        "dependencies": {
-          "System.Collections": "4.0.10",
-          "System.Diagnostics.Debug": "4.0.10",
-          "System.Resources.ResourceManager": "4.0.0",
-          "System.Runtime": "4.0.20",
-          "System.Threading": "4.0.10"
-        },
-        "compile": {
-          "ref/dotnet5.4/System.ObjectModel.dll": {}
-        },
-        "runtime": {
-          "lib/dotnet5.4/System.ObjectModel.dll": {}
-        }
-      },
-      "System.Private.Uri/4.0.1-beta-23428": {
-        "compile": {
-          "ref/dnxcore50/_._": {}
-        }
-      },
-      "System.Reflection/4.1.0-beta-23428": {
-        "dependencies": {
-          "System.IO": "4.0.0",
-          "System.Reflection.Primitives": "4.0.0",
-          "System.Runtime": "4.0.20"
-        },
-        "compile": {
-          "ref/dotnet5.4/System.Reflection.dll": {}
-        },
-        "runtime": {
-          "lib/DNXCore50/System.Reflection.dll": {}
-        }
-      },
-      "System.Reflection.Extensions/4.0.1-beta-23428": {
-        "dependencies": {
-          "System.Reflection": "4.0.0",
-          "System.Runtime": "4.0.0"
-        },
-        "compile": {
-          "ref/dotnet5.1/System.Reflection.Extensions.dll": {}
-        },
-        "runtime": {
-          "lib/DNXCore50/System.Reflection.Extensions.dll": {}
-        }
-      },
-      "System.Reflection.Metadata/1.2.0": {
-        "compile": {
-          "lib/netstandard1.1/System.Reflection.Metadata.dll": {}
-        },
-        "runtime": {
-          "lib/netstandard1.1/System.Reflection.Metadata.dll": {}
-        }
-      },
-      "System.Reflection.Primitives/4.0.1-beta-23428": {
-        "dependencies": {
-          "System.Runtime": "4.0.0"
-        },
-        "compile": {
-          "ref/dotnet5.1/System.Reflection.Primitives.dll": {}
-        },
-        "runtime": {
-          "lib/DNXCore50/System.Reflection.Primitives.dll": {}
-        }
-      },
-      "System.Resources.ResourceManager/4.0.1-beta-23428": {
-        "dependencies": {
-          "System.Globalization": "4.0.0",
-          "System.Reflection": "4.0.0",
-          "System.Runtime": "4.0.0"
-        },
-        "compile": {
-          "ref/dotnet5.1/System.Resources.ResourceManager.dll": {}
-        },
-        "runtime": {
-          "lib/DNXCore50/System.Resources.ResourceManager.dll": {}
-        }
-      },
-      "System.Runtime/4.0.21-beta-23428": {
-        "dependencies": {
-          "System.Private.Uri": "4.0.1-beta-23428"
-        },
-        "compile": {
-          "ref/dotnet5.4/System.Runtime.dll": {}
-        },
-        "runtime": {
-          "lib/DNXCore50/System.Runtime.dll": {}
-        }
-      },
-      "System.Runtime.Extensions/4.0.11-beta-23428": {
-        "dependencies": {
-          "System.Runtime": "4.0.20"
-        },
-        "compile": {
-          "ref/dotnet5.4/System.Runtime.Extensions.dll": {}
-        }
-      },
-      "System.Runtime.Handles/4.0.1-beta-23428": {
-        "dependencies": {
-          "System.Runtime": "4.0.0"
-        },
-        "compile": {
-          "ref/dotnet5.4/System.Runtime.Handles.dll": {}
-        },
-        "runtime": {
-          "lib/DNXCore50/System.Runtime.Handles.dll": {}
-        }
-      },
-      "System.Runtime.InteropServices/4.0.21-beta-23428": {
-        "dependencies": {
-          "System.Reflection": "4.0.0",
-          "System.Reflection.Primitives": "4.0.0",
-          "System.Runtime": "4.0.0",
-          "System.Runtime.Handles": "4.0.0"
-        },
-        "compile": {
-          "ref/dotnet5.4/System.Runtime.InteropServices.dll": {}
-        },
-        "runtime": {
-          "lib/DNXCore50/System.Runtime.InteropServices.dll": {}
-        }
-      },
-      "System.Runtime.InteropServices.RuntimeInformation/4.0.0-beta-23428": {
-        "dependencies": {
-          "System.Runtime": "4.0.0"
-        },
-        "compile": {
-          "ref/dotnet5.1/System.Runtime.InteropServices.RuntimeInformation.dll": {}
-        }
-      },
-      "System.Security.Cryptography.Algorithms/4.0.0-beta-23328": {
-        "dependencies": {
-          "System.IO": "4.0.0",
-          "System.Runtime": "4.0.0",
-          "System.Security.Cryptography.Primitives": "4.0.0-beta-23328"
-        },
-        "compile": {
-          "ref/dotnet/System.Security.Cryptography.Algorithms.dll": {}
-        }
-      },
-      "System.Security.Cryptography.Encoding/4.0.0-beta-23328": {
-        "dependencies": {
-          "System.Runtime": "4.0.0"
-        },
-        "compile": {
-          "ref/dotnet/System.Security.Cryptography.Encoding.dll": {}
-        }
-      },
-      "System.Security.Cryptography.Primitives/4.0.0-beta-23328": {
-        "dependencies": {
-          "System.Diagnostics.Debug": "4.0.0",
-          "System.Globalization": "4.0.0",
-          "System.IO": "4.0.10",
-          "System.Resources.ResourceManager": "4.0.0",
-          "System.Runtime": "4.0.20",
-          "System.Threading": "4.0.0",
-          "System.Threading.Tasks": "4.0.0"
-        },
-        "compile": {
-          "ref/dotnet/System.Security.Cryptography.Primitives.dll": {}
-        },
-        "runtime": {
-          "lib/dotnet/System.Security.Cryptography.Primitives.dll": {}
-        }
-      },
-      "System.Security.Cryptography.X509Certificates/4.0.0-beta-23328": {
-        "dependencies": {
-          "System.Runtime": "4.0.0",
-          "System.Runtime.Handles": "4.0.0",
-          "System.Security.Cryptography.Algorithms": "4.0.0-beta-23328",
-          "System.Security.Cryptography.Encoding": "4.0.0-beta-23328"
-        },
-        "compile": {
-          "ref/dotnet/System.Security.Cryptography.X509Certificates.dll": {}
-        }
-      },
-      "System.Security.Principal/4.0.0": {
-        "dependencies": {
-          "System.Runtime": "4.0.0"
-        },
-        "compile": {
-          "ref/dotnet/System.Security.Principal.dll": {}
-        },
-        "runtime": {
-          "lib/dotnet/System.Security.Principal.dll": {}
-        }
-      },
-      "System.Text.Encoding/4.0.11-beta-23428": {
-        "dependencies": {
-          "System.Runtime": "4.0.0"
-        },
-        "compile": {
-          "ref/dotnet5.4/System.Text.Encoding.dll": {}
-        },
-        "runtime": {
-          "lib/DNXCore50/System.Text.Encoding.dll": {}
-        }
-      },
-      "System.Text.Encoding.Extensions/4.0.11-beta-23428": {
-        "dependencies": {
-          "System.Runtime": "4.0.0",
-          "System.Text.Encoding": "4.0.10"
-        },
-        "compile": {
-          "ref/dotnet5.4/System.Text.Encoding.Extensions.dll": {}
-        },
-        "runtime": {
-          "lib/DNXCore50/System.Text.Encoding.Extensions.dll": {}
-        }
-      },
-      "System.Text.RegularExpressions/4.0.10": {
-        "dependencies": {
-          "System.Collections": "4.0.10",
-          "System.Globalization": "4.0.10",
-          "System.Resources.ResourceManager": "4.0.0",
-          "System.Runtime": "4.0.20",
-          "System.Runtime.Extensions": "4.0.10",
-          "System.Threading": "4.0.10"
-        },
-        "compile": {
-          "ref/dotnet/System.Text.RegularExpressions.dll": {}
-        },
-        "runtime": {
-          "lib/dotnet/System.Text.RegularExpressions.dll": {}
-        }
-      },
-      "System.Threading/4.0.11-beta-23428": {
-        "dependencies": {
-          "System.Runtime": "4.0.0",
-          "System.Threading.Tasks": "4.0.0"
-        },
-        "compile": {
-          "ref/dotnet5.4/System.Threading.dll": {}
-        }
-      },
-      "System.Threading.Tasks/4.0.11-beta-23428": {
-        "dependencies": {
-          "System.Runtime": "4.0.0"
-        },
-        "compile": {
-          "ref/dotnet5.4/System.Threading.Tasks.dll": {}
-        },
-        "runtime": {
-          "lib/DNXCore50/System.Threading.Tasks.dll": {}
-        }
-      },
-      "System.Threading.Tasks.Parallel/4.0.0": {
-        "dependencies": {
-          "System.Collections.Concurrent": "4.0.10",
-          "System.Diagnostics.Debug": "4.0.10",
-          "System.Diagnostics.Tracing": "4.0.20",
-          "System.Resources.ResourceManager": "4.0.0",
-          "System.Runtime": "4.0.20",
-          "System.Runtime.Extensions": "4.0.10",
-          "System.Threading": "4.0.10",
-          "System.Threading.Tasks": "4.0.10"
-        },
-        "compile": {
-          "ref/dotnet/System.Threading.Tasks.Parallel.dll": {}
-        },
-        "runtime": {
-          "lib/dotnet/System.Threading.Tasks.Parallel.dll": {}
-        }
-      },
-      "System.Threading.Thread/4.0.0-beta-23123": {
-        "dependencies": {
-          "System.Runtime": "4.0.0"
-        },
-        "compile": {
-          "ref/dotnet/System.Threading.Thread.dll": {}
-        },
-        "runtime": {
-          "lib/DNXCore50/System.Threading.Thread.dll": {}
-        }
-      },
-      "System.Threading.Timer/4.0.1-beta-23428": {
-        "dependencies": {
-          "System.Runtime": "4.0.0"
-        },
-        "compile": {
-          "ref/dotnet5.3/System.Threading.Timer.dll": {}
-        },
-        "runtime": {
-          "lib/DNXCore50/System.Threading.Timer.dll": {}
-        }
-      },
-      "System.Xml.ReaderWriter/4.0.10": {
-        "dependencies": {
-          "System.Collections": "4.0.10",
-          "System.Diagnostics.Debug": "4.0.10",
-          "System.Globalization": "4.0.10",
-          "System.IO": "4.0.10",
-          "System.IO.FileSystem": "4.0.0",
-          "System.IO.FileSystem.Primitives": "4.0.0",
-          "System.Resources.ResourceManager": "4.0.0",
-          "System.Runtime": "4.0.20",
-          "System.Runtime.Extensions": "4.0.10",
-          "System.Runtime.InteropServices": "4.0.20",
-          "System.Text.Encoding": "4.0.10",
-          "System.Text.Encoding.Extensions": "4.0.10",
-          "System.Text.RegularExpressions": "4.0.10",
-          "System.Threading.Tasks": "4.0.10"
-        },
-        "compile": {
-          "ref/dotnet/System.Xml.ReaderWriter.dll": {}
-        },
-        "runtime": {
-          "lib/dotnet/System.Xml.ReaderWriter.dll": {}
-        }
-      },
-      "System.Xml.XDocument/4.0.10": {
-        "dependencies": {
-          "System.Collections": "4.0.10",
-          "System.Diagnostics.Debug": "4.0.10",
-          "System.Globalization": "4.0.10",
-          "System.IO": "4.0.10",
-          "System.Reflection": "4.0.10",
-          "System.Resources.ResourceManager": "4.0.0",
-          "System.Runtime": "4.0.20",
-          "System.Runtime.Extensions": "4.0.10",
-          "System.Text.Encoding": "4.0.10",
-          "System.Threading": "4.0.10",
-          "System.Xml.ReaderWriter": "4.0.10"
-        },
-        "compile": {
-          "ref/dotnet/System.Xml.XDocument.dll": {}
-        },
-        "runtime": {
-          "lib/dotnet/System.Xml.XDocument.dll": {}
-        }
-      },
-      "System.Xml.XmlDocument/4.0.0": {
-        "dependencies": {
-          "System.Collections": "4.0.10",
-          "System.Diagnostics.Debug": "4.0.10",
-          "System.Globalization": "4.0.10",
-          "System.IO": "4.0.10",
-          "System.Resources.ResourceManager": "4.0.0",
-          "System.Runtime": "4.0.20",
-          "System.Runtime.Extensions": "4.0.10",
-          "System.Text.Encoding": "4.0.10",
-          "System.Threading": "4.0.10",
-          "System.Xml.ReaderWriter": "4.0.10"
-        },
-        "compile": {
-          "ref/dotnet/System.Xml.XmlDocument.dll": {}
-        },
-        "runtime": {
-          "lib/dotnet/System.Xml.XmlDocument.dll": {}
-        }
-      }
-    },
-    "DNXCore,Version=v5.0/win7-x64": {
-      "Microsoft.Build.Framework/0.1.0-preview-00003": {
-        "dependencies": {
-          "System.Collections": "4.0.10",
-          "System.Diagnostics.Debug": "4.0.10",
-          "System.Globalization": "4.0.10",
-          "System.Runtime": "4.0.20",
-          "System.Runtime.InteropServices": "4.0.20",
-          "System.Threading": "4.0.10",
-          "System.Threading.Thread": "4.0.0-beta-23109"
-        },
-        "compile": {
-          "lib/dotnet/Microsoft.Build.Framework.dll": {}
-        },
-        "runtime": {
-          "lib/dotnet/Microsoft.Build.Framework.dll": {}
-        }
-      },
-      "Microsoft.Build.Tasks.Core/0.1.0-preview-00005": {
-        "dependencies": {
-          "Microsoft.Build.Framework": "(, )",
-          "Microsoft.Win32.Primitives": "4.0.0",
-          "Microsoft.Win32.Registry": "4.0.0-beta-23127",
-          "System.Collections": "4.0.10",
-          "System.Collections.Concurrent": "4.0.10",
-          "System.Collections.NonGeneric": "4.0.0",
-          "System.Console": "4.0.0-beta-23123",
-          "System.Diagnostics.Debug": "4.0.10",
-          "System.Diagnostics.Process": "4.0.0-beta-23123",
-          "System.Diagnostics.TraceSource": "4.0.0-beta-23019",
-          "System.Globalization": "4.0.10",
-          "System.IO": "4.0.10",
-          "System.IO.FileSystem": "4.0.0",
-          "System.IO.FileSystem.DriveInfo": "4.0.0-beta-23302",
-          "System.IO.FileSystem.Primitives": "4.0.0",
-          "System.Linq": "4.0.0",
-          "System.ObjectModel": "4.0.10",
-          "System.Reflection": "4.0.10",
-          "System.Reflection.Metadata": "1.1.0-alpha-00014",
-          "System.Resources.ResourceManager": "4.0.0",
-          "System.Runtime": "4.0.20",
-          "System.Runtime.Extensions": "4.0.10",
-          "System.Runtime.Handles": "4.0.0",
-          "System.Runtime.InteropServices": "4.0.20",
-          "System.Runtime.InteropServices.RuntimeInformation": "4.0.0-beta-23213",
-          "System.Security.Cryptography.X509Certificates": "4.0.0-beta-23328",
-          "System.Text.Encoding": "4.0.10",
-          "System.Text.Encoding.Extensions": "4.0.10",
-          "System.Text.RegularExpressions": "4.0.10",
-          "System.Threading": "4.0.10",
-          "System.Threading.Tasks": "4.0.10",
-          "System.Threading.Tasks.Parallel": "4.0.0",
-          "System.Threading.Thread": "4.0.0-beta-23123",
-          "System.Xml.ReaderWriter": "4.0.10",
-          "System.Xml.XDocument": "4.0.10"
-        },
-        "compile": {
-          "lib/dotnet/Microsoft.Build.Tasks.Core.dll": {}
-        },
-        "runtime": {
-          "lib/dotnet/Microsoft.Build.Tasks.Core.dll": {}
-        }
-      },
-      "Microsoft.Build.Utilities.Core/0.1.0-preview-00005": {
-        "dependencies": {
-          "Microsoft.Build.Framework": "(, )",
-          "Microsoft.Win32.Primitives": "4.0.0",
-          "Microsoft.Win32.Registry": "4.0.0-beta-23123",
-          "System.Collections": "4.0.10",
-          "System.Collections.Concurrent": "4.0.10",
-          "System.Collections.NonGeneric": "4.0.0",
-          "System.Console": "4.0.0-beta-23123",
-          "System.Diagnostics.Debug": "4.0.10",
-          "System.Diagnostics.Process": "4.0.0-beta-23123",
-          "System.Diagnostics.TraceSource": "4.0.0-beta-23019",
-          "System.Globalization": "4.0.10",
-          "System.IO": "4.0.10",
-          "System.IO.FileSystem": "4.0.0",
-          "System.IO.FileSystem.Primitives": "4.0.0",
-          "System.Linq": "4.0.0",
-          "System.ObjectModel": "4.0.10",
-          "System.Reflection": "4.0.10",
-          "System.Resources.ResourceManager": "4.0.0",
-          "System.Runtime": "4.0.20",
-          "System.Runtime.Extensions": "4.0.10",
-          "System.Runtime.Handles": "4.0.0",
-          "System.Runtime.InteropServices": "4.0.20",
-          "System.Runtime.InteropServices.RuntimeInformation": "4.0.0-beta-23213",
-          "System.Text.Encoding": "4.0.10",
-          "System.Text.RegularExpressions": "4.0.10",
-          "System.Threading": "4.0.10",
-          "System.Threading.Tasks": "4.0.10",
-          "System.Threading.Thread": "4.0.0-beta-23123",
-          "System.Threading.Timer": "4.0.0",
-          "System.Xml.ReaderWriter": "4.0.10",
-          "System.Xml.XmlDocument": "4.0.0"
-        },
-        "compile": {
-          "lib/dotnet/Microsoft.Build.Utilities.Core.dll": {}
-        },
-        "runtime": {
-          "lib/dotnet/Microsoft.Build.Utilities.Core.dll": {}
-        }
-      },
-      "Microsoft.NETCore.Platforms/1.0.1-beta-23428": {},
-      "Microsoft.NETCore.Portable.Compatibility/1.0.1-beta-23428": {
-        "dependencies": {
-          "Microsoft.NETCore.Runtime": "1.0.1-beta-23428"
-        },
-        "compile": {
-          "ref/dotnet/System.ComponentModel.DataAnnotations.dll": {},
-          "ref/dotnet/System.Core.dll": {},
-          "ref/dotnet/System.Net.dll": {},
-          "ref/dotnet/System.Numerics.dll": {},
-          "ref/dotnet/System.Runtime.Serialization.dll": {},
-          "ref/dotnet/System.ServiceModel.Web.dll": {},
-          "ref/dotnet/System.ServiceModel.dll": {},
-          "ref/dotnet/System.Windows.dll": {},
-          "ref/dotnet/System.Xml.Linq.dll": {},
-          "ref/dotnet/System.Xml.Serialization.dll": {},
-          "ref/dotnet/System.Xml.dll": {},
-          "ref/dotnet/System.dll": {},
-          "ref/dotnet/mscorlib.dll": {}
-        },
-        "runtime": {
-          "lib/dnxcore50/System.ComponentModel.DataAnnotations.dll": {},
-          "lib/dnxcore50/System.Core.dll": {},
-          "lib/dnxcore50/System.Net.dll": {},
-          "lib/dnxcore50/System.Numerics.dll": {},
-          "lib/dnxcore50/System.Runtime.Serialization.dll": {},
-          "lib/dnxcore50/System.ServiceModel.Web.dll": {},
-          "lib/dnxcore50/System.ServiceModel.dll": {},
-          "lib/dnxcore50/System.Windows.dll": {},
-          "lib/dnxcore50/System.Xml.Linq.dll": {},
-          "lib/dnxcore50/System.Xml.Serialization.dll": {},
-          "lib/dnxcore50/System.Xml.dll": {},
-          "lib/dnxcore50/System.dll": {}
-        }
-      },
-      "Microsoft.NETCore.Runtime/1.0.1-beta-23428": {
-        "dependencies": {
-          "Microsoft.NETCore.Runtime.CoreCLR": "1.0.1-beta-23428",
-          "Microsoft.NETCore.Runtime.Native": "1.0.1-beta-23428"
-        }
-      },
-      "Microsoft.NETCore.Runtime.CoreCLR/1.0.1-beta-23428": {
-        "dependencies": {
-          "Microsoft.NETCore.Windows.ApiSets": "1.0.1-beta-23428",
-          "System.Collections": "[4.0.11-beta-23428]",
-          "System.Diagnostics.Contracts": "[4.0.1-beta-23428]",
-          "System.Diagnostics.Debug": "[4.0.11-beta-23428]",
-          "System.Diagnostics.StackTrace": "[4.0.1-beta-23428]",
-          "System.Diagnostics.Tools": "[4.0.1-beta-23428]",
-          "System.Diagnostics.Tracing": "[4.0.21-beta-23428]",
-          "System.Globalization": "[4.0.11-beta-23428]",
-          "System.Globalization.Calendars": "[4.0.1-beta-23428]",
-          "System.IO": "[4.0.11-beta-23428]",
-          "System.ObjectModel": "[4.0.11-beta-23428]",
-          "System.Private.Uri": "[4.0.1-beta-23428]",
-          "System.Reflection": "[4.1.0-beta-23428]",
-          "System.Reflection.Extensions": "[4.0.1-beta-23428]",
-          "System.Reflection.Primitives": "[4.0.1-beta-23428]",
-          "System.Resources.ResourceManager": "[4.0.1-beta-23428]",
-          "System.Runtime": "[4.0.21-beta-23428]",
-          "System.Runtime.Extensions": "[4.0.11-beta-23428]",
-          "System.Runtime.Handles": "[4.0.1-beta-23428]",
-          "System.Runtime.InteropServices": "[4.0.21-beta-23428]",
-          "System.Text.Encoding": "[4.0.11-beta-23428]",
-          "System.Text.Encoding.Extensions": "[4.0.11-beta-23428]",
-          "System.Threading": "[4.0.11-beta-23428]",
-          "System.Threading.Tasks": "[4.0.11-beta-23428]",
-          "System.Threading.Timer": "[4.0.1-beta-23428]",
-          "runtime.win7-x64.Microsoft.NETCore.Runtime.CoreCLR": "1.0.1-beta-23428"
-        }
-      },
-      "Microsoft.NETCore.Runtime.Native/1.0.1-beta-23428": {
-        "dependencies": {
-          "System.Collections": "[4.0.11-beta-23428]",
-          "System.Diagnostics.Contracts": "[4.0.1-beta-23428]",
-          "System.Diagnostics.Debug": "[4.0.11-beta-23428]",
-          "System.Diagnostics.StackTrace": "[4.0.1-beta-23428]",
-          "System.Diagnostics.Tools": "[4.0.1-beta-23428]",
-          "System.Diagnostics.Tracing": "[4.0.21-beta-23428]",
-          "System.Globalization": "[4.0.11-beta-23428]",
-          "System.Globalization.Calendars": "[4.0.1-beta-23428]",
-          "System.IO": "[4.0.11-beta-23428]",
-          "System.ObjectModel": "[4.0.11-beta-23428]",
-          "System.Private.Uri": "[4.0.1-beta-23428]",
-          "System.Reflection": "[4.1.0-beta-23428]",
-          "System.Reflection.Extensions": "[4.0.1-beta-23428]",
-          "System.Reflection.Primitives": "[4.0.1-beta-23428]",
-          "System.Resources.ResourceManager": "[4.0.1-beta-23428]",
-          "System.Runtime": "[4.0.21-beta-23428]",
-          "System.Runtime.Extensions": "[4.0.11-beta-23428]",
-          "System.Runtime.Handles": "[4.0.1-beta-23428]",
-          "System.Runtime.InteropServices": "[4.0.21-beta-23428]",
-          "System.Text.Encoding": "[4.0.11-beta-23428]",
-          "System.Text.Encoding.Extensions": "[4.0.11-beta-23428]",
-          "System.Threading": "[4.0.11-beta-23428]",
-          "System.Threading.Tasks": "[4.0.11-beta-23428]",
-          "System.Threading.Timer": "[4.0.1-beta-23428]"
-        }
-      },
-      "Microsoft.NETCore.Targets/1.0.1-beta-23428": {
-        "dependencies": {
-          "Microsoft.NETCore.Platforms": "1.0.1-beta-23428",
-          "Microsoft.NETCore.Targets.DNXCore": "5.0.0-beta-23428"
-        }
-      },
-      "Microsoft.NETCore.Targets.DNXCore/5.0.0-beta-23428": {},
-      "Microsoft.NETCore.Windows.ApiSets/1.0.1-beta-23428": {
-        "dependencies": {
-          "runtime.win7-x64.Microsoft.NETCore.Windows.ApiSets": "1.0.1-beta-23428"
-        }
-      },
-      "Microsoft.Win32.Primitives/4.0.1-beta-23428": {
-        "dependencies": {
-          "System.Runtime": "4.0.0",
-          "runtime.win7.Microsoft.Win32.Primitives": "4.0.1-beta-23428"
-        },
-        "compile": {
-          "ref/dotnet5.1/Microsoft.Win32.Primitives.dll": {}
-        }
-      },
-      "Microsoft.Win32.Registry/4.0.0-beta-23428": {
-        "dependencies": {
-          "System.Collections": "4.0.10",
-          "System.Globalization": "4.0.10",
-          "System.Resources.ResourceManager": "4.0.0",
-          "System.Runtime": "4.0.20",
-          "System.Runtime.Extensions": "4.0.10",
-          "System.Runtime.Handles": "4.0.0",
-          "System.Runtime.InteropServices": "4.0.20"
-        },
-        "compile": {
-          "ref/dotnet5.2/Microsoft.Win32.Registry.dll": {}
-        },
-        "runtime": {
-          "lib/DNXCore50/Microsoft.Win32.Registry.dll": {}
-        }
-      },
-      "runtime.win.System.Runtime.InteropServices.RuntimeInformation/4.0.0-beta-23428": {
-        "dependencies": {
-          "System.Resources.ResourceManager": "4.0.0",
-          "System.Runtime": "4.0.20"
-        },
-        "compile": {
-          "ref/dotnet/_._": {}
-        },
-        "runtime": {
-          "runtimes/win/lib/dotnet5.4/System.Runtime.InteropServices.RuntimeInformation.dll": {}
-        }
-      },
-      "runtime.win7-x64.Microsoft.NETCore.Runtime.CoreCLR/1.0.1-beta-23428": {
-        "compile": {
-          "ref/dotnet/_._": {}
-        },
-        "runtime": {
-          "runtimes/win7-x64/lib/dotnet/mscorlib.ni.dll": {}
-        },
-        "native": {
-          "runtimes/win7-x64/native/clretwrc.dll": {},
-          "runtimes/win7-x64/native/coreclr.dll": {},
-          "runtimes/win7-x64/native/dbgshim.dll": {},
-          "runtimes/win7-x64/native/mscordaccore.dll": {},
-          "runtimes/win7-x64/native/mscordbi.dll": {},
-          "runtimes/win7-x64/native/mscorrc.debug.dll": {},
-          "runtimes/win7-x64/native/mscorrc.dll": {}
-        }
-      },
-      "runtime.win7-x64.Microsoft.NETCore.Windows.ApiSets/1.0.1-beta-23428": {
-        "native": {
-          "runtimes/win7-x64/native/API-MS-Win-Base-Util-L1-1-0.dll": {},
-          "runtimes/win7-x64/native/API-MS-Win-Core-Kernel32-Private-L1-1-0.dll": {},
-          "runtimes/win7-x64/native/API-MS-Win-Core-Kernel32-Private-L1-1-1.dll": {},
-          "runtimes/win7-x64/native/API-MS-Win-Core-Kernel32-Private-L1-1-2.dll": {},
-          "runtimes/win7-x64/native/API-MS-Win-Core-PrivateProfile-L1-1-0.dll": {},
-          "runtimes/win7-x64/native/API-MS-Win-Core-ProcessTopology-Obsolete-L1-1-0.dll": {},
-          "runtimes/win7-x64/native/API-MS-Win-Core-String-L2-1-0.dll": {},
-          "runtimes/win7-x64/native/API-MS-Win-Core-StringAnsi-L1-1-0.dll": {},
-          "runtimes/win7-x64/native/API-MS-Win-EventLog-Legacy-L1-1-0.dll": {},
-          "runtimes/win7-x64/native/API-MS-Win-Eventing-ClassicProvider-L1-1-0.dll": {},
-          "runtimes/win7-x64/native/API-MS-Win-Eventing-Consumer-L1-1-0.dll": {},
-          "runtimes/win7-x64/native/API-MS-Win-Eventing-Controller-L1-1-0.dll": {},
-          "runtimes/win7-x64/native/API-MS-Win-Eventing-Legacy-L1-1-0.dll": {},
-          "runtimes/win7-x64/native/API-MS-Win-Eventing-Provider-L1-1-0.dll": {},
-          "runtimes/win7-x64/native/API-MS-Win-Security-LsaPolicy-L1-1-0.dll": {},
-          "runtimes/win7-x64/native/API-MS-Win-devices-config-L1-1-0.dll": {},
-          "runtimes/win7-x64/native/API-MS-Win-devices-config-L1-1-1.dll": {},
-          "runtimes/win7-x64/native/api-ms-win-core-com-l1-1-0.dll": {},
-          "runtimes/win7-x64/native/api-ms-win-core-com-private-l1-1-0.dll": {},
-          "runtimes/win7-x64/native/api-ms-win-core-comm-l1-1-0.dll": {},
-          "runtimes/win7-x64/native/api-ms-win-core-console-l1-1-0.dll": {},
-          "runtimes/win7-x64/native/api-ms-win-core-console-l2-1-0.dll": {},
-          "runtimes/win7-x64/native/api-ms-win-core-datetime-l1-1-0.dll": {},
-          "runtimes/win7-x64/native/api-ms-win-core-datetime-l1-1-1.dll": {},
-          "runtimes/win7-x64/native/api-ms-win-core-debug-l1-1-0.dll": {},
-          "runtimes/win7-x64/native/api-ms-win-core-debug-l1-1-1.dll": {},
-          "runtimes/win7-x64/native/api-ms-win-core-delayload-l1-1-0.dll": {},
-          "runtimes/win7-x64/native/api-ms-win-core-errorhandling-l1-1-0.dll": {},
-          "runtimes/win7-x64/native/api-ms-win-core-errorhandling-l1-1-1.dll": {},
-          "runtimes/win7-x64/native/api-ms-win-core-fibers-l1-1-0.dll": {},
-          "runtimes/win7-x64/native/api-ms-win-core-fibers-l1-1-1.dll": {},
-          "runtimes/win7-x64/native/api-ms-win-core-file-l1-1-0.dll": {},
-          "runtimes/win7-x64/native/api-ms-win-core-file-l1-2-0.dll": {},
-          "runtimes/win7-x64/native/api-ms-win-core-file-l1-2-1.dll": {},
-          "runtimes/win7-x64/native/api-ms-win-core-file-l2-1-0.dll": {},
-          "runtimes/win7-x64/native/api-ms-win-core-file-l2-1-1.dll": {},
-          "runtimes/win7-x64/native/api-ms-win-core-handle-l1-1-0.dll": {},
-          "runtimes/win7-x64/native/api-ms-win-core-heap-l1-1-0.dll": {},
-          "runtimes/win7-x64/native/api-ms-win-core-heap-obsolete-l1-1-0.dll": {},
-          "runtimes/win7-x64/native/api-ms-win-core-interlocked-l1-1-0.dll": {},
-          "runtimes/win7-x64/native/api-ms-win-core-io-l1-1-0.dll": {},
-          "runtimes/win7-x64/native/api-ms-win-core-io-l1-1-1.dll": {},
-          "runtimes/win7-x64/native/api-ms-win-core-kernel32-legacy-l1-1-0.dll": {},
-          "runtimes/win7-x64/native/api-ms-win-core-kernel32-legacy-l1-1-1.dll": {},
-          "runtimes/win7-x64/native/api-ms-win-core-kernel32-legacy-l1-1-2.dll": {},
-          "runtimes/win7-x64/native/api-ms-win-core-libraryloader-l1-1-0.dll": {},
-          "runtimes/win7-x64/native/api-ms-win-core-libraryloader-l1-1-1.dll": {},
-          "runtimes/win7-x64/native/api-ms-win-core-localization-l1-2-0.dll": {},
-          "runtimes/win7-x64/native/api-ms-win-core-localization-l1-2-1.dll": {},
-          "runtimes/win7-x64/native/api-ms-win-core-localization-l2-1-0.dll": {},
-          "runtimes/win7-x64/native/api-ms-win-core-localization-obsolete-l1-2-0.dll": {},
-          "runtimes/win7-x64/native/api-ms-win-core-memory-l1-1-0.dll": {},
-          "runtimes/win7-x64/native/api-ms-win-core-memory-l1-1-1.dll": {},
-          "runtimes/win7-x64/native/api-ms-win-core-memory-l1-1-2.dll": {},
-          "runtimes/win7-x64/native/api-ms-win-core-memory-l1-1-3.dll": {},
-          "runtimes/win7-x64/native/api-ms-win-core-namedpipe-l1-1-0.dll": {},
-          "runtimes/win7-x64/native/api-ms-win-core-namedpipe-l1-2-1.dll": {},
-          "runtimes/win7-x64/native/api-ms-win-core-normalization-l1-1-0.dll": {},
-          "runtimes/win7-x64/native/api-ms-win-core-privateprofile-l1-1-1.dll": {},
-          "runtimes/win7-x64/native/api-ms-win-core-processenvironment-l1-1-0.dll": {},
-          "runtimes/win7-x64/native/api-ms-win-core-processenvironment-l1-2-0.dll": {},
-          "runtimes/win7-x64/native/api-ms-win-core-processsecurity-l1-1-0.dll": {},
-          "runtimes/win7-x64/native/api-ms-win-core-processthreads-l1-1-0.dll": {},
-          "runtimes/win7-x64/native/api-ms-win-core-processthreads-l1-1-1.dll": {},
-          "runtimes/win7-x64/native/api-ms-win-core-processthreads-l1-1-2.dll": {},
-          "runtimes/win7-x64/native/api-ms-win-core-profile-l1-1-0.dll": {},
-          "runtimes/win7-x64/native/api-ms-win-core-psapi-ansi-l1-1-0.dll": {},
-          "runtimes/win7-x64/native/api-ms-win-core-psapi-l1-1-0.dll": {},
-          "runtimes/win7-x64/native/api-ms-win-core-psapi-obsolete-l1-1-0.dll": {},
-          "runtimes/win7-x64/native/api-ms-win-core-realtime-l1-1-0.dll": {},
-          "runtimes/win7-x64/native/api-ms-win-core-registry-l1-1-0.dll": {},
-          "runtimes/win7-x64/native/api-ms-win-core-registry-l2-1-0.dll": {},
-          "runtimes/win7-x64/native/api-ms-win-core-rtlsupport-l1-1-0.dll": {},
-          "runtimes/win7-x64/native/api-ms-win-core-shlwapi-legacy-l1-1-0.dll": {},
-          "runtimes/win7-x64/native/api-ms-win-core-shlwapi-obsolete-l1-1-0.dll": {},
-          "runtimes/win7-x64/native/api-ms-win-core-shutdown-l1-1-0.dll": {},
-          "runtimes/win7-x64/native/api-ms-win-core-shutdown-l1-1-1.dll": {},
-          "runtimes/win7-x64/native/api-ms-win-core-string-l1-1-0.dll": {},
-          "runtimes/win7-x64/native/api-ms-win-core-string-obsolete-l1-1-0.dll": {},
-          "runtimes/win7-x64/native/api-ms-win-core-string-obsolete-l1-1-1.dll": {},
-          "runtimes/win7-x64/native/api-ms-win-core-stringloader-l1-1-0.dll": {},
-          "runtimes/win7-x64/native/api-ms-win-core-stringloader-l1-1-1.dll": {},
-          "runtimes/win7-x64/native/api-ms-win-core-synch-l1-1-0.dll": {},
-          "runtimes/win7-x64/native/api-ms-win-core-synch-l1-2-0.dll": {},
-          "runtimes/win7-x64/native/api-ms-win-core-sysinfo-l1-1-0.dll": {},
-          "runtimes/win7-x64/native/api-ms-win-core-sysinfo-l1-2-0.dll": {},
-          "runtimes/win7-x64/native/api-ms-win-core-sysinfo-l1-2-1.dll": {},
-          "runtimes/win7-x64/native/api-ms-win-core-sysinfo-l1-2-2.dll": {},
-          "runtimes/win7-x64/native/api-ms-win-core-sysinfo-l1-2-3.dll": {},
-          "runtimes/win7-x64/native/api-ms-win-core-threadpool-l1-2-0.dll": {},
-          "runtimes/win7-x64/native/api-ms-win-core-threadpool-legacy-l1-1-0.dll": {},
-          "runtimes/win7-x64/native/api-ms-win-core-threadpool-private-l1-1-0.dll": {},
-          "runtimes/win7-x64/native/api-ms-win-core-timezone-l1-1-0.dll": {},
-          "runtimes/win7-x64/native/api-ms-win-core-url-l1-1-0.dll": {},
-          "runtimes/win7-x64/native/api-ms-win-core-util-l1-1-0.dll": {},
-          "runtimes/win7-x64/native/api-ms-win-core-version-l1-1-0.dll": {},
-          "runtimes/win7-x64/native/api-ms-win-core-winrt-error-l1-1-0.dll": {},
-          "runtimes/win7-x64/native/api-ms-win-core-winrt-error-l1-1-1.dll": {},
-          "runtimes/win7-x64/native/api-ms-win-core-winrt-l1-1-0.dll": {},
-          "runtimes/win7-x64/native/api-ms-win-core-winrt-registration-l1-1-0.dll": {},
-          "runtimes/win7-x64/native/api-ms-win-core-winrt-robuffer-l1-1-0.dll": {},
-          "runtimes/win7-x64/native/api-ms-win-core-winrt-roparameterizediid-l1-1-0.dll": {},
-          "runtimes/win7-x64/native/api-ms-win-core-winrt-string-l1-1-0.dll": {},
-          "runtimes/win7-x64/native/api-ms-win-core-wow64-l1-1-0.dll": {},
-          "runtimes/win7-x64/native/api-ms-win-core-xstate-l1-1-0.dll": {},
-          "runtimes/win7-x64/native/api-ms-win-core-xstate-l2-1-0.dll": {},
-          "runtimes/win7-x64/native/api-ms-win-ro-typeresolution-l1-1-0.dll": {},
-          "runtimes/win7-x64/native/api-ms-win-security-base-l1-1-0.dll": {},
-          "runtimes/win7-x64/native/api-ms-win-security-cpwl-l1-1-0.dll": {},
-          "runtimes/win7-x64/native/api-ms-win-security-cryptoapi-l1-1-0.dll": {},
-          "runtimes/win7-x64/native/api-ms-win-security-lsalookup-l2-1-0.dll": {},
-          "runtimes/win7-x64/native/api-ms-win-security-lsalookup-l2-1-1.dll": {},
-          "runtimes/win7-x64/native/api-ms-win-security-provider-l1-1-0.dll": {},
-          "runtimes/win7-x64/native/api-ms-win-security-sddl-l1-1-0.dll": {},
-          "runtimes/win7-x64/native/api-ms-win-service-core-l1-1-0.dll": {},
-          "runtimes/win7-x64/native/api-ms-win-service-core-l1-1-1.dll": {},
-          "runtimes/win7-x64/native/api-ms-win-service-management-l1-1-0.dll": {},
-          "runtimes/win7-x64/native/api-ms-win-service-management-l2-1-0.dll": {},
-          "runtimes/win7-x64/native/api-ms-win-service-private-l1-1-0.dll": {},
-          "runtimes/win7-x64/native/api-ms-win-service-private-l1-1-1.dll": {},
-          "runtimes/win7-x64/native/api-ms-win-service-winsvc-l1-1-0.dll": {},
-          "runtimes/win7-x64/native/ext-ms-win-advapi32-encryptedfile-l1-1-0.dll": {}
-        }
-      },
-      "runtime.win7.Microsoft.Win32.Primitives/4.0.1-beta-23428": {
-        "dependencies": {
-          "System.Runtime": "4.0.20",
-          "System.Runtime.InteropServices": "4.0.20"
-        },
-        "compile": {
-          "ref/dotnet/_._": {}
-        },
-        "runtime": {
-          "runtimes/win7/lib/dotnet5.4/Microsoft.Win32.Primitives.dll": {}
-        }
-      },
-      "runtime.win7.System.Console/4.0.0-beta-23428": {
-        "dependencies": {
-          "System.IO": "4.0.10",
-          "System.IO.FileSystem.Primitives": "4.0.0",
-          "System.Resources.ResourceManager": "4.0.0",
-          "System.Runtime": "4.0.20",
-          "System.Runtime.InteropServices": "4.0.20",
-          "System.Text.Encoding": "4.0.10",
-          "System.Text.Encoding.Extensions": "4.0.10",
-          "System.Threading": "4.0.10",
-          "System.Threading.Tasks": "4.0.10"
-        },
-        "compile": {
-          "ref/dotnet/_._": {}
-        },
-        "runtime": {
-          "runtimes/win7/lib/dotnet5.4/System.Console.dll": {}
-        }
-      },
-      "runtime.win7.System.Diagnostics.Debug/4.0.11-beta-23428": {
-        "compile": {
-          "ref/dotnet/_._": {}
-        },
-        "runtime": {
-          "runtimes/win7/lib/DNXCore50/System.Diagnostics.Debug.dll": {}
-        }
-      },
-      "runtime.win7.System.Diagnostics.Process/4.1.0-beta-23428": {
-        "dependencies": {
-          "Microsoft.Win32.Primitives": "4.0.0",
-          "Microsoft.Win32.Registry": "4.0.0-beta-23428",
-          "System.Collections": "4.0.10",
-          "System.Diagnostics.Debug": "4.0.10",
-          "System.Globalization": "4.0.10",
-          "System.IO": "4.0.10",
-          "System.IO.FileSystem": "4.0.0",
-          "System.IO.FileSystem.Primitives": "4.0.0",
-          "System.Resources.ResourceManager": "4.0.0",
-          "System.Runtime": "4.0.20",
-          "System.Runtime.Extensions": "4.0.10",
-          "System.Runtime.Handles": "4.0.0",
-          "System.Runtime.InteropServices": "4.0.20",
-          "System.Text.Encoding": "4.0.10",
-          "System.Text.Encoding.Extensions": "4.0.10",
-          "System.Threading": "4.0.10",
-          "System.Threading.Tasks": "4.0.10",
-          "System.Threading.Thread": "4.0.0-beta-23428",
-          "System.Threading.ThreadPool": "4.0.10-beta-23428"
-        },
-        "compile": {
-          "ref/dotnet/_._": {}
-        },
-        "runtime": {
-          "runtimes/win7/lib/dotnet5.5/System.Diagnostics.Process.dll": {}
-        }
-      },
-      "runtime.win7.System.IO.FileSystem/4.0.1-beta-23428": {
-        "dependencies": {
-          "System.Collections": "4.0.10",
-          "System.IO": "4.0.10",
-          "System.IO.FileSystem.Primitives": "4.0.0",
-          "System.Resources.ResourceManager": "4.0.0",
-          "System.Runtime": "4.0.20",
-          "System.Runtime.Extensions": "4.0.10",
-          "System.Runtime.Handles": "4.0.0",
-          "System.Runtime.InteropServices": "4.0.20",
-          "System.Text.Encoding": "4.0.10",
-          "System.Text.Encoding.Extensions": "4.0.10",
-          "System.Threading": "4.0.10",
-          "System.Threading.Overlapped": "4.0.0",
-          "System.Threading.Tasks": "4.0.10"
-        },
-        "compile": {
-          "ref/dotnet/_._": {}
-        },
-        "runtime": {
-          "runtimes/win7/lib/dotnet5.4/System.IO.FileSystem.dll": {}
-        }
-      },
-      "runtime.win7.System.IO.FileSystem.DriveInfo/4.0.0-beta-23428": {
-        "dependencies": {
-          "System.IO.FileSystem": "4.0.0",
-          "System.IO.FileSystem.Primitives": "4.0.0",
-          "System.Resources.ResourceManager": "4.0.0",
-          "System.Runtime": "4.0.20",
-          "System.Runtime.Extensions": "4.0.10",
-          "System.Runtime.InteropServices": "4.0.20",
-          "System.Threading.Tasks": "4.0.10"
-        },
-        "compile": {
-          "ref/dotnet/_._": {}
-        },
-        "runtime": {
-          "runtimes/win7/lib/dotnet5.4/System.IO.FileSystem.DriveInfo.dll": {}
-        }
-      },
-      "runtime.win7.System.IO.Pipes/4.0.0-beta-23428": {
-        "dependencies": {
-          "System.IO": "4.0.10",
-          "System.IO.FileSystem.Primitives": "4.0.0",
-          "System.Resources.ResourceManager": "4.0.0",
-          "System.Runtime": "4.0.20",
-          "System.Runtime.Extensions": "4.0.10",
-          "System.Runtime.Handles": "4.0.0",
-          "System.Runtime.InteropServices": "4.0.20",
-          "System.Security.Principal": "4.0.0",
-          "System.Threading": "4.0.10",
-          "System.Threading.Overlapped": "4.0.0",
-          "System.Threading.Tasks": "4.0.10"
-        },
-        "compile": {
-          "ref/dotnet/_._": {}
-        },
-        "runtime": {
-          "runtimes/win7/lib/dotnet5.4/System.IO.Pipes.dll": {}
-        }
-      },
-      "runtime.win7.System.Private.Uri/4.0.1-beta-23428": {
-        "compile": {
-          "ref/dotnet/_._": {}
-        },
-        "runtime": {
-          "runtimes/win7/lib/DNXCore50/System.Private.Uri.dll": {}
-        }
-      },
-      "runtime.win7.System.Runtime.Extensions/4.0.11-beta-23428": {
-        "compile": {
-          "ref/dotnet/_._": {}
-        },
-        "runtime": {
-          "lib/DNXCore50/System.Runtime.Extensions.dll": {}
-        }
-      },
-      "runtime.win7.System.Security.Cryptography.Algorithms/4.0.0-beta-23328": {
-        "dependencies": {
-          "System.IO": "4.0.10",
-          "System.Resources.ResourceManager": "4.0.0",
-          "System.Runtime": "4.0.20",
-          "System.Runtime.Handles": "4.0.0",
-          "System.Runtime.InteropServices": "4.0.20",
-          "System.Security.Cryptography.Primitives": "4.0.0-beta-23328",
-          "System.Text.Encoding": "4.0.0",
-          "System.Text.Encoding.Extensions": "4.0.0"
-        },
-        "compile": {
-          "ref/dotnet/_._": {}
-        },
-        "runtime": {
-          "runtimes/win7/lib/dotnet/System.Security.Cryptography.Algorithms.dll": {}
-        }
-      },
-      "runtime.win7.System.Security.Cryptography.Encoding/4.0.0-beta-23328": {
-        "dependencies": {
-          "System.Diagnostics.Debug": "4.0.10",
-          "System.Resources.ResourceManager": "4.0.0",
-          "System.Runtime": "4.0.20",
-          "System.Runtime.Handles": "4.0.0",
-          "System.Runtime.InteropServices": "4.0.20",
-          "System.Security.Cryptography.Primitives": "4.0.0-beta-23328"
-        },
-        "compile": {
-          "ref/dotnet/_._": {}
-        },
-        "runtime": {
-          "runtimes/win7/lib/dotnet/System.Security.Cryptography.Encoding.dll": {}
-        }
-      },
-      "runtime.win7.System.Security.Cryptography.X509Certificates/4.0.0-beta-23328": {
-        "dependencies": {
-          "System.Collections": "4.0.10",
-          "System.Globalization": "4.0.10",
-          "System.Globalization.Calendars": "4.0.0",
-          "System.IO": "4.0.10",
-          "System.IO.FileSystem": "4.0.0",
-          "System.Resources.ResourceManager": "4.0.0",
-          "System.Runtime": "4.0.20",
-          "System.Runtime.Extensions": "4.0.10",
-          "System.Runtime.Handles": "4.0.0",
-          "System.Runtime.InteropServices": "4.0.20",
-          "System.Runtime.Numerics": "4.0.0",
-          "System.Security.Cryptography.Algorithms": "4.0.0-beta-23328",
-          "System.Security.Cryptography.Cng": "4.0.0-beta-23328",
-          "System.Security.Cryptography.Csp": "4.0.0-beta-23328",
-          "System.Security.Cryptography.Encoding": "4.0.0-beta-23328",
-          "System.Security.Cryptography.Primitives": "4.0.0-beta-23328",
-          "System.Text.Encoding": "4.0.10",
-          "System.Threading": "4.0.10"
-        },
-        "compile": {
-          "ref/dotnet/_._": {}
-        },
-        "runtime": {
-          "runtimes/win7/lib/dotnet/System.Security.Cryptography.X509Certificates.dll": {}
-        }
-      },
-      "runtime.win7.System.Threading/4.0.11-beta-23428": {
-        "compile": {
-          "ref/dotnet/_._": {}
-        },
-        "runtime": {
-          "runtimes/win7/lib/DNXCore50/System.Threading.dll": {}
-        }
-      },
-      "System.Collections/4.0.11-beta-23428": {
-        "dependencies": {
-          "System.Runtime": "4.0.21-beta-23428"
-        },
-        "compile": {
-          "ref/dotnet5.4/System.Collections.dll": {}
-        },
-        "runtime": {
-          "lib/DNXCore50/System.Collections.dll": {}
-        }
-      },
-      "System.Collections.Concurrent/4.0.11-beta-23428": {
-        "dependencies": {
-          "System.Collections": "4.0.10",
-          "System.Diagnostics.Debug": "4.0.10",
-          "System.Diagnostics.Tracing": "4.0.20",
-          "System.Globalization": "4.0.10",
-          "System.Resources.ResourceManager": "4.0.0",
-          "System.Runtime": "4.0.20",
-          "System.Runtime.Extensions": "4.0.10",
-          "System.Threading": "4.0.10",
-          "System.Threading.Tasks": "4.0.10"
-        },
-        "compile": {
-          "ref/dotnet5.4/System.Collections.Concurrent.dll": {}
-        },
-        "runtime": {
-          "lib/dotnet5.4/System.Collections.Concurrent.dll": {}
-        }
-      },
-      "System.Collections.Immutable/1.1.38-beta-23428": {
-        "dependencies": {
-          "System.Collections": "4.0.0",
-          "System.Diagnostics.Debug": "4.0.0",
-          "System.Globalization": "4.0.0",
-          "System.Linq": "4.0.0",
-          "System.Resources.ResourceManager": "4.0.0",
-          "System.Runtime": "4.0.0",
-          "System.Runtime.Extensions": "4.0.0",
-          "System.Threading": "4.0.0"
-        },
-        "compile": {
-          "lib/dotnet5.1/System.Collections.Immutable.dll": {}
-        },
-        "runtime": {
-          "lib/dotnet5.1/System.Collections.Immutable.dll": {}
-        }
-      },
-      "System.Collections.NonGeneric/4.0.0": {
-        "dependencies": {
-          "System.Diagnostics.Debug": "4.0.10",
-          "System.Globalization": "4.0.10",
-          "System.Resources.ResourceManager": "4.0.0",
-          "System.Runtime": "4.0.20",
-          "System.Runtime.Extensions": "4.0.10",
-          "System.Threading": "4.0.10"
-        },
-        "compile": {
-          "ref/dotnet/System.Collections.NonGeneric.dll": {}
-        },
-        "runtime": {
-          "lib/dotnet/System.Collections.NonGeneric.dll": {}
-        }
-      },
-      "System.Console/4.0.0-beta-23428": {
-        "dependencies": {
-          "System.IO": "4.0.0",
-          "System.Runtime": "4.0.0",
-          "runtime.win7.System.Console": "4.0.0-beta-23428"
-        },
-        "compile": {
-          "ref/dotnet5.1/System.Console.dll": {}
-        }
-      },
-      "System.Diagnostics.Contracts/4.0.1-beta-23428": {
-        "dependencies": {
-          "System.Runtime": "4.0.0"
-        },
-        "compile": {
-          "ref/dotnet5.1/System.Diagnostics.Contracts.dll": {}
-        },
-        "runtime": {
-          "lib/DNXCore50/System.Diagnostics.Contracts.dll": {}
-        }
-      },
-      "System.Diagnostics.Debug/4.0.11-beta-23428": {
-        "dependencies": {
-          "System.Runtime": "4.0.0",
-          "runtime.win7.System.Diagnostics.Debug": "4.0.11-beta-23428"
-        },
-        "compile": {
-          "ref/dotnet5.4/System.Diagnostics.Debug.dll": {}
-        }
-      },
-      "System.Diagnostics.Process/4.1.0-beta-23428": {
-        "dependencies": {
-          "System.IO": "4.0.0",
-          "System.Runtime": "4.0.0",
-          "System.Runtime.Handles": "4.0.0",
-          "System.Text.Encoding": "4.0.0",
-          "runtime.win7.System.Diagnostics.Process": "4.1.0-beta-23428"
-        },
-        "compile": {
-          "ref/dotnet5.5/System.Diagnostics.Process.dll": {}
-        }
-      },
-      "System.Diagnostics.StackTrace/4.0.1-beta-23428": {
-        "dependencies": {
-          "System.Reflection": "4.0.0",
-          "System.Runtime": "4.0.0"
-        },
-        "compile": {
-          "ref/dotnet5.1/System.Diagnostics.StackTrace.dll": {}
-        },
-        "runtime": {
-          "lib/DNXCore50/System.Diagnostics.StackTrace.dll": {}
-        }
-      },
-      "System.Diagnostics.Tools/4.0.1-beta-23428": {
-        "dependencies": {
-          "System.Runtime": "4.0.0"
-        },
-        "compile": {
-          "ref/dotnet5.1/System.Diagnostics.Tools.dll": {}
-        },
-        "runtime": {
-          "lib/DNXCore50/System.Diagnostics.Tools.dll": {}
-        }
-      },
-      "System.Diagnostics.TraceSource/4.0.0-beta-23019": {
-        "dependencies": {
-          "System.Collections": "4.0.10-beta-23019",
-          "System.Diagnostics.Debug": "4.0.10-beta-23019",
-          "System.Globalization": "4.0.10-beta-23019",
-          "System.Resources.ResourceManager": "4.0.0-beta-23019",
-          "System.Runtime": "4.0.20-beta-23019",
-          "System.Runtime.Extensions": "4.0.10-beta-23019",
-          "System.Threading": "4.0.10-beta-23019"
-        },
-        "compile": {
-          "ref/dotnet/System.Diagnostics.TraceSource.dll": {}
-        },
-        "runtime": {
-          "lib/DNXCore50/System.Diagnostics.TraceSource.dll": {}
-        }
-      },
-      "System.Diagnostics.Tracing/4.0.21-beta-23428": {
-        "dependencies": {
-          "System.Runtime": "4.0.0"
-        },
-        "compile": {
-          "ref/dotnet5.4/System.Diagnostics.Tracing.dll": {}
-        },
-        "runtime": {
-          "lib/DNXCore50/System.Diagnostics.Tracing.dll": {}
-        }
-      },
-      "System.Globalization/4.0.11-beta-23428": {
-        "dependencies": {
-          "System.Runtime": "4.0.0"
-        },
-        "compile": {
-          "ref/dotnet5.4/System.Globalization.dll": {}
-        },
-        "runtime": {
-          "lib/DNXCore50/System.Globalization.dll": {}
-        }
-      },
-      "System.Globalization.Calendars/4.0.1-beta-23428": {
-        "dependencies": {
-          "System.Globalization": "4.0.0",
-          "System.Runtime": "4.0.0"
-        },
-        "compile": {
-          "ref/dotnet5.1/System.Globalization.Calendars.dll": {}
-        },
-        "runtime": {
-          "lib/DNXCore50/System.Globalization.Calendars.dll": {}
-        }
-      },
-      "System.IO/4.0.11-beta-23428": {
-        "dependencies": {
-          "System.Runtime": "4.0.20",
-          "System.Text.Encoding": "4.0.0",
-          "System.Threading.Tasks": "4.0.0"
-        },
-        "compile": {
-          "ref/dotnet5.4/System.IO.dll": {}
-        },
-        "runtime": {
-          "lib/DNXCore50/System.IO.dll": {}
-        }
-      },
-      "System.IO.FileSystem/4.0.1-beta-23428": {
-        "dependencies": {
-          "System.IO": "4.0.0",
-          "System.IO.FileSystem.Primitives": "4.0.0",
-          "System.Runtime": "4.0.0",
-          "System.Runtime.Handles": "4.0.0",
-          "System.Text.Encoding": "4.0.0",
-          "System.Threading.Tasks": "4.0.0",
-          "runtime.win7.System.IO.FileSystem": "4.0.1-beta-23428"
-        },
-        "compile": {
-          "ref/dotnet5.4/System.IO.FileSystem.dll": {}
-        }
-      },
-      "System.IO.FileSystem.DriveInfo/4.0.0-beta-23428": {
-        "dependencies": {
-          "System.IO": "4.0.0",
-          "System.IO.FileSystem": "4.0.0",
-          "System.Runtime": "4.0.0",
-          "runtime.win7.System.IO.FileSystem.DriveInfo": "4.0.0-beta-23428"
-        },
-        "compile": {
-          "ref/dotnet5.4/System.IO.FileSystem.DriveInfo.dll": {}
-        }
-      },
-      "System.IO.FileSystem.Primitives/4.0.1-beta-23428": {
-        "dependencies": {
-          "System.Runtime": "4.0.20"
-        },
-        "compile": {
-          "ref/dotnet5.1/System.IO.FileSystem.Primitives.dll": {}
-        },
-        "runtime": {
-          "lib/dotnet5.4/System.IO.FileSystem.Primitives.dll": {}
-        }
-      },
-      "System.IO.Pipes/4.0.0-beta-23428": {
-        "dependencies": {
-          "System.IO": "4.0.0",
-          "System.Runtime": "4.0.0",
-          "System.Runtime.Handles": "4.0.0",
-          "System.Security.Principal": "4.0.0",
-          "System.Threading.Tasks": "4.0.0",
-          "runtime.win7.System.IO.Pipes": "4.0.0-beta-23428"
-        },
-        "compile": {
-          "ref/dotnet5.4/System.IO.Pipes.dll": {}
-        }
-      },
-      "System.Linq/4.0.1-beta-23428": {
-        "dependencies": {
-          "System.Collections": "4.0.10",
-          "System.Diagnostics.Debug": "4.0.10",
-          "System.Resources.ResourceManager": "4.0.0",
-          "System.Runtime": "4.0.20",
-          "System.Runtime.Extensions": "4.0.10"
-        },
-        "compile": {
-          "ref/dotnet5.1/System.Linq.dll": {}
-        },
-        "runtime": {
-          "lib/dotnet5.4/System.Linq.dll": {}
-        }
-      },
-      "System.ObjectModel/4.0.11-beta-23428": {
-        "dependencies": {
-          "System.Collections": "4.0.10",
-          "System.Diagnostics.Debug": "4.0.10",
-          "System.Resources.ResourceManager": "4.0.0",
-          "System.Runtime": "4.0.20",
-          "System.Threading": "4.0.10"
-        },
-        "compile": {
-          "ref/dotnet5.4/System.ObjectModel.dll": {}
-        },
-        "runtime": {
-          "lib/dotnet5.4/System.ObjectModel.dll": {}
-        }
-      },
-      "System.Private.Uri/4.0.1-beta-23428": {
-        "dependencies": {
-          "runtime.win7.System.Private.Uri": "4.0.1-beta-23428"
-        },
-        "compile": {
-          "ref/dnxcore50/_._": {}
-        }
-      },
-      "System.Reflection/4.1.0-beta-23428": {
-        "dependencies": {
-          "System.IO": "4.0.0",
-          "System.Reflection.Primitives": "4.0.0",
-          "System.Runtime": "4.0.20"
-        },
-        "compile": {
-          "ref/dotnet5.4/System.Reflection.dll": {}
-        },
-        "runtime": {
-          "lib/DNXCore50/System.Reflection.dll": {}
-        }
-      },
-      "System.Reflection.Extensions/4.0.1-beta-23428": {
-        "dependencies": {
-          "System.Reflection": "4.0.0",
-          "System.Runtime": "4.0.0"
-        },
-        "compile": {
-          "ref/dotnet5.1/System.Reflection.Extensions.dll": {}
-        },
-        "runtime": {
-          "lib/DNXCore50/System.Reflection.Extensions.dll": {}
-        }
-      },
-      "System.Reflection.Metadata/1.2.0": {
-        "compile": {
-          "lib/netstandard1.1/System.Reflection.Metadata.dll": {}
-        },
-        "runtime": {
-          "lib/netstandard1.1/System.Reflection.Metadata.dll": {}
-        }
-      },
-      "System.Reflection.Primitives/4.0.1-beta-23428": {
-        "dependencies": {
-          "System.Runtime": "4.0.0"
-        },
-        "compile": {
-          "ref/dotnet5.1/System.Reflection.Primitives.dll": {}
-        },
-        "runtime": {
-          "lib/DNXCore50/System.Reflection.Primitives.dll": {}
-        }
-      },
-      "System.Resources.ResourceManager/4.0.1-beta-23428": {
-        "dependencies": {
-          "System.Globalization": "4.0.0",
-          "System.Reflection": "4.0.0",
-          "System.Runtime": "4.0.0"
-        },
-        "compile": {
-          "ref/dotnet5.1/System.Resources.ResourceManager.dll": {}
-        },
-        "runtime": {
-          "lib/DNXCore50/System.Resources.ResourceManager.dll": {}
-        }
-      },
-      "System.Runtime/4.0.21-beta-23428": {
-        "dependencies": {
-          "System.Private.Uri": "4.0.1-beta-23428"
-        },
-        "compile": {
-          "ref/dotnet5.4/System.Runtime.dll": {}
-        },
-        "runtime": {
-          "lib/DNXCore50/System.Runtime.dll": {}
-        }
-      },
-      "System.Runtime.Extensions/4.0.11-beta-23428": {
-        "dependencies": {
-          "System.Runtime": "4.0.20",
-          "runtime.win7.System.Runtime.Extensions": "4.0.11-beta-23428"
-        },
-        "compile": {
-          "ref/dotnet5.4/System.Runtime.Extensions.dll": {}
-        }
-      },
-      "System.Runtime.Handles/4.0.1-beta-23428": {
-        "dependencies": {
-          "System.Runtime": "4.0.0"
-        },
-        "compile": {
-          "ref/dotnet5.4/System.Runtime.Handles.dll": {}
-        },
-        "runtime": {
-          "lib/DNXCore50/System.Runtime.Handles.dll": {}
-        }
-      },
-      "System.Runtime.InteropServices/4.0.21-beta-23428": {
-        "dependencies": {
-          "System.Reflection": "4.0.0",
-          "System.Reflection.Primitives": "4.0.0",
-          "System.Runtime": "4.0.0",
-          "System.Runtime.Handles": "4.0.0"
-        },
-        "compile": {
-          "ref/dotnet5.4/System.Runtime.InteropServices.dll": {}
-        },
-        "runtime": {
-          "lib/DNXCore50/System.Runtime.InteropServices.dll": {}
-        }
-      },
-      "System.Runtime.InteropServices.RuntimeInformation/4.0.0-beta-23428": {
-        "dependencies": {
-          "System.Runtime": "4.0.0",
-          "runtime.win.System.Runtime.InteropServices.RuntimeInformation": "4.0.0-beta-23428"
-        },
-        "compile": {
-          "ref/dotnet5.1/System.Runtime.InteropServices.RuntimeInformation.dll": {}
-        }
-      },
-      "System.Runtime.Numerics/4.0.1-beta-23428": {
-        "dependencies": {
-          "System.Globalization": "4.0.10",
-          "System.Resources.ResourceManager": "4.0.0",
-          "System.Runtime": "4.0.20",
-          "System.Runtime.Extensions": "4.0.10"
-        },
-        "compile": {
-          "ref/dotnet5.2/System.Runtime.Numerics.dll": {}
-        },
-        "runtime": {
-          "lib/dotnet5.4/System.Runtime.Numerics.dll": {}
-        }
-      },
-      "System.Security.Cryptography.Algorithms/4.0.0-beta-23328": {
-        "dependencies": {
-          "System.IO": "4.0.0",
-          "System.Runtime": "4.0.0",
-          "System.Security.Cryptography.Primitives": "4.0.0-beta-23328",
-          "runtime.win7.System.Security.Cryptography.Algorithms": "4.0.0-beta-23328"
-        },
-        "compile": {
-          "ref/dotnet/System.Security.Cryptography.Algorithms.dll": {}
-        }
-      },
-      "System.Security.Cryptography.Cng/4.0.0-beta-23328": {
-        "dependencies": {
-          "System.IO": "4.0.10",
-          "System.Resources.ResourceManager": "4.0.0",
-          "System.Runtime": "4.0.20",
-          "System.Runtime.Extensions": "4.0.0",
-          "System.Runtime.Handles": "4.0.0",
-          "System.Runtime.InteropServices": "4.0.20",
-          "System.Security.Cryptography.Algorithms": "4.0.0-beta-23328",
-          "System.Security.Cryptography.Primitives": "4.0.0-beta-23328"
-        },
-        "compile": {
-          "ref/dotnet/System.Security.Cryptography.Cng.dll": {}
-        },
-        "runtime": {
-          "lib/dotnet/System.Security.Cryptography.Cng.dll": {}
-        }
-      },
-      "System.Security.Cryptography.Csp/4.0.0-beta-23328": {
-        "dependencies": {
-          "System.IO": "4.0.10",
-          "System.Reflection": "4.0.0",
-          "System.Resources.ResourceManager": "4.0.0",
-          "System.Runtime": "4.0.20",
-          "System.Runtime.Extensions": "4.0.10",
-          "System.Runtime.Handles": "4.0.0",
-          "System.Runtime.InteropServices": "4.0.20",
-          "System.Security.Cryptography.Algorithms": "4.0.0-beta-23328",
-          "System.Security.Cryptography.Encoding": "4.0.0-beta-23328",
-          "System.Security.Cryptography.Primitives": "4.0.0-beta-23328",
-          "System.Text.Encoding": "4.0.10",
-          "System.Threading": "4.0.10"
-        },
-        "compile": {
-          "ref/dotnet/System.Security.Cryptography.Csp.dll": {}
-        },
-        "runtime": {
-          "lib/DNXCore50/System.Security.Cryptography.Csp.dll": {}
-        }
-      },
-      "System.Security.Cryptography.Encoding/4.0.0-beta-23328": {
-        "dependencies": {
-          "System.Runtime": "4.0.0",
-          "runtime.win7.System.Security.Cryptography.Encoding": "4.0.0-beta-23328"
-        },
-        "compile": {
-          "ref/dotnet/System.Security.Cryptography.Encoding.dll": {}
-        }
-      },
-      "System.Security.Cryptography.Primitives/4.0.0-beta-23428": {
-        "dependencies": {
-          "System.Diagnostics.Debug": "4.0.0",
-          "System.Globalization": "4.0.0",
-          "System.IO": "4.0.10",
-          "System.Resources.ResourceManager": "4.0.0",
-          "System.Runtime": "4.0.20",
-          "System.Threading": "4.0.0",
-          "System.Threading.Tasks": "4.0.0"
-        },
-        "compile": {
-          "ref/dotnet5.1/System.Security.Cryptography.Primitives.dll": {}
-        },
-        "runtime": {
-          "lib/dotnet5.4/System.Security.Cryptography.Primitives.dll": {}
-        }
-      },
-      "System.Security.Cryptography.X509Certificates/4.0.0-beta-23328": {
-        "dependencies": {
-          "System.Runtime": "4.0.0",
-          "System.Runtime.Handles": "4.0.0",
-          "System.Security.Cryptography.Algorithms": "4.0.0-beta-23328",
-          "System.Security.Cryptography.Encoding": "4.0.0-beta-23328",
-          "runtime.win7.System.Security.Cryptography.X509Certificates": "4.0.0-beta-23328"
-        },
-        "compile": {
-          "ref/dotnet/System.Security.Cryptography.X509Certificates.dll": {}
-        }
-      },
-      "System.Security.Principal/4.0.1-beta-23428": {
-        "dependencies": {
-          "System.Runtime": "4.0.0"
-        },
-        "compile": {
-          "ref/dotnet5.1/System.Security.Principal.dll": {}
-        },
-        "runtime": {
-          "lib/dotnet5.1/System.Security.Principal.dll": {}
-        }
-      },
-      "System.Text.Encoding/4.0.11-beta-23428": {
-        "dependencies": {
-          "System.Runtime": "4.0.0"
-        },
-        "compile": {
-          "ref/dotnet5.4/System.Text.Encoding.dll": {}
-        },
-        "runtime": {
-          "lib/DNXCore50/System.Text.Encoding.dll": {}
-        }
-      },
-      "System.Text.Encoding.Extensions/4.0.11-beta-23428": {
-        "dependencies": {
-          "System.Runtime": "4.0.0",
-          "System.Text.Encoding": "4.0.10"
-        },
-        "compile": {
-          "ref/dotnet5.4/System.Text.Encoding.Extensions.dll": {}
-        },
-        "runtime": {
-          "lib/DNXCore50/System.Text.Encoding.Extensions.dll": {}
-        }
-      },
-      "System.Text.RegularExpressions/4.0.11-beta-23428": {
-        "dependencies": {
-          "System.Collections": "4.0.10",
-          "System.Globalization": "4.0.10",
-          "System.Resources.ResourceManager": "4.0.0",
-          "System.Runtime": "4.0.20",
-          "System.Runtime.Extensions": "4.0.10",
-          "System.Threading": "4.0.10"
-        },
-        "compile": {
-          "ref/dotnet5.4/System.Text.RegularExpressions.dll": {}
-        },
-        "runtime": {
-          "lib/dotnet5.4/System.Text.RegularExpressions.dll": {}
-        }
-      },
-      "System.Threading/4.0.11-beta-23428": {
-        "dependencies": {
-          "System.Runtime": "4.0.0",
-          "System.Threading.Tasks": "4.0.0",
-          "runtime.win7.System.Threading": "4.0.11-beta-23428"
-        },
-        "compile": {
-          "ref/dotnet5.4/System.Threading.dll": {}
-        }
-      },
-      "System.Threading.Overlapped/4.0.0": {
-        "dependencies": {
-          "System.Runtime": "4.0.0",
-          "System.Runtime.Handles": "4.0.0"
-        },
-        "compile": {
-          "ref/dotnet/System.Threading.Overlapped.dll": {}
-        },
-        "runtime": {
-          "lib/DNXCore50/System.Threading.Overlapped.dll": {}
-        }
-      },
-      "System.Threading.Tasks/4.0.11-beta-23428": {
-        "dependencies": {
-          "System.Runtime": "4.0.0"
-        },
-        "compile": {
-          "ref/dotnet5.4/System.Threading.Tasks.dll": {}
-        },
-        "runtime": {
-          "lib/DNXCore50/System.Threading.Tasks.dll": {}
-        }
-      },
-      "System.Threading.Tasks.Parallel/4.0.1-beta-23428": {
-        "dependencies": {
-          "System.Collections.Concurrent": "4.0.10",
-          "System.Diagnostics.Debug": "4.0.10",
-          "System.Diagnostics.Tracing": "4.0.20",
-          "System.Resources.ResourceManager": "4.0.0",
-          "System.Runtime": "4.0.20",
-          "System.Runtime.Extensions": "4.0.10",
-          "System.Threading": "4.0.10",
-          "System.Threading.Tasks": "4.0.10"
-        },
-        "compile": {
-          "ref/dotnet5.2/System.Threading.Tasks.Parallel.dll": {}
-        },
-        "runtime": {
-          "lib/dotnet5.4/System.Threading.Tasks.Parallel.dll": {}
-        }
-      },
-      "System.Threading.Thread/4.0.0-beta-23428": {
-        "dependencies": {
-          "System.Runtime": "4.0.0"
-        },
-        "compile": {
-          "ref/dotnet5.1/System.Threading.Thread.dll": {}
-        },
-        "runtime": {
-          "lib/DNXCore50/System.Threading.Thread.dll": {}
-        }
-      },
-      "System.Threading.ThreadPool/4.0.10-beta-23428": {
-        "dependencies": {
-          "System.Runtime": "4.0.0",
-          "System.Runtime.InteropServices": "4.0.0"
-        },
-        "compile": {
-          "ref/dotnet5.2/System.Threading.ThreadPool.dll": {}
-        },
-        "runtime": {
-          "lib/DNXCore50/System.Threading.ThreadPool.dll": {}
-        }
-      },
-      "System.Threading.Timer/4.0.1-beta-23428": {
-        "dependencies": {
-          "System.Runtime": "4.0.0"
-        },
-        "compile": {
-          "ref/dotnet5.3/System.Threading.Timer.dll": {}
-        },
-        "runtime": {
-          "lib/DNXCore50/System.Threading.Timer.dll": {}
-        }
-      },
-      "System.Xml.ReaderWriter/4.0.11-beta-23428": {
-        "dependencies": {
-          "System.Collections": "4.0.10",
-          "System.Diagnostics.Debug": "4.0.10",
-          "System.Globalization": "4.0.10",
-          "System.IO": "4.0.10",
-          "System.IO.FileSystem": "4.0.0",
-          "System.IO.FileSystem.Primitives": "4.0.0",
-          "System.Resources.ResourceManager": "4.0.0",
-          "System.Runtime": "4.0.20",
-          "System.Runtime.Extensions": "4.0.10",
-          "System.Runtime.InteropServices": "4.0.20",
-          "System.Text.Encoding": "4.0.10",
-          "System.Text.Encoding.Extensions": "4.0.10",
-          "System.Text.RegularExpressions": "4.0.0",
-          "System.Threading.Tasks": "4.0.10"
-        },
-        "compile": {
-          "ref/dotnet5.4/System.Xml.ReaderWriter.dll": {}
-        },
-        "runtime": {
-          "lib/dotnet5.4/System.Xml.ReaderWriter.dll": {}
-        }
-      },
-      "System.Xml.XDocument/4.0.11-beta-23428": {
-        "dependencies": {
-          "System.Collections": "4.0.10",
-          "System.Diagnostics.Debug": "4.0.10",
-          "System.Diagnostics.Tools": "4.0.0",
-          "System.Globalization": "4.0.10",
-          "System.IO": "4.0.10",
-          "System.Reflection": "4.0.10",
-          "System.Resources.ResourceManager": "4.0.0",
-          "System.Runtime": "4.0.20",
-          "System.Runtime.Extensions": "4.0.10",
-          "System.Text.Encoding": "4.0.10",
-          "System.Threading": "4.0.10",
-          "System.Xml.ReaderWriter": "4.0.10"
-        },
-        "compile": {
-          "ref/dotnet5.4/System.Xml.XDocument.dll": {}
-        },
-        "runtime": {
-          "lib/dotnet5.4/System.Xml.XDocument.dll": {}
-        }
-      },
-      "System.Xml.XmlDocument/4.0.0": {
-        "dependencies": {
-          "System.Collections": "4.0.10",
-          "System.Diagnostics.Debug": "4.0.10",
-          "System.Globalization": "4.0.10",
-          "System.IO": "4.0.10",
-          "System.Resources.ResourceManager": "4.0.0",
-          "System.Runtime": "4.0.20",
-          "System.Runtime.Extensions": "4.0.10",
-          "System.Text.Encoding": "4.0.10",
-          "System.Threading": "4.0.10",
-          "System.Xml.ReaderWriter": "4.0.10"
-        },
-        "compile": {
-          "ref/dotnet/System.Xml.XmlDocument.dll": {}
-        },
-        "runtime": {
-          "lib/dotnet/System.Xml.XmlDocument.dll": {}
-        }
-      }
-    },
-    "DNXCore,Version=v5.0/win7-x86": {
->>>>>>> c301f2f2
-      "Microsoft.Build.Framework/0.1.0-preview-00003": {
-        "dependencies": {
-          "System.Collections": "4.0.10",
-          "System.Diagnostics.Debug": "4.0.10",
-          "System.Globalization": "4.0.10",
-          "System.Runtime": "4.0.20",
-          "System.Runtime.InteropServices": "4.0.20",
-          "System.Threading": "4.0.10",
-          "System.Threading.Thread": "4.0.0-beta-23109"
-        },
-        "compile": {
-          "lib/dotnet/Microsoft.Build.Framework.dll": {}
-        },
-        "runtime": {
-          "lib/dotnet/Microsoft.Build.Framework.dll": {}
-        }
-      },
-      "Microsoft.Build.Tasks.Core/0.1.0-preview-00005": {
-        "dependencies": {
-          "Microsoft.Build.Framework": "(, )",
-          "Microsoft.Win32.Primitives": "4.0.0",
-          "Microsoft.Win32.Registry": "4.0.0-beta-23127",
-          "System.Collections": "4.0.10",
-          "System.Collections.Concurrent": "4.0.10",
-          "System.Collections.NonGeneric": "4.0.0",
-          "System.Console": "4.0.0-beta-23123",
-          "System.Diagnostics.Debug": "4.0.10",
-          "System.Diagnostics.Process": "4.0.0-beta-23123",
-          "System.Diagnostics.TraceSource": "4.0.0-beta-23019",
-          "System.Globalization": "4.0.10",
-          "System.IO": "4.0.10",
-          "System.IO.FileSystem": "4.0.0",
-          "System.IO.FileSystem.DriveInfo": "4.0.0-beta-23302",
-          "System.IO.FileSystem.Primitives": "4.0.0",
-          "System.Linq": "4.0.0",
-          "System.ObjectModel": "4.0.10",
-          "System.Reflection": "4.0.10",
-          "System.Reflection.Metadata": "1.1.0-alpha-00014",
-          "System.Resources.ResourceManager": "4.0.0",
-          "System.Runtime": "4.0.20",
-          "System.Runtime.Extensions": "4.0.10",
-          "System.Runtime.Handles": "4.0.0",
-          "System.Runtime.InteropServices": "4.0.20",
-          "System.Runtime.InteropServices.RuntimeInformation": "4.0.0-beta-23213",
-          "System.Security.Cryptography.X509Certificates": "4.0.0-beta-23328",
-          "System.Text.Encoding": "4.0.10",
-          "System.Text.Encoding.Extensions": "4.0.10",
-          "System.Text.RegularExpressions": "4.0.10",
-          "System.Threading": "4.0.10",
-          "System.Threading.Tasks": "4.0.10",
-          "System.Threading.Tasks.Parallel": "4.0.0",
-          "System.Threading.Thread": "4.0.0-beta-23123",
-          "System.Xml.ReaderWriter": "4.0.10",
-          "System.Xml.XDocument": "4.0.10"
-        },
-        "compile": {
-          "lib/dotnet/Microsoft.Build.Tasks.Core.dll": {}
-        },
-        "runtime": {
-          "lib/dotnet/Microsoft.Build.Tasks.Core.dll": {}
-        }
-      },
-      "Microsoft.Build.Utilities.Core/0.1.0-preview-00005": {
-        "dependencies": {
-          "Microsoft.Build.Framework": "(, )",
-          "Microsoft.Win32.Primitives": "4.0.0",
-          "Microsoft.Win32.Registry": "4.0.0-beta-23123",
-          "System.Collections": "4.0.10",
-          "System.Collections.Concurrent": "4.0.10",
-          "System.Collections.NonGeneric": "4.0.0",
-          "System.Console": "4.0.0-beta-23123",
-          "System.Diagnostics.Debug": "4.0.10",
-          "System.Diagnostics.Process": "4.0.0-beta-23123",
-          "System.Diagnostics.TraceSource": "4.0.0-beta-23019",
-          "System.Globalization": "4.0.10",
-          "System.IO": "4.0.10",
-          "System.IO.FileSystem": "4.0.0",
-          "System.IO.FileSystem.Primitives": "4.0.0",
-          "System.Linq": "4.0.0",
-          "System.ObjectModel": "4.0.10",
-          "System.Reflection": "4.0.10",
-          "System.Resources.ResourceManager": "4.0.0",
-          "System.Runtime": "4.0.20",
-          "System.Runtime.Extensions": "4.0.10",
-          "System.Runtime.Handles": "4.0.0",
-          "System.Runtime.InteropServices": "4.0.20",
-          "System.Runtime.InteropServices.RuntimeInformation": "4.0.0-beta-23213",
-          "System.Text.Encoding": "4.0.10",
-          "System.Text.RegularExpressions": "4.0.10",
-          "System.Threading": "4.0.10",
-          "System.Threading.Tasks": "4.0.10",
-          "System.Threading.Thread": "4.0.0-beta-23123",
-          "System.Threading.Timer": "4.0.0",
-          "System.Xml.ReaderWriter": "4.0.10",
-          "System.Xml.XmlDocument": "4.0.0"
-        },
-        "compile": {
-          "lib/dotnet/Microsoft.Build.Utilities.Core.dll": {}
-        },
-        "runtime": {
-          "lib/dotnet/Microsoft.Build.Utilities.Core.dll": {}
-        }
-      },
-      "Microsoft.NETCore.Platforms/1.0.0": {},
-      "Microsoft.NETCore.Portable.Compatibility/1.0.1-beta-23504": {
-        "compile": {
-          "ref/dotnet/System.ComponentModel.DataAnnotations.dll": {},
-          "ref/dotnet/System.Core.dll": {},
-          "ref/dotnet/System.Net.dll": {},
-          "ref/dotnet/System.Numerics.dll": {},
-          "ref/dotnet/System.Runtime.Serialization.dll": {},
-          "ref/dotnet/System.ServiceModel.Web.dll": {},
-          "ref/dotnet/System.ServiceModel.dll": {},
-          "ref/dotnet/System.Windows.dll": {},
-          "ref/dotnet/System.Xml.Linq.dll": {},
-          "ref/dotnet/System.Xml.Serialization.dll": {},
-          "ref/dotnet/System.Xml.dll": {},
-          "ref/dotnet/System.dll": {},
-          "ref/dotnet/mscorlib.dll": {}
-        }
-      },
-      "Microsoft.Win32.Primitives/4.0.1-beta-23504": {
-        "dependencies": {
-          "System.Runtime": "4.0.0"
-        },
-        "compile": {
-          "ref/dotnet5.4/Microsoft.Win32.Primitives.dll": {}
-        }
-      },
-      "Microsoft.Win32.Registry/4.0.0-beta-23127": {
-        "dependencies": {
-          "System.Runtime": "4.0.0-beta-23127",
-          "System.Runtime.InteropServices": "4.0.0-beta-23127"
-        },
-        "compile": {
-          "ref/dotnet/Microsoft.Win32.Registry.dll": {}
-        }
-      },
-      "System.Collections/4.0.10": {
-        "dependencies": {
-          "System.Runtime": "4.0.0"
-        },
-        "compile": {
-          "ref/dotnet/System.Collections.dll": {}
-        }
-      },
-      "System.Collections.Concurrent/4.0.10": {
-        "dependencies": {
-          "System.Collections": "4.0.10",
-          "System.Diagnostics.Debug": "4.0.10",
-          "System.Diagnostics.Tracing": "4.0.20",
-          "System.Globalization": "4.0.10",
-          "System.Resources.ResourceManager": "4.0.0",
-          "System.Runtime": "4.0.20",
-          "System.Runtime.Extensions": "4.0.10",
-          "System.Threading": "4.0.10",
-          "System.Threading.Tasks": "4.0.10"
-        },
-        "compile": {
-          "ref/dotnet/System.Collections.Concurrent.dll": {}
-        },
-        "runtime": {
-          "lib/dotnet/System.Collections.Concurrent.dll": {}
-        }
-      },
-      "System.Collections.Immutable/1.1.37": {
-        "dependencies": {
-          "System.Collections": "4.0.0",
-          "System.Diagnostics.Debug": "4.0.0",
-          "System.Globalization": "4.0.0",
-          "System.Linq": "4.0.0",
-          "System.Resources.ResourceManager": "4.0.0",
-          "System.Runtime": "4.0.0",
-          "System.Runtime.Extensions": "4.0.0",
-          "System.Threading": "4.0.0"
-        },
-        "compile": {
-          "lib/dotnet/System.Collections.Immutable.dll": {}
-        },
-        "runtime": {
-          "lib/dotnet/System.Collections.Immutable.dll": {}
-        }
-      },
-      "System.Collections.NonGeneric/4.0.0": {
-        "dependencies": {
-          "System.Diagnostics.Debug": "4.0.10",
-          "System.Globalization": "4.0.10",
-          "System.Resources.ResourceManager": "4.0.0",
-          "System.Runtime": "4.0.20",
-          "System.Runtime.Extensions": "4.0.10",
-          "System.Threading": "4.0.10"
-        },
-        "compile": {
-          "ref/dotnet/System.Collections.NonGeneric.dll": {}
-        },
-        "runtime": {
-          "lib/dotnet/System.Collections.NonGeneric.dll": {}
-        }
-      },
-      "System.Console/4.0.0-beta-23504": {
-        "dependencies": {
-          "System.IO": "4.0.0",
-          "System.Runtime": "4.0.0"
-        },
-        "compile": {
-          "ref/dotnet5.4/System.Console.dll": {}
-        }
-      },
-      "System.Diagnostics.Debug/4.0.10": {
-        "dependencies": {
-          "System.Runtime": "4.0.0"
-        },
-        "compile": {
-          "ref/dotnet/System.Diagnostics.Debug.dll": {}
-        }
-      },
-      "System.Diagnostics.Process/4.1.0-beta-23504": {
-        "dependencies": {
-          "System.IO": "4.0.0",
-          "System.Runtime": "4.0.0",
-          "System.Runtime.Handles": "4.0.0",
-          "System.Text.Encoding": "4.0.0"
-        },
-        "compile": {
-          "ref/dotnet5.4/System.Diagnostics.Process.dll": {}
-        }
-      },
-      "System.Diagnostics.Tools/4.0.1-beta-23504": {
-        "dependencies": {
-          "System.Runtime": "4.0.0"
-        },
-        "compile": {
-          "ref/dotnet5.1/System.Diagnostics.Tools.dll": {}
-        }
-      },
-      "System.Diagnostics.TraceSource/4.0.0-beta-23019": {
-        "dependencies": {
-          "System.Runtime": "4.0.0-beta-23019"
-        },
-        "compile": {
-          "ref/dotnet/System.Diagnostics.TraceSource.dll": {}
-        }
-      },
-      "System.Diagnostics.Tracing/4.0.20": {
-        "dependencies": {
-          "System.Runtime": "4.0.0"
-        },
-        "compile": {
-          "ref/dotnet/System.Diagnostics.Tracing.dll": {}
-        }
-      },
-      "System.Globalization/4.0.10": {
-        "dependencies": {
-          "System.Runtime": "4.0.0"
-        },
-        "compile": {
-          "ref/dotnet/System.Globalization.dll": {}
-        }
-      },
-      "System.IO/4.0.10": {
-        "dependencies": {
-          "System.Runtime": "4.0.20",
-          "System.Text.Encoding": "4.0.0",
-          "System.Threading.Tasks": "4.0.0"
-        },
-        "compile": {
-          "ref/dotnet/System.IO.dll": {}
-        }
-      },
-      "System.IO.FileSystem/4.0.1-beta-23504": {
-        "dependencies": {
-          "System.IO": "4.0.0",
-          "System.IO.FileSystem.Primitives": "4.0.0",
-          "System.Runtime": "4.0.0",
-          "System.Runtime.Handles": "4.0.0",
-          "System.Text.Encoding": "4.0.0",
-          "System.Threading.Tasks": "4.0.0"
-        },
-        "compile": {
-          "ref/dotnet5.4/System.IO.FileSystem.dll": {}
-        }
-      },
-      "System.IO.FileSystem.DriveInfo/4.0.0-beta-23504": {
-        "dependencies": {
-          "System.IO": "4.0.0",
-          "System.IO.FileSystem": "4.0.0",
-          "System.Runtime": "4.0.0"
-        },
-        "compile": {
-          "ref/dotnet5.4/System.IO.FileSystem.DriveInfo.dll": {}
-        }
-      },
-      "System.IO.FileSystem.Primitives/4.0.0": {
-        "dependencies": {
-          "System.Runtime": "4.0.20"
-        },
-        "compile": {
-          "ref/dotnet/System.IO.FileSystem.Primitives.dll": {}
-        },
-        "runtime": {
-          "lib/dotnet/System.IO.FileSystem.Primitives.dll": {}
-        }
-      },
-      "System.IO.Pipes/4.0.0-beta-23504": {
-        "dependencies": {
-          "System.IO": "4.0.0",
-          "System.Runtime": "4.0.0",
-          "System.Runtime.Handles": "4.0.0",
-          "System.Security.Principal": "4.0.0",
-          "System.Threading.Tasks": "4.0.0"
-        },
-        "compile": {
-          "ref/dotnet5.4/System.IO.Pipes.dll": {}
-        }
-      },
-      "System.Linq/4.0.0": {
-        "dependencies": {
-          "System.Collections": "4.0.10",
-          "System.Diagnostics.Debug": "4.0.10",
-          "System.Resources.ResourceManager": "4.0.0",
-          "System.Runtime": "4.0.20",
-          "System.Runtime.Extensions": "4.0.10"
-        },
-        "compile": {
-          "ref/dotnet/System.Linq.dll": {}
-        },
-        "runtime": {
-          "lib/dotnet/System.Linq.dll": {}
-        }
-      },
-      "System.ObjectModel/4.0.10": {
-        "dependencies": {
-          "System.Collections": "4.0.10",
-          "System.Diagnostics.Debug": "4.0.10",
-          "System.Resources.ResourceManager": "4.0.0",
-          "System.Runtime": "4.0.20",
-          "System.Threading": "4.0.10"
-        },
-        "compile": {
-          "ref/dotnet/System.ObjectModel.dll": {}
-        },
-        "runtime": {
-          "lib/dotnet/System.ObjectModel.dll": {}
-        }
-      },
-      "System.Reflection/4.0.10": {
-        "dependencies": {
-          "System.IO": "4.0.0",
-          "System.Reflection.Primitives": "4.0.0",
-          "System.Runtime": "4.0.20"
-        },
-        "compile": {
-          "ref/dotnet/System.Reflection.dll": {}
-        }
-      },
-      "System.Reflection.Metadata/1.2.0": {
-<<<<<<< HEAD
-        "dependencies": {
-          "System.Collections.Immutable": "1.1.37"
-        },
-=======
->>>>>>> c301f2f2
         "compile": {
           "lib/portable-net45+win8/System.Reflection.Metadata.dll": {}
         },
@@ -5150,7 +1370,7 @@
       ]
     },
     "System.Reflection.Metadata/1.2.0": {
-      "sha512": "3LjvW/Gr3f3+O8adWT04bV1nvbgQ3X1NYZHgRC76L/VdJ78nUCkwIcHguEH85fHIQ1TGldRpMJ3nqlMqaRwReA==",
+      "sha512": "ubQKFCNYPwhqPXPLjRKCvTDR2UvL5L5+Tm181D/5kl/df7264AuXDi2j2Bf5DxplBxevq8eUH9LRomcFCXTQKw==",
       "type": "package",
       "files": [
         "System.Reflection.Metadata.1.2.0.nupkg.sha512",

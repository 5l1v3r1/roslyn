﻿// Copyright (c) Microsoft.  All Rights Reserved.  Licensed under the Apache License, Version 2.0.  See License.txt in the project root for license information.

namespace Microsoft.CodeAnalysis.Semantics
{
    internal class Expression
    {
        public static ConstantValue SynthesizeNumeric(ITypeSymbol type, int value)
        {
            switch (type.SpecialType)
            {
                case SpecialType.System_Int32:
                    return ConstantValue.Create(value);
                case SpecialType.System_Int64:
                    return ConstantValue.Create((long)value);
                case SpecialType.System_UInt32:
                    return ConstantValue.Create((uint)value);
                case SpecialType.System_UInt64:
                    return ConstantValue.Create((ulong)value);
                case SpecialType.System_UInt16:
                    return ConstantValue.Create((ushort)value);
                case SpecialType.System_Int16:
                    return ConstantValue.Create((short)value);
                case SpecialType.System_SByte:
                    return ConstantValue.Create((sbyte)value);
                case SpecialType.System_Byte:
                    return ConstantValue.Create((byte)value);
                case SpecialType.System_Char:
                    return ConstantValue.Create((char)value);
                case SpecialType.System_Boolean:
                    return ConstantValue.Create(value != 0);
                case SpecialType.System_Single:
                    return ConstantValue.Create((float)value);
                case SpecialType.System_Double:
                    return ConstantValue.Create((double)value);
                case SpecialType.System_Object:
                    return ConstantValue.Create(1, ConstantValueTypeDiscriminator.Int32);
            }

            if (type.TypeKind == TypeKind.Enum)
            {
                return SynthesizeNumeric(((INamedTypeSymbol)type).EnumUnderlyingType, value);
            }

            return ConstantValue.Bad;
        }

        public static BinaryOperationKind DeriveAdditionKind(ITypeSymbol type)
        {
            switch (type.SpecialType)
            {
                case SpecialType.System_Int32:
                case SpecialType.System_Int64:
                case SpecialType.System_Int16:
                case SpecialType.System_SByte:
                    return BinaryOperationKind.IntegerAdd;
                case SpecialType.System_UInt32:
                case SpecialType.System_UInt64:
                case SpecialType.System_UInt16:
                case SpecialType.System_Byte:
                case SpecialType.System_Char:
                case SpecialType.System_Boolean:
                    return BinaryOperationKind.UnsignedAdd;
                case SpecialType.System_Single:
                case SpecialType.System_Double:
                    return BinaryOperationKind.FloatingAdd;
                case SpecialType.System_Object:
                    return BinaryOperationKind.ObjectAdd;
            }

            if (type.TypeKind == TypeKind.Enum)
            {
                return BinaryOperationKind.EnumAdd;
            }

            return BinaryOperationKind.Invalid;
        }
    }
<<<<<<< HEAD

    internal sealed class ConditionalChoice : IConditionalChoiceExpression
    {
        public ConditionalChoice(IOperation condition, IOperation ifTrue, IOperation ifFalse, ITypeSymbol resultType, SyntaxNode syntax)
        {
            this.Condition = condition;
            this.IfTrueValue = ifTrue;
            this.IfFalseValue = ifFalse;
            this.Type = resultType;
            this.Syntax = syntax;
        }

        public IOperation Condition { get; }

        public IOperation IfTrueValue { get; }

        public IOperation IfFalseValue { get; }

        public ITypeSymbol Type { get; }

        public SyntaxNode Syntax { get; }

        public OperationKind Kind => OperationKind.ConditionalChoiceExpression;

        public bool IsInvalid => Condition == null || Condition.IsInvalid || IfTrueValue == null || IfTrueValue.IsInvalid || IfFalseValue == null || IfFalseValue.IsInvalid || Type == null;

        public Optional<object> ConstantValue => default(Optional<object>);

        public void Accept(OperationVisitor visitor)
        {
            visitor.VisitConditionalChoiceExpression(this);
        }

        public TResult Accept<TArgument, TResult>(OperationVisitor<TArgument, TResult> visitor, TArgument argument)
        {
            return visitor.VisitConditionalChoiceExpression(this, argument);
        }
    }

    internal sealed class Assignment : IExpressionStatement
    {
        private readonly AssignmentExpression _assignment;

        public Assignment(IOperation target, IOperation value, SyntaxNode syntax)
        {
            _assignment = new AssignmentExpression(target, value, syntax);
            this.Syntax = syntax;
        }

        public SyntaxNode Syntax { get; }

        public OperationKind Kind => OperationKind.ExpressionStatement;

        public bool IsInvalid => _assignment.IsInvalid;

        public IOperation Expression => _assignment;

        public ITypeSymbol Type => null;

        public Optional<object> ConstantValue => default(Optional<object>);

        public void Accept(OperationVisitor visitor)
        {
            visitor.VisitExpressionStatement(this);
        }

        public TResult Accept<TArgument, TResult>(OperationVisitor<TArgument, TResult> visitor, TArgument argument)
        {
            return visitor.VisitExpressionStatement(this, argument);
        }

        private sealed class AssignmentExpression : IAssignmentExpression
        {
            public AssignmentExpression(IOperation target, IOperation value, SyntaxNode syntax)
            {
                this.Value = value;
                this.Target = target;
                this.Syntax = syntax;
            }

            public IOperation Target { get; }

            public IOperation Value { get; }

            public SyntaxNode Syntax { get; }

            public ITypeSymbol Type => this.Target.Type;

            public OperationKind Kind => OperationKind.AssignmentExpression;

            public bool IsInvalid => Target == null || Target.IsInvalid || Value == null || Value.IsInvalid;

            public Optional<object> ConstantValue => default(Optional<object>);

            public void Accept(OperationVisitor visitor)
            {
                visitor.VisitAssignmentExpression(this);
            }

            public TResult Accept<TArgument, TResult>(OperationVisitor<TArgument, TResult> visitor, TArgument argument)
            {
                return visitor.VisitAssignmentExpression(this, argument);
            }
        }
    }

    internal sealed class CompoundAssignment : IExpressionStatement
    {
        private readonly CompoundAssignmentExpression _compoundAssignment;

        public CompoundAssignment(IOperation target, IOperation value, BinaryOperationKind binaryOperationKind, IMethodSymbol operatorMethod, SyntaxNode syntax)
        {
            _compoundAssignment = new CompoundAssignmentExpression(target, value, binaryOperationKind, operatorMethod, syntax);
            this.Syntax = syntax;
        }

        public SyntaxNode Syntax { get; }

        public OperationKind Kind => OperationKind.ExpressionStatement;

        public bool IsInvalid => _compoundAssignment.IsInvalid;

        public IOperation Expression => _compoundAssignment;

        public ITypeSymbol Type => null;

        public Optional<object> ConstantValue => default(Optional<object>);

        public void Accept(OperationVisitor visitor)
        {
            visitor.VisitExpressionStatement(this);
        }

        public TResult Accept<TArgument, TResult>(OperationVisitor<TArgument, TResult> visitor, TArgument argument)
        {
            return visitor.VisitExpressionStatement(this, argument);
        }

        private sealed class CompoundAssignmentExpression : ICompoundAssignmentExpression
        {
            public CompoundAssignmentExpression(IOperation target, IOperation value, BinaryOperationKind binaryOperationKind, IMethodSymbol operatorMethod, SyntaxNode syntax)
            {
                this.Target = target;
                this.Value = value;
                this.BinaryOperationKind = binaryOperationKind;
                this.OperatorMethod = operatorMethod;
                this.Syntax = syntax;
            }

            public IOperation Target { get; }

            public IOperation Value { get; }

            public BinaryOperationKind BinaryOperationKind { get; }

            public IMethodSymbol OperatorMethod { get; }

            public SyntaxNode Syntax { get; }

            public ITypeSymbol Type => this.Target.Type;

            public OperationKind Kind => OperationKind.CompoundAssignmentExpression;

            public bool IsInvalid => Target == null || Target.IsInvalid || Value == null || Value.IsInvalid;

            public Optional<object> ConstantValue => default(Optional<object>);

            public bool UsesOperatorMethod => this.OperatorMethod != null;

            public void Accept(OperationVisitor visitor)
            {
                visitor.VisitCompoundAssignmentExpression(this);
            }

            public TResult Accept<TArgument, TResult>(OperationVisitor<TArgument, TResult> visitor, TArgument argument)
            {
                return visitor.VisitCompoundAssignmentExpression(this, argument);
            }
        }
    }

    internal sealed class IntegerLiteral : ILiteralExpression
    {
        private readonly long _value;

        public IntegerLiteral(long value, ITypeSymbol resultType, SyntaxNode syntax)
        {
            _value = value;
            this.Type = resultType;
            this.Syntax = syntax;
        }

        public string Text =>_value.ToString();

        public ITypeSymbol Type { get; }

        public OperationKind Kind => OperationKind.LiteralExpression;

        public bool IsInvalid => false;

        public Optional<object> ConstantValue => new Optional<object>(_value);

        public SyntaxNode Syntax { get; }

        public void Accept(OperationVisitor visitor)
        {
            visitor.VisitLiteralExpression(this);
        }

        public TResult Accept<TArgument, TResult>(OperationVisitor<TArgument, TResult> visitor, TArgument argument)
        {
            return visitor.VisitLiteralExpression(this, argument);
        }
    }

    internal class Literal : ILiteralExpression
    {
        private readonly ConstantValue _value;

        public Literal(ConstantValue value, ITypeSymbol resultType, SyntaxNode syntax)
        {
            Debug.Assert(value != null, "value can't be null");
            _value = value;
            this.Type = resultType;
            this.Syntax = syntax;
        }

        public string Text => _value.GetValueToDisplay();

        public ITypeSymbol Type { get; }

        public OperationKind Kind => OperationKind.LiteralExpression;

        public bool IsInvalid => _value.IsBad;

        public Optional<object> ConstantValue => new Optional<object>(_value.Value);

        public SyntaxNode Syntax { get; }

        public void Accept(OperationVisitor visitor)
        {
            visitor.VisitLiteralExpression(this);
        }

        public TResult Accept<TArgument, TResult>(OperationVisitor<TArgument, TResult> visitor, TArgument argument)
        {
            return visitor.VisitLiteralExpression(this, argument);
        }
    }

    internal sealed class Binary : IBinaryOperatorExpression
    {
        public Binary(BinaryOperationKind binaryOperationKind, IOperation left, IOperation right, ITypeSymbol resultType, SyntaxNode syntax)
        {
            this.BinaryOperationKind = binaryOperationKind;
            this.LeftOperand = left;
            this.RightOperand = right;
            this.Type = resultType;
            this.Syntax = syntax;
        }

        public BinaryOperationKind BinaryOperationKind { get; }

        public IOperation LeftOperand { get; }

        public IOperation RightOperand { get; }

        public bool UsesOperatorMethod => false;

        public IMethodSymbol OperatorMethod => null;

        public ITypeSymbol Type { get; }

        public OperationKind Kind => OperationKind.BinaryOperatorExpression;

        public bool IsInvalid => LeftOperand == null 
                                || LeftOperand.IsInvalid 
                                || RightOperand == null
                                || RightOperand.IsInvalid 
                                || BinaryOperationKind == BinaryOperationKind.Invalid 
                                || Type == null;

        public Optional<object> ConstantValue => default(Optional<object>);

        public SyntaxNode Syntax { get; }

        public void Accept(OperationVisitor visitor)
        {
            visitor.VisitBinaryOperatorExpression(this);
        }

        public TResult Accept<TArgument, TResult>(OperationVisitor<TArgument, TResult> visitor, TArgument argument)
        {
            return visitor.VisitBinaryOperatorExpression(this, argument);
        }
    }

    internal sealed class ArrayCreation : IArrayCreationExpression
    {
        private readonly IArrayTypeSymbol _arrayType;

        public ArrayCreation(IArrayTypeSymbol arrayType, ImmutableArray<IOperation> elementValues, SyntaxNode syntax)
        {
            _arrayType = arrayType;
            this.DimensionSizes = ImmutableArray.Create<IOperation>(new IntegerLiteral(elementValues.Count(), null, syntax));
            this.Initializer = new ArrayInitializer(elementValues, syntax, arrayType);
            this.Syntax = syntax;
        }

        public ITypeSymbol Type => _arrayType;

        public ImmutableArray<IOperation> DimensionSizes { get; }

        public ITypeSymbol ElementType => _arrayType.ElementType;

        public IArrayInitializer Initializer { get; }

        public SyntaxNode Syntax { get; }

        public OperationKind Kind => OperationKind.ArrayCreationExpression;

        public bool IsInvalid => IsInvalidInitializer(Initializer);

        private static bool IsInvalidInitializer(IArrayInitializer initializer) => initializer.IsInvalid;

        public void Accept(OperationVisitor visitor)
        {
            visitor.VisitArrayCreationExpression(this);
        }

        public TResult Accept<TArgument, TResult>(OperationVisitor<TArgument, TResult> visitor, TArgument argument)
        {
            return visitor.VisitArrayCreationExpression(this, argument);
        }

        public Optional<object> ConstantValue => default(Optional<object>);

        private sealed class ArrayInitializer : IArrayInitializer
        {
            public ArrayInitializer(ImmutableArray<IOperation> elementValues, SyntaxNode syntax, ITypeSymbol arrayType)
            {
                ElementValues = elementValues;
                Syntax = syntax;
                Type = arrayType;
            }

            public ImmutableArray<IOperation> ElementValues { get; }

            public bool IsInvalid => ElementValues.Any(v => v.IsInvalid);

            public OperationKind Kind => OperationKind.ArrayInitializer;

            public ITypeSymbol Type { get; }

            public SyntaxNode Syntax { get; }

            public Optional<object> ConstantValue => default(Optional<object>);

            public void Accept(OperationVisitor visitor)
            {
                visitor.VisitArrayInitializer(this);
            }

            public TResult Accept<TArgument, TResult>(OperationVisitor<TArgument, TResult> visitor, TArgument argument)
            {
                return visitor.VisitArrayInitializer(this, argument);
            }
        }
    }

    internal sealed class InvalidExpression : IInvalidExpression
    {
        public InvalidExpression(SyntaxNode syntax, ImmutableArray<IOperation> children)
        {
            this.Syntax = syntax;
            this.Children = children;
        }

        public Optional<object> ConstantValue => default(Optional<object>);

        public bool IsInvalid => true;

        public OperationKind Kind => OperationKind.InvalidExpression;

        public SyntaxNode Syntax { get; }

        public ITypeSymbol Type => null;

        public ImmutableArray<IOperation> Children { get; }

        public void Accept(OperationVisitor visitor)
        {
            visitor.VisitInvalidExpression(this);
        }

        public TResult Accept<TArgument, TResult>(OperationVisitor<TArgument, TResult> visitor, TArgument argument)
        {
            return visitor.VisitInvalidExpression(this, argument);
        }
    }
=======
>>>>>>> 68963e4d
}<|MERGE_RESOLUTION|>--- conflicted
+++ resolved
@@ -75,407 +75,4 @@
             return BinaryOperationKind.Invalid;
         }
     }
-<<<<<<< HEAD
-
-    internal sealed class ConditionalChoice : IConditionalChoiceExpression
-    {
-        public ConditionalChoice(IOperation condition, IOperation ifTrue, IOperation ifFalse, ITypeSymbol resultType, SyntaxNode syntax)
-        {
-            this.Condition = condition;
-            this.IfTrueValue = ifTrue;
-            this.IfFalseValue = ifFalse;
-            this.Type = resultType;
-            this.Syntax = syntax;
-        }
-
-        public IOperation Condition { get; }
-
-        public IOperation IfTrueValue { get; }
-
-        public IOperation IfFalseValue { get; }
-
-        public ITypeSymbol Type { get; }
-
-        public SyntaxNode Syntax { get; }
-
-        public OperationKind Kind => OperationKind.ConditionalChoiceExpression;
-
-        public bool IsInvalid => Condition == null || Condition.IsInvalid || IfTrueValue == null || IfTrueValue.IsInvalid || IfFalseValue == null || IfFalseValue.IsInvalid || Type == null;
-
-        public Optional<object> ConstantValue => default(Optional<object>);
-
-        public void Accept(OperationVisitor visitor)
-        {
-            visitor.VisitConditionalChoiceExpression(this);
-        }
-
-        public TResult Accept<TArgument, TResult>(OperationVisitor<TArgument, TResult> visitor, TArgument argument)
-        {
-            return visitor.VisitConditionalChoiceExpression(this, argument);
-        }
-    }
-
-    internal sealed class Assignment : IExpressionStatement
-    {
-        private readonly AssignmentExpression _assignment;
-
-        public Assignment(IOperation target, IOperation value, SyntaxNode syntax)
-        {
-            _assignment = new AssignmentExpression(target, value, syntax);
-            this.Syntax = syntax;
-        }
-
-        public SyntaxNode Syntax { get; }
-
-        public OperationKind Kind => OperationKind.ExpressionStatement;
-
-        public bool IsInvalid => _assignment.IsInvalid;
-
-        public IOperation Expression => _assignment;
-
-        public ITypeSymbol Type => null;
-
-        public Optional<object> ConstantValue => default(Optional<object>);
-
-        public void Accept(OperationVisitor visitor)
-        {
-            visitor.VisitExpressionStatement(this);
-        }
-
-        public TResult Accept<TArgument, TResult>(OperationVisitor<TArgument, TResult> visitor, TArgument argument)
-        {
-            return visitor.VisitExpressionStatement(this, argument);
-        }
-
-        private sealed class AssignmentExpression : IAssignmentExpression
-        {
-            public AssignmentExpression(IOperation target, IOperation value, SyntaxNode syntax)
-            {
-                this.Value = value;
-                this.Target = target;
-                this.Syntax = syntax;
-            }
-
-            public IOperation Target { get; }
-
-            public IOperation Value { get; }
-
-            public SyntaxNode Syntax { get; }
-
-            public ITypeSymbol Type => this.Target.Type;
-
-            public OperationKind Kind => OperationKind.AssignmentExpression;
-
-            public bool IsInvalid => Target == null || Target.IsInvalid || Value == null || Value.IsInvalid;
-
-            public Optional<object> ConstantValue => default(Optional<object>);
-
-            public void Accept(OperationVisitor visitor)
-            {
-                visitor.VisitAssignmentExpression(this);
-            }
-
-            public TResult Accept<TArgument, TResult>(OperationVisitor<TArgument, TResult> visitor, TArgument argument)
-            {
-                return visitor.VisitAssignmentExpression(this, argument);
-            }
-        }
-    }
-
-    internal sealed class CompoundAssignment : IExpressionStatement
-    {
-        private readonly CompoundAssignmentExpression _compoundAssignment;
-
-        public CompoundAssignment(IOperation target, IOperation value, BinaryOperationKind binaryOperationKind, IMethodSymbol operatorMethod, SyntaxNode syntax)
-        {
-            _compoundAssignment = new CompoundAssignmentExpression(target, value, binaryOperationKind, operatorMethod, syntax);
-            this.Syntax = syntax;
-        }
-
-        public SyntaxNode Syntax { get; }
-
-        public OperationKind Kind => OperationKind.ExpressionStatement;
-
-        public bool IsInvalid => _compoundAssignment.IsInvalid;
-
-        public IOperation Expression => _compoundAssignment;
-
-        public ITypeSymbol Type => null;
-
-        public Optional<object> ConstantValue => default(Optional<object>);
-
-        public void Accept(OperationVisitor visitor)
-        {
-            visitor.VisitExpressionStatement(this);
-        }
-
-        public TResult Accept<TArgument, TResult>(OperationVisitor<TArgument, TResult> visitor, TArgument argument)
-        {
-            return visitor.VisitExpressionStatement(this, argument);
-        }
-
-        private sealed class CompoundAssignmentExpression : ICompoundAssignmentExpression
-        {
-            public CompoundAssignmentExpression(IOperation target, IOperation value, BinaryOperationKind binaryOperationKind, IMethodSymbol operatorMethod, SyntaxNode syntax)
-            {
-                this.Target = target;
-                this.Value = value;
-                this.BinaryOperationKind = binaryOperationKind;
-                this.OperatorMethod = operatorMethod;
-                this.Syntax = syntax;
-            }
-
-            public IOperation Target { get; }
-
-            public IOperation Value { get; }
-
-            public BinaryOperationKind BinaryOperationKind { get; }
-
-            public IMethodSymbol OperatorMethod { get; }
-
-            public SyntaxNode Syntax { get; }
-
-            public ITypeSymbol Type => this.Target.Type;
-
-            public OperationKind Kind => OperationKind.CompoundAssignmentExpression;
-
-            public bool IsInvalid => Target == null || Target.IsInvalid || Value == null || Value.IsInvalid;
-
-            public Optional<object> ConstantValue => default(Optional<object>);
-
-            public bool UsesOperatorMethod => this.OperatorMethod != null;
-
-            public void Accept(OperationVisitor visitor)
-            {
-                visitor.VisitCompoundAssignmentExpression(this);
-            }
-
-            public TResult Accept<TArgument, TResult>(OperationVisitor<TArgument, TResult> visitor, TArgument argument)
-            {
-                return visitor.VisitCompoundAssignmentExpression(this, argument);
-            }
-        }
-    }
-
-    internal sealed class IntegerLiteral : ILiteralExpression
-    {
-        private readonly long _value;
-
-        public IntegerLiteral(long value, ITypeSymbol resultType, SyntaxNode syntax)
-        {
-            _value = value;
-            this.Type = resultType;
-            this.Syntax = syntax;
-        }
-
-        public string Text =>_value.ToString();
-
-        public ITypeSymbol Type { get; }
-
-        public OperationKind Kind => OperationKind.LiteralExpression;
-
-        public bool IsInvalid => false;
-
-        public Optional<object> ConstantValue => new Optional<object>(_value);
-
-        public SyntaxNode Syntax { get; }
-
-        public void Accept(OperationVisitor visitor)
-        {
-            visitor.VisitLiteralExpression(this);
-        }
-
-        public TResult Accept<TArgument, TResult>(OperationVisitor<TArgument, TResult> visitor, TArgument argument)
-        {
-            return visitor.VisitLiteralExpression(this, argument);
-        }
-    }
-
-    internal class Literal : ILiteralExpression
-    {
-        private readonly ConstantValue _value;
-
-        public Literal(ConstantValue value, ITypeSymbol resultType, SyntaxNode syntax)
-        {
-            Debug.Assert(value != null, "value can't be null");
-            _value = value;
-            this.Type = resultType;
-            this.Syntax = syntax;
-        }
-
-        public string Text => _value.GetValueToDisplay();
-
-        public ITypeSymbol Type { get; }
-
-        public OperationKind Kind => OperationKind.LiteralExpression;
-
-        public bool IsInvalid => _value.IsBad;
-
-        public Optional<object> ConstantValue => new Optional<object>(_value.Value);
-
-        public SyntaxNode Syntax { get; }
-
-        public void Accept(OperationVisitor visitor)
-        {
-            visitor.VisitLiteralExpression(this);
-        }
-
-        public TResult Accept<TArgument, TResult>(OperationVisitor<TArgument, TResult> visitor, TArgument argument)
-        {
-            return visitor.VisitLiteralExpression(this, argument);
-        }
-    }
-
-    internal sealed class Binary : IBinaryOperatorExpression
-    {
-        public Binary(BinaryOperationKind binaryOperationKind, IOperation left, IOperation right, ITypeSymbol resultType, SyntaxNode syntax)
-        {
-            this.BinaryOperationKind = binaryOperationKind;
-            this.LeftOperand = left;
-            this.RightOperand = right;
-            this.Type = resultType;
-            this.Syntax = syntax;
-        }
-
-        public BinaryOperationKind BinaryOperationKind { get; }
-
-        public IOperation LeftOperand { get; }
-
-        public IOperation RightOperand { get; }
-
-        public bool UsesOperatorMethod => false;
-
-        public IMethodSymbol OperatorMethod => null;
-
-        public ITypeSymbol Type { get; }
-
-        public OperationKind Kind => OperationKind.BinaryOperatorExpression;
-
-        public bool IsInvalid => LeftOperand == null 
-                                || LeftOperand.IsInvalid 
-                                || RightOperand == null
-                                || RightOperand.IsInvalid 
-                                || BinaryOperationKind == BinaryOperationKind.Invalid 
-                                || Type == null;
-
-        public Optional<object> ConstantValue => default(Optional<object>);
-
-        public SyntaxNode Syntax { get; }
-
-        public void Accept(OperationVisitor visitor)
-        {
-            visitor.VisitBinaryOperatorExpression(this);
-        }
-
-        public TResult Accept<TArgument, TResult>(OperationVisitor<TArgument, TResult> visitor, TArgument argument)
-        {
-            return visitor.VisitBinaryOperatorExpression(this, argument);
-        }
-    }
-
-    internal sealed class ArrayCreation : IArrayCreationExpression
-    {
-        private readonly IArrayTypeSymbol _arrayType;
-
-        public ArrayCreation(IArrayTypeSymbol arrayType, ImmutableArray<IOperation> elementValues, SyntaxNode syntax)
-        {
-            _arrayType = arrayType;
-            this.DimensionSizes = ImmutableArray.Create<IOperation>(new IntegerLiteral(elementValues.Count(), null, syntax));
-            this.Initializer = new ArrayInitializer(elementValues, syntax, arrayType);
-            this.Syntax = syntax;
-        }
-
-        public ITypeSymbol Type => _arrayType;
-
-        public ImmutableArray<IOperation> DimensionSizes { get; }
-
-        public ITypeSymbol ElementType => _arrayType.ElementType;
-
-        public IArrayInitializer Initializer { get; }
-
-        public SyntaxNode Syntax { get; }
-
-        public OperationKind Kind => OperationKind.ArrayCreationExpression;
-
-        public bool IsInvalid => IsInvalidInitializer(Initializer);
-
-        private static bool IsInvalidInitializer(IArrayInitializer initializer) => initializer.IsInvalid;
-
-        public void Accept(OperationVisitor visitor)
-        {
-            visitor.VisitArrayCreationExpression(this);
-        }
-
-        public TResult Accept<TArgument, TResult>(OperationVisitor<TArgument, TResult> visitor, TArgument argument)
-        {
-            return visitor.VisitArrayCreationExpression(this, argument);
-        }
-
-        public Optional<object> ConstantValue => default(Optional<object>);
-
-        private sealed class ArrayInitializer : IArrayInitializer
-        {
-            public ArrayInitializer(ImmutableArray<IOperation> elementValues, SyntaxNode syntax, ITypeSymbol arrayType)
-            {
-                ElementValues = elementValues;
-                Syntax = syntax;
-                Type = arrayType;
-            }
-
-            public ImmutableArray<IOperation> ElementValues { get; }
-
-            public bool IsInvalid => ElementValues.Any(v => v.IsInvalid);
-
-            public OperationKind Kind => OperationKind.ArrayInitializer;
-
-            public ITypeSymbol Type { get; }
-
-            public SyntaxNode Syntax { get; }
-
-            public Optional<object> ConstantValue => default(Optional<object>);
-
-            public void Accept(OperationVisitor visitor)
-            {
-                visitor.VisitArrayInitializer(this);
-            }
-
-            public TResult Accept<TArgument, TResult>(OperationVisitor<TArgument, TResult> visitor, TArgument argument)
-            {
-                return visitor.VisitArrayInitializer(this, argument);
-            }
-        }
-    }
-
-    internal sealed class InvalidExpression : IInvalidExpression
-    {
-        public InvalidExpression(SyntaxNode syntax, ImmutableArray<IOperation> children)
-        {
-            this.Syntax = syntax;
-            this.Children = children;
-        }
-
-        public Optional<object> ConstantValue => default(Optional<object>);
-
-        public bool IsInvalid => true;
-
-        public OperationKind Kind => OperationKind.InvalidExpression;
-
-        public SyntaxNode Syntax { get; }
-
-        public ITypeSymbol Type => null;
-
-        public ImmutableArray<IOperation> Children { get; }
-
-        public void Accept(OperationVisitor visitor)
-        {
-            visitor.VisitInvalidExpression(this);
-        }
-
-        public TResult Accept<TArgument, TResult>(OperationVisitor<TArgument, TResult> visitor, TArgument argument)
-        {
-            return visitor.VisitInvalidExpression(this, argument);
-        }
-    }
-=======
->>>>>>> 68963e4d
 }
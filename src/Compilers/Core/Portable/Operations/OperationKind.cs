﻿// Copyright (c) Microsoft.  All Rights Reserved.  Licensed under the Apache License, Version 2.0.  See License.txt in the project root for license information.

using Microsoft.CodeAnalysis.Semantics;

namespace Microsoft.CodeAnalysis
{
    /// <summary>
    /// All of the kinds of operations, including statements and expressions.
    /// </summary>
    public enum OperationKind
    {
        None = 0x0,

        // Statements

        /// <summary>Indicates an <see cref="IInvalidStatement"/>.</summary>
        InvalidStatement = 0x1,
        /// <summary>Indicates an <see cref="IBlockStatement"/>.</summary>
        BlockStatement = 0x2,
        /// <summary>Indicates an <see cref="IVariableDeclarationStatement"/>.</summary>
        VariableDeclarationStatement = 0x3,
        /// <summary>Indicates an <see cref="ISwitchStatement"/>.</summary>
        SwitchStatement = 0x4,
        /// <summary>Indicates an <see cref="IIfStatement"/>.</summary>
        IfStatement = 0x5,
        /// <summary>Indicates an <see cref="ILoopStatement"/>.</summary>
        LoopStatement = 0x6,
        /// <summary>Indicates an <see cref="ILabelStatement"/>.</summary>
        LabelStatement = 0x7,
        /// <summary>Indicates an <see cref="IBranchStatement"/>.</summary>
        BranchStatement = 0x8,
        /// <summary>Indicates an <see cref="IEmptyStatement"/>.</summary>
        EmptyStatement = 0x9,
        /// <summary>Indicates an <see cref="IThrowStatement"/>.</summary>
        ThrowStatement = 0xa,
        /// <summary>Indicates an <see cref="IReturnStatement"/>.</summary>
        ReturnStatement = 0xb,
        /// <summary>Indicates an <see cref="IReturnStatement"/>.</summary>
        YieldBreakStatement = 0xc,
        /// <summary>Indicates an <see cref="ILockStatement"/>.</summary>
        LockStatement = 0xd,
        /// <summary>Indicates an <see cref="ITryStatement"/>.</summary>
        TryStatement = 0xe,
        /// <summary>Indicates an <see cref="IUsingStatement"/>.</summary>
        UsingStatement = 0xf,
        /// <summary>Indicates an <see cref="IReturnStatement"/>.</summary>
        YieldReturnStatement = 0x10,
        /// <summary>Indicates an <see cref="IExpressionStatement"/>.</summary>
        ExpressionStatement = 0x11,

        // Statements that occur only C#.

        /// <summary>Indicates an <see cref="IFixedStatement"/>.</summary>
        FixedStatement = 0x30,

        LocalFunctionStatement = 0x31,

        // Statements that occur only in Visual Basic.

        /// <summary>Indicates an <see cref="IStopStatement"/>.</summary>
        StopStatement = 0x50,
        /// <summary>Indicates an <see cref="IEndStatement"/>.</summary>
        EndStatement = 0x51,
        /// <summary>Indicates an <see cref="IWithStatement"/>.</summary>
        WithStatement = 0x52,

        // Expressions

        /// <summary>Indicates an <see cref="IInvalidExpression"/>.</summary>
        InvalidExpression = 0x100,
        /// <summary>Indicates an <see cref="ILiteralExpression"/>.</summary>
        LiteralExpression = 0x101,
        /// <summary>Indicates an <see cref="IConversionExpression"/>.</summary>
        ConversionExpression = 0x102,
        /// <summary>Indicates an <see cref="IInvocationExpression"/>.</summary>
        InvocationExpression = 0x103,
        /// <summary>Indicates an <see cref="IArrayElementReferenceExpression"/>.</summary>
        ArrayElementReferenceExpression = 0x104,
        /// <summary>Indicates an <see cref="ILocalReferenceExpression"/>.</summary>
        LocalReferenceExpression = 0x105,
        /// <summary>Indicates an <see cref="IParameterReferenceExpression"/>.</summary>
        ParameterReferenceExpression = 0x106,
        /// <summary>Indicates an <see cref="ISyntheticLocalReferenceExpression"/>.</summary>
        SyntheticLocalReferenceExpression = 0x107,
        /// <summary>Indicates an <see cref="IFieldReferenceExpression"/>.</summary>
        FieldReferenceExpression = 0x108,
        /// <summary>Indicates an <see cref="IMethodBindingExpression"/>.</summary>
        MethodBindingExpression = 0x109,
        /// <summary>Indicates an <see cref="IPropertyReferenceExpression"/>.</summary>
        PropertyReferenceExpression = 0x10a,
        /// <summary>Indicates an <see cref="IEventReferenceExpression"/>.</summary>
        EventReferenceExpression = 0x10c,
        /// <summary>Indicates an <see cref="IUnaryOperatorExpression"/>.</summary>
        UnaryOperatorExpression = 0x10d,
        /// <summary>Indicates an <see cref="IBinaryOperatorExpression"/>.</summary>
        BinaryOperatorExpression = 0x10e,
        /// <summary>Indicates an <see cref="IConditionalChoiceExpression"/>.</summary>
        ConditionalChoiceExpression = 0x10f,
<<<<<<< HEAD
        /// <summary>Indicates an <see cref="INullCoalescingExpression"/>.</summary>
        NullCoalescingExpression = 0x110,
        /// <summary>Indicates an <see cref="IAnonymousFunctionExpression"/>.</summary>
        AnonymousFunctionExpression = 0x111,
=======
        /// <summary>Indicates an <see cref="ICoalesceExpression"/>.</summary>
        CoalesceExpression = 0x110,
        /// <summary>Indicates an <see cref="ILambdaExpression"/>.</summary>
        LambdaExpression = 0x111,
>>>>>>> 41574d3a
        /// <summary>Indicates an <see cref="IObjectCreationExpression"/>.</summary>
        ObjectCreationExpression = 0x112,
        /// <summary>Indicates an <see cref="ITypeParameterObjectCreationExpression"/>.</summary>
        TypeParameterObjectCreationExpression = 0x113,
        /// <summary>Indicates an <see cref="IArrayCreationExpression"/>.</summary>
        ArrayCreationExpression = 0x114,
        /// <summary>Indicates an <see cref="IInstanceReferenceExpression"/>.</summary>
        InstanceReferenceExpression = 0x115,
        /// <summary>Indicates an <see cref="IIsTypeExpression"/>.</summary>
        IsTypeExpression = 0x116,
        /// <summary>Indicates an <see cref="IAwaitExpression"/>.</summary>
        AwaitExpression = 0x117,
        /// <summary>Indicates an <see cref="ISimpleAssignmentExpression"/>.</summary>
        SimpleAssignmentExpression = 0x118,
        /// <summary>Indicates an <see cref="ICompoundAssignmentExpression"/>.</summary>
        CompoundAssignmentExpression = 0x119,
        /// <summary>Indicates an <see cref="IParenthesizedExpression"/>.</summary>
        ParenthesizedExpression = 0x11a,
        /// <summary>Indicates an <see cref="IEventAssignmentExpression"/>.</summary>
        EventAssignmentExpression = 0x11b,
        /// <summary>Indicates an <see cref="IConditionalAccessExpression"/>.</summary>
        ConditionalAccessExpression = 0x11c,
        /// <summary>Indicates an <see cref="IConditionalAccessInstanceExpression"/>.</summary>
        ConditionalAccessInstanceExpression = 0x11d,
        /// <summary>Indicates an <see cref="IInterpolatedStringExpression"/>.</summary>
        InterpolatedStringExpression = 0x11e,
        /// <summary>Indicates an <see cref="IAnonymousObjectCreationExpression"/>.</summary>
        AnonymousObjectCreationExpression = 0x11f,
        /// <summary>Indicates an <see cref="IObjectOrCollectionInitializerExpression"/>.</summary>
        ObjectOrCollectionInitializerExpression = 0x120,
        /// <summary>Indicates an <see cref="IMemberInitializerExpression"/>.</summary>
        MemberInitializerExpression = 0x121,
        /// <summary>Indicates an <see cref="ICollectionElementInitializerExpression"/>.</summary>
        CollectionElementInitializerExpression = 0x122,
        /// <summary>Indicates an <see cref="INameOfExpression"/>.</summary>
        NameOfExpression = 0x123,
        /// <summary>Indicates an <see cref="ITupleExpression"/>.</summary>
        TupleExpression = 0x124,
        /// <summary>Indicates an <see cref="IDynamicObjectCreationExpression"/>.</summary>
        DynamicObjectCreationExpression = 0x125,
        /// <summary>Indicates an <see cref="IDynamicMemberReferenceExpression"/>.</summary>
        DynamicMemberReferenceExpression = 0x126,

        // Expressions that occur only in C#.

        /// <summary>Indicates an <see cref="IDefaultValueExpression"/>.</summary>
        DefaultValueExpression = 0x200,
        /// <summary>Indicates an <see cref="ITypeOfExpression"/>.</summary>
        TypeOfExpression = 0x201,
        /// <summary>Indicates an <see cref="ISizeOfExpression"/>.</summary>
        SizeOfExpression = 0x202,
        /// <summary>Indicates an <see cref="IAddressOfExpression"/>.</summary>
        AddressOfExpression = 0x203,
        /// <summary>Indicates an <see cref="IPointerIndirectionReferenceExpression"/>.</summary>
        PointerIndirectionReferenceExpression = 0x204,
        /// <summary>Indicates an <see cref="IIsPatternExpression"/>.</summary>
        IsPatternExpression = 0x205,
        /// <summary>Indicates an <see cref="IIncrementExpression"/>.</summary>
        IncrementExpression = 0x206,
        /// <summary>Indicates an <see cref="IThrowExpression"/>.</summary>
        ThrowExpression = 0x207,

        // Expressions that occur only in Visual Basic.

        /// <summary>Indicates an <see cref="IOmittedArgumentExpression"/>.</summary>
        OmittedArgumentExpression = 0x300,
        // 0x301 was removed, and is available for use.
        /// <summary>Indicates an <see cref="IPlaceholderExpression"/>.</summary>
        PlaceholderExpression = 0x302,

        // Operations that are constituents of statements, expressions, or declarations.


        // Unused 0x400 and 0x402

        /// <summary>Indicates an <see cref="IFieldInitializer"/>.</summary>
        FieldInitializer = 0x401,
        /// <summary>Indicates an <see cref="IPropertyInitializer"/>.</summary>
        PropertyInitializer = 0x403,
        /// <summary>Indicates an <see cref="IParameterInitializer"/>.</summary>
        ParameterInitializer = 0x404,
        /// <summary>Indicates an <see cref="IArrayInitializer"/>.</summary>
        ArrayInitializer = 0x405,

        /// <summary>Indicates an <see cref="IVariableDeclaration"/>.</summary>
        VariableDeclaration = 0x406,

        /// <summary>Indicates an <see cref="IArgument"/>.</summary>
        Argument = 0x407,

        /// <summary>Indicates an <see cref="ICatchClause"/>.</summary>
        CatchClause = 0x408,

        /// <summary>Indicates an <see cref="ISwitchCase"/>.</summary>
        SwitchCase = 0x409,
        /// <summary>Indicates an <see cref="ISingleValueCaseClause"/>.</summary>
        SingleValueCaseClause = 0x40a,
        /// <summary>Indicates an <see cref="IRelationalCaseClause"/>.</summary>
        RelationalCaseClause = 0x40b,
        /// <summary>Indicates an <see cref="IRangeCaseClause"/>.</summary>
        RangeCaseClause = 0x40c,

        /// <summary>Indicates an <see cref="IInterpolatedStringText"/>.</summary>
        InterpolatedStringText = 0x40d,
        /// <summary>Indicates an <see cref="IInterpolation"/>.</summary>
        Interpolation = 0x40e,

        /// <summary>Indicates an <see cref="IConstantPattern"/>.</summary>
        ConstantPattern = 0x40f,
        /// <summary>Indicates an <see cref="IDeclarationPattern"/>.</summary>
        DeclarationPattern = 0x410,
        /// <summary>Indicates an <see cref="IPatternCaseClause"/>.</summary>
        PatternCaseClause = 0x411,

        /// <summary>Indicates an <see cref="IDefaultCaseClause"/>.</summary>
        DefaultCaseClause = 0x412,
    }
}<|MERGE_RESOLUTION|>--- conflicted
+++ resolved
@@ -96,17 +96,10 @@
         BinaryOperatorExpression = 0x10e,
         /// <summary>Indicates an <see cref="IConditionalChoiceExpression"/>.</summary>
         ConditionalChoiceExpression = 0x10f,
-<<<<<<< HEAD
-        /// <summary>Indicates an <see cref="INullCoalescingExpression"/>.</summary>
-        NullCoalescingExpression = 0x110,
+        /// <summary>Indicates an <see cref="ICoalesceExpression"/>.</summary>
+        CoalesceExpression = 0x110,
         /// <summary>Indicates an <see cref="IAnonymousFunctionExpression"/>.</summary>
         AnonymousFunctionExpression = 0x111,
-=======
-        /// <summary>Indicates an <see cref="ICoalesceExpression"/>.</summary>
-        CoalesceExpression = 0x110,
-        /// <summary>Indicates an <see cref="ILambdaExpression"/>.</summary>
-        LambdaExpression = 0x111,
->>>>>>> 41574d3a
         /// <summary>Indicates an <see cref="IObjectCreationExpression"/>.</summary>
         ObjectCreationExpression = 0x112,
         /// <summary>Indicates an <see cref="ITypeParameterObjectCreationExpression"/>.</summary>

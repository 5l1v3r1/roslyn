--- conflicted
+++ resolved
@@ -150,14 +150,9 @@
             {
                 // No server should be started with the current pipe name
                 var client = CreateClient();
-<<<<<<< HEAD
-                var oneSecondInMs = (int)TimeSpan.FromSeconds(1).TotalMilliseconds;
-                Assert.False(client.TryConnectToNamedPipeWithSpinWait(oneSecondInMs,
-=======
                 var oneSec = TimeSpan.FromSeconds(1);
 
                 Assert.False(client.TryConnectToNamedPipeWithSpinWait((int)oneSec.TotalMilliseconds,
->>>>>>> 1428e775
                                                                       default(CancellationToken)));
 
                 // Try again with infinite timeout and cancel
@@ -166,26 +161,6 @@
                                                                                          cts.Token),
                                           cts.Token);
                 Assert.False(connection.IsCompleted);
-<<<<<<< HEAD
-                // Spin for a little bit
-                await Task.Delay(TimeSpan.FromMilliseconds(100));
-                cts.Cancel();
-                await Task.WhenAny(connection, Task.Delay(TimeSpan.FromMilliseconds(100)))
-                    .ConfigureAwait(false);
-                Assert.True(connection.IsCompleted);
-                Assert.True(connection.IsCanceled);
-
-                // Create server and try again
-                Assert.True(TryCreateServer(_pipeName));
-                Assert.True(client.TryConnectToNamedPipeWithSpinWait(oneSecondInMs,
-                                                                     default(CancellationToken)));
-                // With infinite timeout
-                connection = Task.Run(() =>
-                    client.TryConnectToNamedPipeWithSpinWait(Timeout.Infinite, default(CancellationToken)));
-                await Task.WhenAny(connection, Task.Delay(oneSecondInMs)).ConfigureAwait(false);
-                Assert.True(connection.IsCompleted);
-                Assert.True(await connection.ConfigureAwait(false));
-=======
                 cts.Cancel();
                 await Assert.ThrowsAnyAsync<OperationCanceledException>(
                     async () => await connection.ConfigureAwait(false)).ConfigureAwait(false);
@@ -197,7 +172,6 @@
                 // With infinite timeout
                 Assert.True(client.TryConnectToNamedPipeWithSpinWait(Timeout.Infinite,
                                                                      default(CancellationToken)));
->>>>>>> 1428e775
             }
 
             [Fact]

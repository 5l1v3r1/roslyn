﻿' Copyright (c) Microsoft.  All Rights Reserved.  Licensed under the Apache License, Version 2.0.  See License.txt in the project root for license information.

Imports Microsoft.CodeAnalysis.Semantics
Imports Microsoft.CodeAnalysis.Test.Utilities
Imports Microsoft.CodeAnalysis.VisualBasic.Syntax
Imports Roslyn.Test.Utilities

Namespace Microsoft.CodeAnalysis.VisualBasic.UnitTests.Semantics

    Partial Public Class IOperationTests
        Inherits SemanticModelTestBase
        <CompilerTrait(CompilerFeature.IOperation)>
        <Fact(), WorkItem(17602, "https://github.com/dotnet/roslyn/issues/17602")>
        Public Sub IWhileUntilLoopStatement_DoWhileLoopsTest()
            Dim source = <![CDATA[
Class Program
    Private Shared Sub Main()
        Dim ids As Integer() = New Integer() {6, 7, 8, 10}
        Dim sum As Integer = 0
        Dim i As Integer = 0
        Do'BIND:"Do"
            sum += ids(i)
            i += 1
        Loop While i < 4

        System.Console.WriteLine(sum)
    End Sub
End Class

    ]]>.Value

            Dim expectedOperationTree = <![CDATA[
IWhileUntilLoopStatement (IsTopTest: False, IsWhile: True) (LoopKind.WhileUntil) (OperationKind.LoopStatement) (Syntax: 'Do'BIND:"Do ... While i < 4')
  Condition: IBinaryOperatorExpression (BinaryOperationKind.IntegerLessThan) (OperationKind.BinaryOperatorExpression, Type: System.Boolean) (Syntax: 'i < 4')
      Left: ILocalReferenceExpression: i (OperationKind.LocalReferenceExpression, Type: System.Int32) (Syntax: 'i')
      Right: ILiteralExpression (OperationKind.LiteralExpression, Type: System.Int32, Constant: 4) (Syntax: '4')
  Body: IBlockStatement (2 statements) (OperationKind.BlockStatement) (Syntax: 'Do'BIND:"Do ... While i < 4')
      IExpressionStatement (OperationKind.ExpressionStatement) (Syntax: 'sum += ids(i)')
        Expression: ICompoundAssignmentExpression (BinaryOperationKind.IntegerAdd) (OperationKind.CompoundAssignmentExpression, Type: System.Int32) (Syntax: 'sum += ids(i)')
            Left: ILocalReferenceExpression: sum (OperationKind.LocalReferenceExpression, Type: System.Int32) (Syntax: 'sum')
            Right: IArrayElementReferenceExpression (OperationKind.ArrayElementReferenceExpression, Type: System.Int32) (Syntax: 'ids(i)')
                Array reference: ILocalReferenceExpression: ids (OperationKind.LocalReferenceExpression, Type: System.Int32()) (Syntax: 'ids')
                Indices(1):
                    ILocalReferenceExpression: i (OperationKind.LocalReferenceExpression, Type: System.Int32) (Syntax: 'i')
      IExpressionStatement (OperationKind.ExpressionStatement) (Syntax: 'i += 1')
        Expression: ICompoundAssignmentExpression (BinaryOperationKind.IntegerAdd) (OperationKind.CompoundAssignmentExpression, Type: System.Int32) (Syntax: 'i += 1')
            Left: ILocalReferenceExpression: i (OperationKind.LocalReferenceExpression, Type: System.Int32) (Syntax: 'i')
            Right: ILiteralExpression (OperationKind.LiteralExpression, Type: System.Int32, Constant: 1) (Syntax: '1')]]>.Value

            VerifyOperationTreeForTest(Of DoLoopBlockSyntax)(source, expectedOperationTree)
        End Sub

        <CompilerTrait(CompilerFeature.IOperation)>
        <Fact(), WorkItem(17602, "https://github.com/dotnet/roslyn/issues/17602")>
        Public Sub IWhileUntilLoopStatement_WhileConditionTrue()
            Dim source = <![CDATA[
Class Program
    Private Shared Sub Main()
        Dim index As Integer = 0
        Dim condition As Boolean = True
        While condition'BIND:"While condition"
            Dim value As Integer = System.Threading.Interlocked.Increment(index)
            If value > 10 Then
                condition = False
            End If
        End While
    End Sub
End Class
    ]]>.Value

            Dim expectedOperationTree = <![CDATA[
IWhileUntilLoopStatement (IsTopTest: True, IsWhile: True) (LoopKind.WhileUntil) (OperationKind.LoopStatement) (Syntax: 'While condi ... End While')
  Condition: ILocalReferenceExpression: condition (OperationKind.LocalReferenceExpression, Type: System.Boolean) (Syntax: 'condition')
  Body: IBlockStatement (2 statements, 1 locals) (OperationKind.BlockStatement) (Syntax: 'While condi ... End While')
      Locals: Local_1: value As System.Int32
      IVariableDeclarationStatement (1 declarations) (OperationKind.VariableDeclarationStatement) (Syntax: 'Dim value A ... ment(index)')
        IVariableDeclaration (1 variables) (OperationKind.VariableDeclaration) (Syntax: 'value')
          Variables: Local_1: value As System.Int32
          Initializer: IInvocationExpression (Function System.Threading.Interlocked.Increment(ByRef location As System.Int32) As System.Int32) (OperationKind.InvocationExpression, Type: System.Int32) (Syntax: 'System.Thre ... ment(index)')
              Instance Receiver: null
              Arguments(1):
                  IArgument (ArgumentKind.Explicit, Matching Parameter: location) (OperationKind.Argument) (Syntax: 'index')
                    ILocalReferenceExpression: index (OperationKind.LocalReferenceExpression, Type: System.Int32) (Syntax: 'index')
                    InConversion: null
                    OutConversion: null
      IIfStatement (OperationKind.IfStatement) (Syntax: 'If value >  ... End If')
        Condition: IBinaryOperatorExpression (BinaryOperationKind.IntegerGreaterThan) (OperationKind.BinaryOperatorExpression, Type: System.Boolean) (Syntax: 'value > 10')
            Left: ILocalReferenceExpression: value (OperationKind.LocalReferenceExpression, Type: System.Int32) (Syntax: 'value')
            Right: ILiteralExpression (OperationKind.LiteralExpression, Type: System.Int32, Constant: 10) (Syntax: '10')
        IfTrue: IBlockStatement (1 statements) (OperationKind.BlockStatement) (Syntax: 'If value >  ... End If')
            IExpressionStatement (OperationKind.ExpressionStatement) (Syntax: 'condition = False')
              Expression: ISimpleAssignmentExpression (OperationKind.SimpleAssignmentExpression, Type: System.Boolean) (Syntax: 'condition = False')
                  Left: ILocalReferenceExpression: condition (OperationKind.LocalReferenceExpression, Type: System.Boolean) (Syntax: 'condition')
                  Right: ILiteralExpression (OperationKind.LiteralExpression, Type: System.Boolean, Constant: False) (Syntax: 'False')
        IfFalse: null]]>.Value

            VerifyOperationTreeForTest(Of WhileBlockSyntax)(source, expectedOperationTree)
        End Sub

        <CompilerTrait(CompilerFeature.IOperation)>
        <Fact(), WorkItem(17602, "https://github.com/dotnet/roslyn/issues/17602")>
        Public Sub IWhileUntilLoopStatement_WhileLoopsTest()
            Dim source = <![CDATA[
Class Program
    Private Shared Function SumWhile() As Integer
        '
        ' Sum numbers 0 .. 4
        '
        Dim sum As Integer = 0
        Dim i As Integer = 0
        While i < 5'BIND:"While i < 5"
            sum += i
            i += 1
        End While
        Return sum
    End Function
End Class
    ]]>.Value

            Dim expectedOperationTree = <![CDATA[
IWhileUntilLoopStatement (IsTopTest: True, IsWhile: True) (LoopKind.WhileUntil) (OperationKind.LoopStatement) (Syntax: 'While i < 5 ... End While')
  Condition: IBinaryOperatorExpression (BinaryOperationKind.IntegerLessThan) (OperationKind.BinaryOperatorExpression, Type: System.Boolean) (Syntax: 'i < 5')
      Left: ILocalReferenceExpression: i (OperationKind.LocalReferenceExpression, Type: System.Int32) (Syntax: 'i')
      Right: ILiteralExpression (OperationKind.LiteralExpression, Type: System.Int32, Constant: 5) (Syntax: '5')
  Body: IBlockStatement (2 statements) (OperationKind.BlockStatement) (Syntax: 'While i < 5 ... End While')
      IExpressionStatement (OperationKind.ExpressionStatement) (Syntax: 'sum += i')
        Expression: ICompoundAssignmentExpression (BinaryOperationKind.IntegerAdd) (OperationKind.CompoundAssignmentExpression, Type: System.Int32) (Syntax: 'sum += i')
            Left: ILocalReferenceExpression: sum (OperationKind.LocalReferenceExpression, Type: System.Int32) (Syntax: 'sum')
            Right: ILocalReferenceExpression: i (OperationKind.LocalReferenceExpression, Type: System.Int32) (Syntax: 'i')
      IExpressionStatement (OperationKind.ExpressionStatement) (Syntax: 'i += 1')
        Expression: ICompoundAssignmentExpression (BinaryOperationKind.IntegerAdd) (OperationKind.CompoundAssignmentExpression, Type: System.Int32) (Syntax: 'i += 1')
            Left: ILocalReferenceExpression: i (OperationKind.LocalReferenceExpression, Type: System.Int32) (Syntax: 'i')
            Right: ILiteralExpression (OperationKind.LiteralExpression, Type: System.Int32, Constant: 1) (Syntax: '1')]]>.Value

            VerifyOperationTreeForTest(Of WhileBlockSyntax)(source, expectedOperationTree)
        End Sub

        <CompilerTrait(CompilerFeature.IOperation)>
        <Fact(), WorkItem(17602, "https://github.com/dotnet/roslyn/issues/17602")>
        Public Sub IWhileUntilLoopStatement_WhileWithBreak()
            Dim source = <![CDATA[
Class Program
    Private Shared Sub Main()
        Dim index As Integer = 0
        While True'BIND:"While True"
            Dim value As Integer = System.Threading.Interlocked.Increment(index)
            If value > 5 Then
                System.Console.WriteLine("While-loop break")
                Exit While
            End If
            System.Console.WriteLine("While-loop statement")
        End While
    End Sub
End Class
    ]]>.Value

            Dim expectedOperationTree = <![CDATA[
IWhileUntilLoopStatement (IsTopTest: True, IsWhile: True) (LoopKind.WhileUntil) (OperationKind.LoopStatement) (Syntax: 'While True' ... End While')
  Condition: ILiteralExpression (OperationKind.LiteralExpression, Type: System.Boolean, Constant: True) (Syntax: 'True')
  Body: IBlockStatement (3 statements, 1 locals) (OperationKind.BlockStatement) (Syntax: 'While True' ... End While')
      Locals: Local_1: value As System.Int32
      IVariableDeclarationStatement (1 declarations) (OperationKind.VariableDeclarationStatement) (Syntax: 'Dim value A ... ment(index)')
        IVariableDeclaration (1 variables) (OperationKind.VariableDeclaration) (Syntax: 'value')
          Variables: Local_1: value As System.Int32
          Initializer: IInvocationExpression (Function System.Threading.Interlocked.Increment(ByRef location As System.Int32) As System.Int32) (OperationKind.InvocationExpression, Type: System.Int32) (Syntax: 'System.Thre ... ment(index)')
              Instance Receiver: null
              Arguments(1):
                  IArgument (ArgumentKind.Explicit, Matching Parameter: location) (OperationKind.Argument) (Syntax: 'index')
                    ILocalReferenceExpression: index (OperationKind.LocalReferenceExpression, Type: System.Int32) (Syntax: 'index')
                    InConversion: null
                    OutConversion: null
      IIfStatement (OperationKind.IfStatement) (Syntax: 'If value >  ... End If')
        Condition: IBinaryOperatorExpression (BinaryOperationKind.IntegerGreaterThan) (OperationKind.BinaryOperatorExpression, Type: System.Boolean) (Syntax: 'value > 5')
            Left: ILocalReferenceExpression: value (OperationKind.LocalReferenceExpression, Type: System.Int32) (Syntax: 'value')
            Right: ILiteralExpression (OperationKind.LiteralExpression, Type: System.Int32, Constant: 5) (Syntax: '5')
        IfTrue: IBlockStatement (2 statements) (OperationKind.BlockStatement) (Syntax: 'If value >  ... End If')
            IExpressionStatement (OperationKind.ExpressionStatement) (Syntax: 'System.Cons ... oop break")')
              Expression: IInvocationExpression (Sub System.Console.WriteLine(value As System.String)) (OperationKind.InvocationExpression, Type: System.Void) (Syntax: 'System.Cons ... oop break")')
                  Instance Receiver: null
                  Arguments(1):
                      IArgument (ArgumentKind.Explicit, Matching Parameter: value) (OperationKind.Argument) (Syntax: '"While-loop break"')
                        ILiteralExpression (OperationKind.LiteralExpression, Type: System.String, Constant: "While-loop break") (Syntax: '"While-loop break"')
                        InConversion: null
                        OutConversion: null
            IBranchStatement (BranchKind.Break, Label: exit) (OperationKind.BranchStatement) (Syntax: 'Exit While')
        IfFalse: null
      IExpressionStatement (OperationKind.ExpressionStatement) (Syntax: 'System.Cons ... statement")')
        Expression: IInvocationExpression (Sub System.Console.WriteLine(value As System.String)) (OperationKind.InvocationExpression, Type: System.Void) (Syntax: 'System.Cons ... statement")')
            Instance Receiver: null
            Arguments(1):
                IArgument (ArgumentKind.Explicit, Matching Parameter: value) (OperationKind.Argument) (Syntax: '"While-loop statement"')
                  ILiteralExpression (OperationKind.LiteralExpression, Type: System.String, Constant: "While-loop statement") (Syntax: '"While-loop statement"')
                  InConversion: null
                  OutConversion: null]]>.Value

            VerifyOperationTreeForTest(Of WhileBlockSyntax)(source, expectedOperationTree)
        End Sub

        <CompilerTrait(CompilerFeature.IOperation)>
        <Fact(), WorkItem(17602, "https://github.com/dotnet/roslyn/issues/17602")>
        Public Sub IWhileUntilLoopStatement_WhileWithThrow()
            Dim source = <![CDATA[
Class Program
    Private Shared Sub Main()
        Dim index As Integer = 0
        While True'BIND:"While True"
            Dim value As Integer = System.Threading.Interlocked.Increment(index)
            If value > 100 Then
                Throw New System.Exception("An exception has occurred.")
            End If
            System.Console.WriteLine("While-loop statement")
        End While
    End Sub
End Class
    ]]>.Value

            Dim expectedOperationTree = <![CDATA[
IWhileUntilLoopStatement (IsTopTest: True, IsWhile: True) (LoopKind.WhileUntil) (OperationKind.LoopStatement) (Syntax: 'While True' ... End While')
  Condition: ILiteralExpression (OperationKind.LiteralExpression, Type: System.Boolean, Constant: True) (Syntax: 'True')
  Body: IBlockStatement (3 statements, 1 locals) (OperationKind.BlockStatement) (Syntax: 'While True' ... End While')
      Locals: Local_1: value As System.Int32
      IVariableDeclarationStatement (1 declarations) (OperationKind.VariableDeclarationStatement) (Syntax: 'Dim value A ... ment(index)')
        IVariableDeclaration (1 variables) (OperationKind.VariableDeclaration) (Syntax: 'value')
          Variables: Local_1: value As System.Int32
          Initializer: IInvocationExpression (Function System.Threading.Interlocked.Increment(ByRef location As System.Int32) As System.Int32) (OperationKind.InvocationExpression, Type: System.Int32) (Syntax: 'System.Thre ... ment(index)')
              Instance Receiver: null
              Arguments(1):
                  IArgument (ArgumentKind.Explicit, Matching Parameter: location) (OperationKind.Argument) (Syntax: 'index')
                    ILocalReferenceExpression: index (OperationKind.LocalReferenceExpression, Type: System.Int32) (Syntax: 'index')
                    InConversion: null
                    OutConversion: null
      IIfStatement (OperationKind.IfStatement) (Syntax: 'If value >  ... End If')
        Condition: IBinaryOperatorExpression (BinaryOperationKind.IntegerGreaterThan) (OperationKind.BinaryOperatorExpression, Type: System.Boolean) (Syntax: 'value > 100')
            Left: ILocalReferenceExpression: value (OperationKind.LocalReferenceExpression, Type: System.Int32) (Syntax: 'value')
            Right: ILiteralExpression (OperationKind.LiteralExpression, Type: System.Int32, Constant: 100) (Syntax: '100')
        IfTrue: IBlockStatement (1 statements) (OperationKind.BlockStatement) (Syntax: 'If value >  ... End If')
            IExpressionStatement (OperationKind.ExpressionStatement) (Syntax: 'Throw New S ... occurred.")')
              Expression: IThrowExpression (OperationKind.ThrowExpression, Type: System.Exception) (Syntax: 'Throw New S ... occurred.")')
                  IObjectCreationExpression (Constructor: Sub System.Exception..ctor(message As System.String)) (OperationKind.ObjectCreationExpression, Type: System.Exception) (Syntax: 'New System. ... occurred.")')
                    Arguments(1):
                        IArgument (ArgumentKind.Explicit, Matching Parameter: message) (OperationKind.Argument) (Syntax: '"An excepti ...  occurred."')
                          ILiteralExpression (OperationKind.LiteralExpression, Type: System.String, Constant: "An exception has occurred.") (Syntax: '"An excepti ...  occurred."')
                          InConversion: null
                          OutConversion: null
                    Initializer: null
        IfFalse: null
      IExpressionStatement (OperationKind.ExpressionStatement) (Syntax: 'System.Cons ... statement")')
        Expression: IInvocationExpression (Sub System.Console.WriteLine(value As System.String)) (OperationKind.InvocationExpression, Type: System.Void) (Syntax: 'System.Cons ... statement")')
            Instance Receiver: null
            Arguments(1):
                IArgument (ArgumentKind.Explicit, Matching Parameter: value) (OperationKind.Argument) (Syntax: '"While-loop statement"')
                  ILiteralExpression (OperationKind.LiteralExpression, Type: System.String, Constant: "While-loop statement") (Syntax: '"While-loop statement"')
                  InConversion: null
                  OutConversion: null]]>.Value

            VerifyOperationTreeForTest(Of WhileBlockSyntax)(source, expectedOperationTree)
        End Sub

        <CompilerTrait(CompilerFeature.IOperation)>
        <Fact(), WorkItem(17602, "https://github.com/dotnet/roslyn/issues/17602")>
        Public Sub IWhileUntilLoopStatement_WhileWithAssignment()
            Dim source = <![CDATA[
Class Program
    Private Shared Sub Main()
        Dim value As Integer = 4
        Dim i As Integer
        While (InlineAssignHelper(i, value)) >= 0'BIND:"While (InlineAssignHelper(i, value)) >= 0"
            System.Console.WriteLine("While {0} {1}", i, value)
            value -= 1
        End While
    End Sub
    Private Shared Function InlineAssignHelper(Of T)(ByRef target As T, value As T) As T
        target = value
        Return value
    End Function
End Class
    ]]>.Value

            Dim expectedOperationTree = <![CDATA[
IWhileUntilLoopStatement (IsTopTest: True, IsWhile: True) (LoopKind.WhileUntil) (OperationKind.LoopStatement) (Syntax: 'While (Inli ... End While')
  Condition: IBinaryOperatorExpression (BinaryOperationKind.IntegerGreaterThanOrEqual) (OperationKind.BinaryOperatorExpression, Type: System.Boolean) (Syntax: '(InlineAssi ... alue)) >= 0')
      Left: IParenthesizedExpression (OperationKind.ParenthesizedExpression, Type: System.Int32) (Syntax: '(InlineAssi ... (i, value))')
          Operand: IInvocationExpression (Function Program.InlineAssignHelper(Of System.Int32)(ByRef target As System.Int32, value As System.Int32) As System.Int32) (OperationKind.InvocationExpression, Type: System.Int32) (Syntax: 'InlineAssig ... r(i, value)')
              Instance Receiver: null
              Arguments(2):
                  IArgument (ArgumentKind.Explicit, Matching Parameter: target) (OperationKind.Argument) (Syntax: 'i')
                    ILocalReferenceExpression: i (OperationKind.LocalReferenceExpression, Type: System.Int32) (Syntax: 'i')
                    InConversion: null
                    OutConversion: null
                  IArgument (ArgumentKind.Explicit, Matching Parameter: value) (OperationKind.Argument) (Syntax: 'value')
                    ILocalReferenceExpression: value (OperationKind.LocalReferenceExpression, Type: System.Int32) (Syntax: 'value')
                    InConversion: null
                    OutConversion: null
      Right: ILiteralExpression (OperationKind.LiteralExpression, Type: System.Int32, Constant: 0) (Syntax: '0')
  Body: IBlockStatement (2 statements) (OperationKind.BlockStatement) (Syntax: 'While (Inli ... End While')
      IExpressionStatement (OperationKind.ExpressionStatement) (Syntax: 'System.Cons ... , i, value)')
        Expression: IInvocationExpression (Sub System.Console.WriteLine(format As System.String, arg0 As System.Object, arg1 As System.Object)) (OperationKind.InvocationExpression, Type: System.Void) (Syntax: 'System.Cons ... , i, value)')
            Instance Receiver: null
            Arguments(3):
                IArgument (ArgumentKind.Explicit, Matching Parameter: format) (OperationKind.Argument) (Syntax: '"While {0} {1}"')
                  ILiteralExpression (OperationKind.LiteralExpression, Type: System.String, Constant: "While {0} {1}") (Syntax: '"While {0} {1}"')
                  InConversion: null
                  OutConversion: null
                IArgument (ArgumentKind.Explicit, Matching Parameter: arg0) (OperationKind.Argument) (Syntax: 'i')
                  IConversionExpression (Implicit, TryCast: False, Unchecked) (OperationKind.ConversionExpression, Type: System.Object) (Syntax: 'i')
                    Conversion: CommonConversion (Exists: False, IsIdentity: False, IsNumeric: False, IsReference: False, IsUserDefined: False) (MethodSymbol: null)
                    Operand: ILocalReferenceExpression: i (OperationKind.LocalReferenceExpression, Type: System.Int32) (Syntax: 'i')
                  InConversion: null
                  OutConversion: null
                IArgument (ArgumentKind.Explicit, Matching Parameter: arg1) (OperationKind.Argument) (Syntax: 'value')
                  IConversionExpression (Implicit, TryCast: False, Unchecked) (OperationKind.ConversionExpression, Type: System.Object) (Syntax: 'value')
                    Conversion: CommonConversion (Exists: False, IsIdentity: False, IsNumeric: False, IsReference: False, IsUserDefined: False) (MethodSymbol: null)
                    Operand: ILocalReferenceExpression: value (OperationKind.LocalReferenceExpression, Type: System.Int32) (Syntax: 'value')
                  InConversion: null
                  OutConversion: null
      IExpressionStatement (OperationKind.ExpressionStatement) (Syntax: 'value -= 1')
        Expression: ICompoundAssignmentExpression (BinaryOperationKind.IntegerSubtract) (OperationKind.CompoundAssignmentExpression, Type: System.Int32) (Syntax: 'value -= 1')
            Left: ILocalReferenceExpression: value (OperationKind.LocalReferenceExpression, Type: System.Int32) (Syntax: 'value')
<<<<<<< HEAD
            Right: ILiteralExpression (OperationKind.LiteralExpression, Type: System.Int32, Constant: 1) (Syntax: '1')]]>.Value
=======
            Right: ILiteralExpression (Text: 1) (OperationKind.LiteralExpression, Type: System.Int32, Constant: 1) (Syntax: '1')]]>.Value
>>>>>>> 7fa649d4

            VerifyOperationTreeForTest(Of WhileBlockSyntax)(source, expectedOperationTree)
        End Sub

        <CompilerTrait(CompilerFeature.IOperation)>
        <Fact(), WorkItem(17602, "https://github.com/dotnet/roslyn/issues/17602")>
        Public Sub IWhileUntilLoopStatement_WhileImplicit()
            Dim source = <![CDATA[
Class Program
    Private Shared Sub Main()
        Dim number As Integer = 10
        While number'BIND:"While number"
        End While
    End Sub
End Class
    ]]>.Value

            Dim expectedOperationTree = <![CDATA[
IWhileUntilLoopStatement (IsTopTest: True, IsWhile: True) (LoopKind.WhileUntil) (OperationKind.LoopStatement) (Syntax: 'While numbe ... End While')
  Condition: IConversionExpression (Implicit, TryCast: False, Unchecked) (OperationKind.ConversionExpression, Type: System.Boolean) (Syntax: 'number')
      Conversion: CommonConversion (Exists: False, IsIdentity: False, IsNumeric: False, IsReference: False, IsUserDefined: False) (MethodSymbol: null)
      Operand: ILocalReferenceExpression: number (OperationKind.LocalReferenceExpression, Type: System.Int32) (Syntax: 'number')
  Body: IBlockStatement (0 statements) (OperationKind.BlockStatement) (Syntax: 'While numbe ... End While')
]]>.Value

            VerifyOperationTreeForTest(Of WhileBlockSyntax)(source, expectedOperationTree)
        End Sub

        <CompilerTrait(CompilerFeature.IOperation)>
        <Fact(), WorkItem(17602, "https://github.com/dotnet/roslyn/issues/17602")>
        Public Sub IWhileUntilLoopStatement_WhileWithReturn()
            Dim source = <![CDATA[
Class Program
    Private Shared Sub Main()
        System.Console.WriteLine(GetFirstEvenNumber(33))
    End Sub
    Public Shared Function GetFirstEvenNumber(number As Integer) As Integer
        While True'BIND:"While True"
            If (number Mod 2) = 0 Then
                Return number
            End If

            number += 1
        End While
    End Function
End Class
    ]]>.Value

            Dim expectedOperationTree = <![CDATA[
IWhileUntilLoopStatement (IsTopTest: True, IsWhile: True) (LoopKind.WhileUntil) (OperationKind.LoopStatement) (Syntax: 'While True' ... End While')
  Condition: ILiteralExpression (OperationKind.LiteralExpression, Type: System.Boolean, Constant: True) (Syntax: 'True')
  Body: IBlockStatement (2 statements) (OperationKind.BlockStatement) (Syntax: 'While True' ... End While')
      IIfStatement (OperationKind.IfStatement) (Syntax: 'If (number  ... End If')
        Condition: IBinaryOperatorExpression (BinaryOperationKind.IntegerEquals) (OperationKind.BinaryOperatorExpression, Type: System.Boolean) (Syntax: '(number Mod 2) = 0')
            Left: IParenthesizedExpression (OperationKind.ParenthesizedExpression, Type: System.Int32) (Syntax: '(number Mod 2)')
                Operand: IBinaryOperatorExpression (BinaryOperationKind.IntegerRemainder) (OperationKind.BinaryOperatorExpression, Type: System.Int32) (Syntax: 'number Mod 2')
                    Left: IParameterReferenceExpression: number (OperationKind.ParameterReferenceExpression, Type: System.Int32) (Syntax: 'number')
                    Right: ILiteralExpression (OperationKind.LiteralExpression, Type: System.Int32, Constant: 2) (Syntax: '2')
            Right: ILiteralExpression (OperationKind.LiteralExpression, Type: System.Int32, Constant: 0) (Syntax: '0')
        IfTrue: IBlockStatement (1 statements) (OperationKind.BlockStatement) (Syntax: 'If (number  ... End If')
            IReturnStatement (OperationKind.ReturnStatement) (Syntax: 'Return number')
              ReturnedValue: IParameterReferenceExpression: number (OperationKind.ParameterReferenceExpression, Type: System.Int32) (Syntax: 'number')
        IfFalse: null
      IExpressionStatement (OperationKind.ExpressionStatement) (Syntax: 'number += 1')
        Expression: ICompoundAssignmentExpression (BinaryOperationKind.IntegerAdd) (OperationKind.CompoundAssignmentExpression, Type: System.Int32) (Syntax: 'number += 1')
            Left: IParameterReferenceExpression: number (OperationKind.ParameterReferenceExpression, Type: System.Int32) (Syntax: 'number')
            Right: ILiteralExpression (OperationKind.LiteralExpression, Type: System.Int32, Constant: 1) (Syntax: '1')]]>.Value

            VerifyOperationTreeForTest(Of WhileBlockSyntax)(source, expectedOperationTree)
        End Sub

        <CompilerTrait(CompilerFeature.IOperation)>
        <Fact(), WorkItem(17602, "https://github.com/dotnet/roslyn/issues/17602")>
        Public Sub IWhileUntilLoopStatement_WhileWithGoto()
            Dim source = <![CDATA[
Class Program
    Private Shared Sub Main()
        System.Console.WriteLine(GetFirstEvenNumber(33))
    End Sub
    Public Shared Function GetFirstEvenNumber(number As Integer) As Integer
        While True'BIND:"While True"
            If (number Mod 2) = 0 Then
                GoTo Even
            End If
            number += 1
Even:
            Return number
        End While
    End Function
End Class
    ]]>.Value

            Dim expectedOperationTree = <![CDATA[
IWhileUntilLoopStatement (IsTopTest: True, IsWhile: True) (LoopKind.WhileUntil) (OperationKind.LoopStatement) (Syntax: 'While True' ... End While')
  Condition: ILiteralExpression (OperationKind.LiteralExpression, Type: System.Boolean, Constant: True) (Syntax: 'True')
  Body: IBlockStatement (4 statements) (OperationKind.BlockStatement) (Syntax: 'While True' ... End While')
      IIfStatement (OperationKind.IfStatement) (Syntax: 'If (number  ... End If')
        Condition: IBinaryOperatorExpression (BinaryOperationKind.IntegerEquals) (OperationKind.BinaryOperatorExpression, Type: System.Boolean) (Syntax: '(number Mod 2) = 0')
            Left: IParenthesizedExpression (OperationKind.ParenthesizedExpression, Type: System.Int32) (Syntax: '(number Mod 2)')
                Operand: IBinaryOperatorExpression (BinaryOperationKind.IntegerRemainder) (OperationKind.BinaryOperatorExpression, Type: System.Int32) (Syntax: 'number Mod 2')
                    Left: IParameterReferenceExpression: number (OperationKind.ParameterReferenceExpression, Type: System.Int32) (Syntax: 'number')
                    Right: ILiteralExpression (OperationKind.LiteralExpression, Type: System.Int32, Constant: 2) (Syntax: '2')
            Right: ILiteralExpression (OperationKind.LiteralExpression, Type: System.Int32, Constant: 0) (Syntax: '0')
        IfTrue: IBlockStatement (1 statements) (OperationKind.BlockStatement) (Syntax: 'If (number  ... End If')
            IBranchStatement (BranchKind.GoTo, Label: Even) (OperationKind.BranchStatement) (Syntax: 'GoTo Even')
        IfFalse: null
      IExpressionStatement (OperationKind.ExpressionStatement) (Syntax: 'number += 1')
        Expression: ICompoundAssignmentExpression (BinaryOperationKind.IntegerAdd) (OperationKind.CompoundAssignmentExpression, Type: System.Int32) (Syntax: 'number += 1')
            Left: IParameterReferenceExpression: number (OperationKind.ParameterReferenceExpression, Type: System.Int32) (Syntax: 'number')
            Right: ILiteralExpression (OperationKind.LiteralExpression, Type: System.Int32, Constant: 1) (Syntax: '1')
      ILabelStatement (Label: Even) (OperationKind.LabelStatement) (Syntax: 'Even:')
        LabeledStatement: null
      IReturnStatement (OperationKind.ReturnStatement) (Syntax: 'Return number')
        ReturnedValue: IParameterReferenceExpression: number (OperationKind.ParameterReferenceExpression, Type: System.Int32) (Syntax: 'number')]]>.Value

            VerifyOperationTreeForTest(Of WhileBlockSyntax)(source, expectedOperationTree)
        End Sub

        <CompilerTrait(CompilerFeature.IOperation)>
        <Fact(), WorkItem(17602, "https://github.com/dotnet/roslyn/issues/17602")>
        Public Sub IWhileUntilLoopStatement_WhileMissingCondition()
            Dim source = <![CDATA[
Class Program
    Private Shared Sub Main()
        Dim index As Integer = 0
        Dim condition As Boolean = True
        While 'BIND:"While "
            Dim value As Integer = System.Threading.Interlocked.Increment(index)
            If value > 100 Then
                condition = False
            End If
        End While
    End Sub
End Class
    ]]>.Value

            Dim expectedOperationTree = <![CDATA[
IWhileUntilLoopStatement (IsTopTest: True, IsWhile: True) (LoopKind.WhileUntil) (OperationKind.LoopStatement, IsInvalid) (Syntax: 'While 'BIND ... End While')
  Condition: IConversionExpression (Implicit, TryCast: False, Unchecked) (OperationKind.ConversionExpression, Type: System.Boolean, IsInvalid) (Syntax: '')
      Conversion: CommonConversion (Exists: False, IsIdentity: False, IsNumeric: False, IsReference: False, IsUserDefined: False) (MethodSymbol: null)
      Operand: IInvalidExpression (OperationKind.InvalidExpression, Type: ?, IsInvalid) (Syntax: '')
          Children(0)
  Body: IBlockStatement (2 statements, 1 locals) (OperationKind.BlockStatement, IsInvalid) (Syntax: 'While 'BIND ... End While')
      Locals: Local_1: value As System.Int32
      IVariableDeclarationStatement (1 declarations) (OperationKind.VariableDeclarationStatement) (Syntax: 'Dim value A ... ment(index)')
        IVariableDeclaration (1 variables) (OperationKind.VariableDeclaration) (Syntax: 'value')
          Variables: Local_1: value As System.Int32
          Initializer: IInvocationExpression (Function System.Threading.Interlocked.Increment(ByRef location As System.Int32) As System.Int32) (OperationKind.InvocationExpression, Type: System.Int32) (Syntax: 'System.Thre ... ment(index)')
              Instance Receiver: null
              Arguments(1):
                  IArgument (ArgumentKind.Explicit, Matching Parameter: location) (OperationKind.Argument) (Syntax: 'index')
                    ILocalReferenceExpression: index (OperationKind.LocalReferenceExpression, Type: System.Int32) (Syntax: 'index')
                    InConversion: null
                    OutConversion: null
      IIfStatement (OperationKind.IfStatement) (Syntax: 'If value >  ... End If')
        Condition: IBinaryOperatorExpression (BinaryOperationKind.IntegerGreaterThan) (OperationKind.BinaryOperatorExpression, Type: System.Boolean) (Syntax: 'value > 100')
            Left: ILocalReferenceExpression: value (OperationKind.LocalReferenceExpression, Type: System.Int32) (Syntax: 'value')
            Right: ILiteralExpression (OperationKind.LiteralExpression, Type: System.Int32, Constant: 100) (Syntax: '100')
        IfTrue: IBlockStatement (1 statements) (OperationKind.BlockStatement) (Syntax: 'If value >  ... End If')
            IExpressionStatement (OperationKind.ExpressionStatement) (Syntax: 'condition = False')
              Expression: ISimpleAssignmentExpression (OperationKind.SimpleAssignmentExpression, Type: System.Boolean) (Syntax: 'condition = False')
                  Left: ILocalReferenceExpression: condition (OperationKind.LocalReferenceExpression, Type: System.Boolean) (Syntax: 'condition')
                  Right: ILiteralExpression (OperationKind.LiteralExpression, Type: System.Boolean, Constant: False) (Syntax: 'False')
        IfFalse: null]]>.Value

            VerifyOperationTreeForTest(Of WhileBlockSyntax)(source, expectedOperationTree)
        End Sub

        <CompilerTrait(CompilerFeature.IOperation)>
        <Fact(), WorkItem(17602, "https://github.com/dotnet/roslyn/issues/17602")>
        Public Sub IWhileUntilLoopStatement_WhileMissingStatement()
            Dim source = <![CDATA[
Class Program
    Private Shared Sub Main()
        Dim index As Integer = 0
        Dim condition As Boolean = True
        While (condition)'BIND:"While (condition)"
        End While
    End Sub
End Class

    ]]>.Value

            Dim expectedOperationTree = <![CDATA[
IWhileUntilLoopStatement (IsTopTest: True, IsWhile: True) (LoopKind.WhileUntil) (OperationKind.LoopStatement) (Syntax: 'While (cond ... End While')
  Condition: IParenthesizedExpression (OperationKind.ParenthesizedExpression, Type: System.Boolean) (Syntax: '(condition)')
      Operand: ILocalReferenceExpression: condition (OperationKind.LocalReferenceExpression, Type: System.Boolean) (Syntax: 'condition')
  Body: IBlockStatement (0 statements) (OperationKind.BlockStatement) (Syntax: 'While (cond ... End While')
]]>.Value

            VerifyOperationTreeForTest(Of WhileBlockSyntax)(source, expectedOperationTree)
        End Sub

        <CompilerTrait(CompilerFeature.IOperation)>
        <Fact(), WorkItem(17602, "https://github.com/dotnet/roslyn/issues/17602")>
        Public Sub IWhileUntilLoopStatement_WhileWithContinue()
            Dim source = <![CDATA[
Class ContinueTest
    Private Shared Sub Main()
        Dim i As Integer = 0
        While i <= 10'BIND:"While i <= 10"
            i += 1
            If i < 9 Then
                Continue While
            End If
            System.Console.WriteLine(i)
        End While
    End Sub
End Class
    ]]>.Value

            Dim expectedOperationTree = <![CDATA[
IWhileUntilLoopStatement (IsTopTest: True, IsWhile: True) (LoopKind.WhileUntil) (OperationKind.LoopStatement) (Syntax: 'While i <=  ... End While')
  Condition: IBinaryOperatorExpression (BinaryOperationKind.IntegerLessThanOrEqual) (OperationKind.BinaryOperatorExpression, Type: System.Boolean) (Syntax: 'i <= 10')
      Left: ILocalReferenceExpression: i (OperationKind.LocalReferenceExpression, Type: System.Int32) (Syntax: 'i')
      Right: ILiteralExpression (OperationKind.LiteralExpression, Type: System.Int32, Constant: 10) (Syntax: '10')
  Body: IBlockStatement (3 statements) (OperationKind.BlockStatement) (Syntax: 'While i <=  ... End While')
      IExpressionStatement (OperationKind.ExpressionStatement) (Syntax: 'i += 1')
        Expression: ICompoundAssignmentExpression (BinaryOperationKind.IntegerAdd) (OperationKind.CompoundAssignmentExpression, Type: System.Int32) (Syntax: 'i += 1')
            Left: ILocalReferenceExpression: i (OperationKind.LocalReferenceExpression, Type: System.Int32) (Syntax: 'i')
            Right: ILiteralExpression (OperationKind.LiteralExpression, Type: System.Int32, Constant: 1) (Syntax: '1')
      IIfStatement (OperationKind.IfStatement) (Syntax: 'If i < 9 Th ... End If')
        Condition: IBinaryOperatorExpression (BinaryOperationKind.IntegerLessThan) (OperationKind.BinaryOperatorExpression, Type: System.Boolean) (Syntax: 'i < 9')
            Left: ILocalReferenceExpression: i (OperationKind.LocalReferenceExpression, Type: System.Int32) (Syntax: 'i')
            Right: ILiteralExpression (OperationKind.LiteralExpression, Type: System.Int32, Constant: 9) (Syntax: '9')
        IfTrue: IBlockStatement (1 statements) (OperationKind.BlockStatement) (Syntax: 'If i < 9 Th ... End If')
            IBranchStatement (BranchKind.Continue, Label: continue) (OperationKind.BranchStatement) (Syntax: 'Continue While')
        IfFalse: null
      IExpressionStatement (OperationKind.ExpressionStatement) (Syntax: 'System.Cons ... riteLine(i)')
        Expression: IInvocationExpression (Sub System.Console.WriteLine(value As System.Int32)) (OperationKind.InvocationExpression, Type: System.Void) (Syntax: 'System.Cons ... riteLine(i)')
            Instance Receiver: null
            Arguments(1):
                IArgument (ArgumentKind.Explicit, Matching Parameter: value) (OperationKind.Argument) (Syntax: 'i')
                  ILocalReferenceExpression: i (OperationKind.LocalReferenceExpression, Type: System.Int32) (Syntax: 'i')
                  InConversion: null
                  OutConversion: null]]>.Value

            VerifyOperationTreeForTest(Of WhileBlockSyntax)(source, expectedOperationTree)
        End Sub

        <CompilerTrait(CompilerFeature.IOperation)>
        <Fact(), WorkItem(17602, "https://github.com/dotnet/roslyn/issues/17602")>
        Public Sub IWhileUntilLoopStatement_WhileConditionInVocationExpression()
            Dim source = <![CDATA[
Class ContinueTest
    Private Shared Sub Main()
        Dim i As Integer = 0
        While IsTrue(i)'BIND:"While IsTrue(i)"
            i += 1
            System.Console.WriteLine(i)
        End While
    End Sub
    Private Shared Function IsTrue(i As Integer) As Boolean
        If i < 9 Then
            Return True
        Else
            Return False
        End If
    End Function
End Class
    ]]>.Value

            Dim expectedOperationTree = <![CDATA[
IWhileUntilLoopStatement (IsTopTest: True, IsWhile: True) (LoopKind.WhileUntil) (OperationKind.LoopStatement) (Syntax: 'While IsTru ... End While')
  Condition: IInvocationExpression (Function ContinueTest.IsTrue(i As System.Int32) As System.Boolean) (OperationKind.InvocationExpression, Type: System.Boolean) (Syntax: 'IsTrue(i)')
      Instance Receiver: null
      Arguments(1):
          IArgument (ArgumentKind.Explicit, Matching Parameter: i) (OperationKind.Argument) (Syntax: 'i')
            ILocalReferenceExpression: i (OperationKind.LocalReferenceExpression, Type: System.Int32) (Syntax: 'i')
            InConversion: null
            OutConversion: null
  Body: IBlockStatement (2 statements) (OperationKind.BlockStatement) (Syntax: 'While IsTru ... End While')
      IExpressionStatement (OperationKind.ExpressionStatement) (Syntax: 'i += 1')
        Expression: ICompoundAssignmentExpression (BinaryOperationKind.IntegerAdd) (OperationKind.CompoundAssignmentExpression, Type: System.Int32) (Syntax: 'i += 1')
            Left: ILocalReferenceExpression: i (OperationKind.LocalReferenceExpression, Type: System.Int32) (Syntax: 'i')
            Right: ILiteralExpression (OperationKind.LiteralExpression, Type: System.Int32, Constant: 1) (Syntax: '1')
      IExpressionStatement (OperationKind.ExpressionStatement) (Syntax: 'System.Cons ... riteLine(i)')
        Expression: IInvocationExpression (Sub System.Console.WriteLine(value As System.Int32)) (OperationKind.InvocationExpression, Type: System.Void) (Syntax: 'System.Cons ... riteLine(i)')
            Instance Receiver: null
            Arguments(1):
                IArgument (ArgumentKind.Explicit, Matching Parameter: value) (OperationKind.Argument) (Syntax: 'i')
                  ILocalReferenceExpression: i (OperationKind.LocalReferenceExpression, Type: System.Int32) (Syntax: 'i')
                  InConversion: null
                  OutConversion: null]]>.Value

            VerifyOperationTreeForTest(Of WhileBlockSyntax)(source, expectedOperationTree)
        End Sub

        <CompilerTrait(CompilerFeature.IOperation)>
        <Fact(), WorkItem(17602, "https://github.com/dotnet/roslyn/issues/17602")>
        Public Sub IWhileUntilLoopStatement_WhileNested()
            Dim source = <![CDATA[
Class Test
    Private Shared Sub Main()
        Dim i As Integer = 0
        While i < 10'BIND:"While i < 10"
            i += 1
            Dim j As Integer = 0
            While j < 10
                j += 1
                System.Console.WriteLine(j)
            End While
            System.Console.WriteLine(i)
        End While
    End Sub
End Class
    ]]>.Value

            Dim expectedOperationTree = <![CDATA[
IWhileUntilLoopStatement (IsTopTest: True, IsWhile: True) (LoopKind.WhileUntil) (OperationKind.LoopStatement) (Syntax: 'While i < 1 ... End While')
  Condition: IBinaryOperatorExpression (BinaryOperationKind.IntegerLessThan) (OperationKind.BinaryOperatorExpression, Type: System.Boolean) (Syntax: 'i < 10')
      Left: ILocalReferenceExpression: i (OperationKind.LocalReferenceExpression, Type: System.Int32) (Syntax: 'i')
      Right: ILiteralExpression (OperationKind.LiteralExpression, Type: System.Int32, Constant: 10) (Syntax: '10')
  Body: IBlockStatement (4 statements, 1 locals) (OperationKind.BlockStatement) (Syntax: 'While i < 1 ... End While')
      Locals: Local_1: j As System.Int32
      IExpressionStatement (OperationKind.ExpressionStatement) (Syntax: 'i += 1')
        Expression: ICompoundAssignmentExpression (BinaryOperationKind.IntegerAdd) (OperationKind.CompoundAssignmentExpression, Type: System.Int32) (Syntax: 'i += 1')
            Left: ILocalReferenceExpression: i (OperationKind.LocalReferenceExpression, Type: System.Int32) (Syntax: 'i')
            Right: ILiteralExpression (OperationKind.LiteralExpression, Type: System.Int32, Constant: 1) (Syntax: '1')
      IVariableDeclarationStatement (1 declarations) (OperationKind.VariableDeclarationStatement) (Syntax: 'Dim j As Integer = 0')
        IVariableDeclaration (1 variables) (OperationKind.VariableDeclaration) (Syntax: 'j')
          Variables: Local_1: j As System.Int32
          Initializer: ILiteralExpression (OperationKind.LiteralExpression, Type: System.Int32, Constant: 0) (Syntax: '0')
      IWhileUntilLoopStatement (IsTopTest: True, IsWhile: True) (LoopKind.WhileUntil) (OperationKind.LoopStatement) (Syntax: 'While j < 1 ... End While')
        Condition: IBinaryOperatorExpression (BinaryOperationKind.IntegerLessThan) (OperationKind.BinaryOperatorExpression, Type: System.Boolean) (Syntax: 'j < 10')
            Left: ILocalReferenceExpression: j (OperationKind.LocalReferenceExpression, Type: System.Int32) (Syntax: 'j')
            Right: ILiteralExpression (OperationKind.LiteralExpression, Type: System.Int32, Constant: 10) (Syntax: '10')
        Body: IBlockStatement (2 statements) (OperationKind.BlockStatement) (Syntax: 'While j < 1 ... End While')
            IExpressionStatement (OperationKind.ExpressionStatement) (Syntax: 'j += 1')
              Expression: ICompoundAssignmentExpression (BinaryOperationKind.IntegerAdd) (OperationKind.CompoundAssignmentExpression, Type: System.Int32) (Syntax: 'j += 1')
                  Left: ILocalReferenceExpression: j (OperationKind.LocalReferenceExpression, Type: System.Int32) (Syntax: 'j')
                  Right: ILiteralExpression (OperationKind.LiteralExpression, Type: System.Int32, Constant: 1) (Syntax: '1')
            IExpressionStatement (OperationKind.ExpressionStatement) (Syntax: 'System.Cons ... riteLine(j)')
              Expression: IInvocationExpression (Sub System.Console.WriteLine(value As System.Int32)) (OperationKind.InvocationExpression, Type: System.Void) (Syntax: 'System.Cons ... riteLine(j)')
                  Instance Receiver: null
                  Arguments(1):
                      IArgument (ArgumentKind.Explicit, Matching Parameter: value) (OperationKind.Argument) (Syntax: 'j')
                        ILocalReferenceExpression: j (OperationKind.LocalReferenceExpression, Type: System.Int32) (Syntax: 'j')
                        InConversion: null
                        OutConversion: null
      IExpressionStatement (OperationKind.ExpressionStatement) (Syntax: 'System.Cons ... riteLine(i)')
        Expression: IInvocationExpression (Sub System.Console.WriteLine(value As System.Int32)) (OperationKind.InvocationExpression, Type: System.Void) (Syntax: 'System.Cons ... riteLine(i)')
            Instance Receiver: null
            Arguments(1):
                IArgument (ArgumentKind.Explicit, Matching Parameter: value) (OperationKind.Argument) (Syntax: 'i')
                  ILocalReferenceExpression: i (OperationKind.LocalReferenceExpression, Type: System.Int32) (Syntax: 'i')
                  InConversion: null
                  OutConversion: null]]>.Value

            VerifyOperationTreeForTest(Of WhileBlockSyntax)(source, expectedOperationTree)
        End Sub

        <CompilerTrait(CompilerFeature.IOperation)>
        <Fact(), WorkItem(17602, "https://github.com/dotnet/roslyn/issues/17602")>
        Public Sub IWhileUntilLoopStatement_WhileChangeOuterInnerValue()
            Dim source = <![CDATA[
Class Test
    Private Shared Sub Main()
        Dim i As Integer = 0
        While i < 10'BIND:"While i < 10"
            i += 1
            Dim j As Integer = 0
            While j < 10
                j += 1
                i = i + j
                System.Console.WriteLine(j)
            End While
            System.Console.WriteLine(i)
        End While
    End Sub
End Class
    ]]>.Value

            Dim expectedOperationTree = <![CDATA[
IWhileUntilLoopStatement (IsTopTest: True, IsWhile: True) (LoopKind.WhileUntil) (OperationKind.LoopStatement) (Syntax: 'While i < 1 ... End While')
  Condition: IBinaryOperatorExpression (BinaryOperationKind.IntegerLessThan) (OperationKind.BinaryOperatorExpression, Type: System.Boolean) (Syntax: 'i < 10')
      Left: ILocalReferenceExpression: i (OperationKind.LocalReferenceExpression, Type: System.Int32) (Syntax: 'i')
      Right: ILiteralExpression (OperationKind.LiteralExpression, Type: System.Int32, Constant: 10) (Syntax: '10')
  Body: IBlockStatement (4 statements, 1 locals) (OperationKind.BlockStatement) (Syntax: 'While i < 1 ... End While')
      Locals: Local_1: j As System.Int32
      IExpressionStatement (OperationKind.ExpressionStatement) (Syntax: 'i += 1')
        Expression: ICompoundAssignmentExpression (BinaryOperationKind.IntegerAdd) (OperationKind.CompoundAssignmentExpression, Type: System.Int32) (Syntax: 'i += 1')
            Left: ILocalReferenceExpression: i (OperationKind.LocalReferenceExpression, Type: System.Int32) (Syntax: 'i')
            Right: ILiteralExpression (OperationKind.LiteralExpression, Type: System.Int32, Constant: 1) (Syntax: '1')
      IVariableDeclarationStatement (1 declarations) (OperationKind.VariableDeclarationStatement) (Syntax: 'Dim j As Integer = 0')
        IVariableDeclaration (1 variables) (OperationKind.VariableDeclaration) (Syntax: 'j')
          Variables: Local_1: j As System.Int32
          Initializer: ILiteralExpression (OperationKind.LiteralExpression, Type: System.Int32, Constant: 0) (Syntax: '0')
      IWhileUntilLoopStatement (IsTopTest: True, IsWhile: True) (LoopKind.WhileUntil) (OperationKind.LoopStatement) (Syntax: 'While j < 1 ... End While')
        Condition: IBinaryOperatorExpression (BinaryOperationKind.IntegerLessThan) (OperationKind.BinaryOperatorExpression, Type: System.Boolean) (Syntax: 'j < 10')
            Left: ILocalReferenceExpression: j (OperationKind.LocalReferenceExpression, Type: System.Int32) (Syntax: 'j')
            Right: ILiteralExpression (OperationKind.LiteralExpression, Type: System.Int32, Constant: 10) (Syntax: '10')
        Body: IBlockStatement (3 statements) (OperationKind.BlockStatement) (Syntax: 'While j < 1 ... End While')
            IExpressionStatement (OperationKind.ExpressionStatement) (Syntax: 'j += 1')
              Expression: ICompoundAssignmentExpression (BinaryOperationKind.IntegerAdd) (OperationKind.CompoundAssignmentExpression, Type: System.Int32) (Syntax: 'j += 1')
                  Left: ILocalReferenceExpression: j (OperationKind.LocalReferenceExpression, Type: System.Int32) (Syntax: 'j')
                  Right: ILiteralExpression (OperationKind.LiteralExpression, Type: System.Int32, Constant: 1) (Syntax: '1')
            IExpressionStatement (OperationKind.ExpressionStatement) (Syntax: 'i = i + j')
              Expression: ISimpleAssignmentExpression (OperationKind.SimpleAssignmentExpression, Type: System.Int32) (Syntax: 'i = i + j')
                  Left: ILocalReferenceExpression: i (OperationKind.LocalReferenceExpression, Type: System.Int32) (Syntax: 'i')
                  Right: IBinaryOperatorExpression (BinaryOperationKind.IntegerAdd) (OperationKind.BinaryOperatorExpression, Type: System.Int32) (Syntax: 'i + j')
                      Left: ILocalReferenceExpression: i (OperationKind.LocalReferenceExpression, Type: System.Int32) (Syntax: 'i')
                      Right: ILocalReferenceExpression: j (OperationKind.LocalReferenceExpression, Type: System.Int32) (Syntax: 'j')
            IExpressionStatement (OperationKind.ExpressionStatement) (Syntax: 'System.Cons ... riteLine(j)')
              Expression: IInvocationExpression (Sub System.Console.WriteLine(value As System.Int32)) (OperationKind.InvocationExpression, Type: System.Void) (Syntax: 'System.Cons ... riteLine(j)')
                  Instance Receiver: null
                  Arguments(1):
                      IArgument (ArgumentKind.Explicit, Matching Parameter: value) (OperationKind.Argument) (Syntax: 'j')
                        ILocalReferenceExpression: j (OperationKind.LocalReferenceExpression, Type: System.Int32) (Syntax: 'j')
                        InConversion: null
                        OutConversion: null
      IExpressionStatement (OperationKind.ExpressionStatement) (Syntax: 'System.Cons ... riteLine(i)')
        Expression: IInvocationExpression (Sub System.Console.WriteLine(value As System.Int32)) (OperationKind.InvocationExpression, Type: System.Void) (Syntax: 'System.Cons ... riteLine(i)')
            Instance Receiver: null
            Arguments(1):
                IArgument (ArgumentKind.Explicit, Matching Parameter: value) (OperationKind.Argument) (Syntax: 'i')
                  ILocalReferenceExpression: i (OperationKind.LocalReferenceExpression, Type: System.Int32) (Syntax: 'i')
                  InConversion: null
                  OutConversion: null]]>.Value

            VerifyOperationTreeForTest(Of WhileBlockSyntax)(source, expectedOperationTree)
        End Sub

        <CompilerTrait(CompilerFeature.IOperation)>
        <Fact(), WorkItem(17602, "https://github.com/dotnet/roslyn/issues/17602")>
        Public Sub IWhileUntilLoopStatement_WhileIncrementInCondition()
            Dim source = <![CDATA[
Class Program
    Private Shared Sub Main(args As String())
        Dim i As Integer = 0
        While System.Threading.Interlocked.Increment(i) < 5'BIND:"While System.Threading.Interlocked.Increment(i) < 5"
            System.Console.WriteLine(i)
        End While
    End Sub
End Class
    ]]>.Value

            Dim expectedOperationTree = <![CDATA[
IWhileUntilLoopStatement (IsTopTest: True, IsWhile: True) (LoopKind.WhileUntil) (OperationKind.LoopStatement) (Syntax: 'While Syste ... End While')
  Condition: IBinaryOperatorExpression (BinaryOperationKind.IntegerLessThan) (OperationKind.BinaryOperatorExpression, Type: System.Boolean) (Syntax: 'System.Thre ... ment(i) < 5')
      Left: IInvocationExpression (Function System.Threading.Interlocked.Increment(ByRef location As System.Int32) As System.Int32) (OperationKind.InvocationExpression, Type: System.Int32) (Syntax: 'System.Thre ... ncrement(i)')
          Instance Receiver: null
          Arguments(1):
              IArgument (ArgumentKind.Explicit, Matching Parameter: location) (OperationKind.Argument) (Syntax: 'i')
                ILocalReferenceExpression: i (OperationKind.LocalReferenceExpression, Type: System.Int32) (Syntax: 'i')
                InConversion: null
                OutConversion: null
      Right: ILiteralExpression (OperationKind.LiteralExpression, Type: System.Int32, Constant: 5) (Syntax: '5')
  Body: IBlockStatement (1 statements) (OperationKind.BlockStatement) (Syntax: 'While Syste ... End While')
      IExpressionStatement (OperationKind.ExpressionStatement) (Syntax: 'System.Cons ... riteLine(i)')
        Expression: IInvocationExpression (Sub System.Console.WriteLine(value As System.Int32)) (OperationKind.InvocationExpression, Type: System.Void) (Syntax: 'System.Cons ... riteLine(i)')
            Instance Receiver: null
            Arguments(1):
                IArgument (ArgumentKind.Explicit, Matching Parameter: value) (OperationKind.Argument) (Syntax: 'i')
                  ILocalReferenceExpression: i (OperationKind.LocalReferenceExpression, Type: System.Int32) (Syntax: 'i')
                  InConversion: null
                  OutConversion: null]]>.Value

            VerifyOperationTreeForTest(Of WhileBlockSyntax)(source, expectedOperationTree)
        End Sub

        <CompilerTrait(CompilerFeature.IOperation)>
        <Fact(), WorkItem(17602, "https://github.com/dotnet/roslyn/issues/17602")>
        Public Sub IWhileUntilLoopStatement_WhileInfiniteLoop()
            Dim source = <![CDATA[
Class C
    Private Shared Sub Main(args As String())
        Dim i As Integer = 1
        While i > 0'BIND:"While i > 0"
            i += 1
        End While
    End Sub
End Class

    ]]>.Value

            Dim expectedOperationTree = <![CDATA[
IWhileUntilLoopStatement (IsTopTest: True, IsWhile: True) (LoopKind.WhileUntil) (OperationKind.LoopStatement) (Syntax: 'While i > 0 ... End While')
  Condition: IBinaryOperatorExpression (BinaryOperationKind.IntegerGreaterThan) (OperationKind.BinaryOperatorExpression, Type: System.Boolean) (Syntax: 'i > 0')
      Left: ILocalReferenceExpression: i (OperationKind.LocalReferenceExpression, Type: System.Int32) (Syntax: 'i')
      Right: ILiteralExpression (OperationKind.LiteralExpression, Type: System.Int32, Constant: 0) (Syntax: '0')
  Body: IBlockStatement (1 statements) (OperationKind.BlockStatement) (Syntax: 'While i > 0 ... End While')
      IExpressionStatement (OperationKind.ExpressionStatement) (Syntax: 'i += 1')
        Expression: ICompoundAssignmentExpression (BinaryOperationKind.IntegerAdd) (OperationKind.CompoundAssignmentExpression, Type: System.Int32) (Syntax: 'i += 1')
            Left: ILocalReferenceExpression: i (OperationKind.LocalReferenceExpression, Type: System.Int32) (Syntax: 'i')
            Right: ILiteralExpression (OperationKind.LiteralExpression, Type: System.Int32, Constant: 1) (Syntax: '1')]]>.Value

            VerifyOperationTreeForTest(Of WhileBlockSyntax)(source, expectedOperationTree)
        End Sub

        <CompilerTrait(CompilerFeature.IOperation)>
        <Fact(), WorkItem(17602, "https://github.com/dotnet/roslyn/issues/17602")>
        Public Sub IWhileUntilLoopStatement_WhileConstantCheck()
            Dim source = <![CDATA[
Class Program
    Private Function foo() As Boolean
        Const b As Boolean = True
        While b = b'BIND:"While b = b"
            Return b
        End While
    End Function

End Class
    ]]>.Value

            Dim expectedOperationTree = <![CDATA[
IWhileUntilLoopStatement (IsTopTest: True, IsWhile: True) (LoopKind.WhileUntil) (OperationKind.LoopStatement) (Syntax: 'While b = b ... End While')
  Condition: IBinaryOperatorExpression (BinaryOperationKind.BooleanEquals) (OperationKind.BinaryOperatorExpression, Type: System.Boolean, Constant: True) (Syntax: 'b = b')
      Left: ILocalReferenceExpression: b (OperationKind.LocalReferenceExpression, Type: System.Boolean, Constant: True) (Syntax: 'b')
      Right: ILocalReferenceExpression: b (OperationKind.LocalReferenceExpression, Type: System.Boolean, Constant: True) (Syntax: 'b')
  Body: IBlockStatement (1 statements) (OperationKind.BlockStatement) (Syntax: 'While b = b ... End While')
      IReturnStatement (OperationKind.ReturnStatement) (Syntax: 'Return b')
        ReturnedValue: ILocalReferenceExpression: b (OperationKind.LocalReferenceExpression, Type: System.Boolean, Constant: True) (Syntax: 'b')
]]>.Value

            VerifyOperationTreeForTest(Of WhileBlockSyntax)(source, expectedOperationTree)
        End Sub

        <CompilerTrait(CompilerFeature.IOperation)>
        <Fact(), WorkItem(17602, "https://github.com/dotnet/roslyn/issues/17602")>
        Public Sub IWhileUntilLoopStatement_WhileWithTryCatch()
            Dim source = <![CDATA[
Public Class TryCatchFinally
    Public Sub TryMethod()
        Dim x As SByte = 111, y As SByte
        While System.Math.Max(System.Threading.Interlocked.Decrement(x), x + 1) > 0'BIND:"While System.Math.Max(System.Threading.Interlocked.Decrement(x), x + 1) > 0"
            Try
                y = CSByte(x / 2)
            Finally
                Throw New System.Exception()
            End Try
        End While

    End Sub
End Class
    ]]>.Value

            Dim expectedOperationTree = <![CDATA[
IWhileUntilLoopStatement (IsTopTest: True, IsWhile: True) (LoopKind.WhileUntil) (OperationKind.LoopStatement, IsInvalid) (Syntax: 'While Syste ... End While')
  Condition: IConversionExpression (Implicit, TryCast: False, Unchecked) (OperationKind.ConversionExpression, Type: System.Boolean, IsInvalid) (Syntax: 'System.Math ...  x + 1) > 0')
      Conversion: CommonConversion (Exists: False, IsIdentity: False, IsNumeric: False, IsReference: False, IsUserDefined: False) (MethodSymbol: null)
      Operand: IBinaryOperatorExpression (BinaryOperationKind.Invalid) (OperationKind.BinaryOperatorExpression, Type: ?, IsInvalid) (Syntax: 'System.Math ...  x + 1) > 0')
          Left: IInvalidExpression (OperationKind.InvalidExpression, Type: ?, IsInvalid) (Syntax: 'System.Math ... (x), x + 1)')
              Children(3):
                  IOperation:  (OperationKind.None) (Syntax: 'System.Math.Max')
                  IInvalidExpression (OperationKind.InvalidExpression, Type: ?, IsInvalid) (Syntax: 'System.Thre ... ecrement(x)')
                    Children(2):
                        IOperation:  (OperationKind.None, IsInvalid) (Syntax: 'System.Thre ... d.Decrement')
                        ILocalReferenceExpression: x (OperationKind.LocalReferenceExpression, Type: System.SByte) (Syntax: 'x')
                  IBinaryOperatorExpression (BinaryOperationKind.IntegerAdd) (OperationKind.BinaryOperatorExpression, Type: System.Int32) (Syntax: 'x + 1')
                    Left: IConversionExpression (Implicit, TryCast: False, Unchecked) (OperationKind.ConversionExpression, Type: System.Int32) (Syntax: 'x')
                        Conversion: CommonConversion (Exists: False, IsIdentity: False, IsNumeric: False, IsReference: False, IsUserDefined: False) (MethodSymbol: null)
                        Operand: ILocalReferenceExpression: x (OperationKind.LocalReferenceExpression, Type: System.SByte) (Syntax: 'x')
                    Right: ILiteralExpression (OperationKind.LiteralExpression, Type: System.Int32, Constant: 1) (Syntax: '1')
          Right: ILiteralExpression (OperationKind.LiteralExpression, Type: System.Int32, Constant: 0) (Syntax: '0')
  Body: IBlockStatement (1 statements) (OperationKind.BlockStatement, IsInvalid) (Syntax: 'While Syste ... End While')
      ITryStatement (OperationKind.TryStatement) (Syntax: 'Try ... End Try')
        Body: IBlockStatement (1 statements) (OperationKind.BlockStatement) (Syntax: 'Try ... End Try')
            IExpressionStatement (OperationKind.ExpressionStatement) (Syntax: 'y = CSByte(x / 2)')
              Expression: ISimpleAssignmentExpression (OperationKind.SimpleAssignmentExpression, Type: System.SByte) (Syntax: 'y = CSByte(x / 2)')
                  Left: ILocalReferenceExpression: y (OperationKind.LocalReferenceExpression, Type: System.SByte) (Syntax: 'y')
                  Right: IConversionExpression (Explicit, TryCast: False, Unchecked) (OperationKind.ConversionExpression, Type: System.SByte) (Syntax: 'CSByte(x / 2)')
                      Conversion: CommonConversion (Exists: False, IsIdentity: False, IsNumeric: False, IsReference: False, IsUserDefined: False) (MethodSymbol: null)
                      Operand: IBinaryOperatorExpression (BinaryOperationKind.FloatingDivide) (OperationKind.BinaryOperatorExpression, Type: System.Double) (Syntax: 'x / 2')
                          Left: IConversionExpression (Implicit, TryCast: False, Unchecked) (OperationKind.ConversionExpression, Type: System.Double) (Syntax: 'x')
                              Conversion: CommonConversion (Exists: False, IsIdentity: False, IsNumeric: False, IsReference: False, IsUserDefined: False) (MethodSymbol: null)
                              Operand: ILocalReferenceExpression: x (OperationKind.LocalReferenceExpression, Type: System.SByte) (Syntax: 'x')
                          Right: IConversionExpression (Implicit, TryCast: False, Unchecked) (OperationKind.ConversionExpression, Type: System.Double, Constant: 2) (Syntax: '2')
                              Conversion: CommonConversion (Exists: False, IsIdentity: False, IsNumeric: False, IsReference: False, IsUserDefined: False) (MethodSymbol: null)
                              Operand: ILiteralExpression (OperationKind.LiteralExpression, Type: System.Int32, Constant: 2) (Syntax: '2')
        Catch clauses(0)
        Finally: IBlockStatement (1 statements) (OperationKind.BlockStatement) (Syntax: 'Finally ... Exception()')
<<<<<<< HEAD
            IThrowStatement (OperationKind.ThrowStatement) (Syntax: 'Throw New S ... Exception()')
              ThrownObject: IObjectCreationExpression (Constructor: Sub System.Exception..ctor()) (OperationKind.ObjectCreationExpression, Type: System.Exception) (Syntax: 'New System.Exception()')
                  Arguments(0)
                  Initializer: null]]>.Value
=======
            IExpressionStatement (OperationKind.ExpressionStatement) (Syntax: 'Throw New S ... Exception()')
              Expression: IThrowExpression (OperationKind.ThrowExpression, Type: System.Exception) (Syntax: 'Throw New S ... Exception()')
                  IObjectCreationExpression (Constructor: Sub System.Exception..ctor()) (OperationKind.ObjectCreationExpression, Type: System.Exception) (Syntax: 'New System.Exception()')
                    Arguments(0)
                    Initializer: null]]>.Value
>>>>>>> 7fa649d4

            VerifyOperationTreeForTest(Of WhileBlockSyntax)(source, expectedOperationTree)
        End Sub

        <CompilerTrait(CompilerFeature.IOperation)>
        <Fact(), WorkItem(17602, "https://github.com/dotnet/roslyn/issues/17602")>
        Public Sub IWhileUntilLoopStatement_DoWhileFuncCall()
            Dim source = <![CDATA[
Imports System

Class C
    Sub F()
        Do While G()'BIND:"Do While G()"
            Console.WriteLine(1)
        Loop
    End Sub

    Function G() As Boolean
        Return False
    End Function
End Class
    ]]>.Value

            Dim expectedOperationTree = <![CDATA[
IWhileUntilLoopStatement (IsTopTest: True, IsWhile: True) (LoopKind.WhileUntil) (OperationKind.LoopStatement) (Syntax: 'Do While G( ... Loop')
  Condition: IInvocationExpression ( Function C.G() As System.Boolean) (OperationKind.InvocationExpression, Type: System.Boolean) (Syntax: 'G()')
      Instance Receiver: IInstanceReferenceExpression (InstanceReferenceKind.Implicit) (OperationKind.InstanceReferenceExpression, Type: C) (Syntax: 'G')
      Arguments(0)
  Body: IBlockStatement (1 statements) (OperationKind.BlockStatement) (Syntax: 'Do While G( ... Loop')
      IExpressionStatement (OperationKind.ExpressionStatement) (Syntax: 'Console.WriteLine(1)')
        Expression: IInvocationExpression (Sub System.Console.WriteLine(value As System.Int32)) (OperationKind.InvocationExpression, Type: System.Void) (Syntax: 'Console.WriteLine(1)')
            Instance Receiver: null
            Arguments(1):
                IArgument (ArgumentKind.Explicit, Matching Parameter: value) (OperationKind.Argument) (Syntax: '1')
                  ILiteralExpression (OperationKind.LiteralExpression, Type: System.Int32, Constant: 1) (Syntax: '1')
                  InConversion: null
                  OutConversion: null]]>.Value

            VerifyOperationTreeForTest(Of DoLoopBlockSyntax)(source, expectedOperationTree)
        End Sub

        <CompilerTrait(CompilerFeature.IOperation)>
        <Fact(), WorkItem(17602, "https://github.com/dotnet/roslyn/issues/17602")>
        Public Sub IWhileUntilLoopStatement_DoLoopWhileStatement()
            Dim source = <![CDATA[
Imports System

Class C
    Sub F()
        Do'BIND:"Do"
            Console.WriteLine(1)
        Loop While G()
    End Sub

    Function G() As Boolean
        Return False
    End Function
End Class
    ]]>.Value

            Dim expectedOperationTree = <![CDATA[
IWhileUntilLoopStatement (IsTopTest: False, IsWhile: True) (LoopKind.WhileUntil) (OperationKind.LoopStatement) (Syntax: 'Do'BIND:"Do ... p While G()')
  Condition: IInvocationExpression ( Function C.G() As System.Boolean) (OperationKind.InvocationExpression, Type: System.Boolean) (Syntax: 'G()')
      Instance Receiver: IInstanceReferenceExpression (InstanceReferenceKind.Implicit) (OperationKind.InstanceReferenceExpression, Type: C) (Syntax: 'G')
      Arguments(0)
  Body: IBlockStatement (1 statements) (OperationKind.BlockStatement) (Syntax: 'Do'BIND:"Do ... p While G()')
      IExpressionStatement (OperationKind.ExpressionStatement) (Syntax: 'Console.WriteLine(1)')
        Expression: IInvocationExpression (Sub System.Console.WriteLine(value As System.Int32)) (OperationKind.InvocationExpression, Type: System.Void) (Syntax: 'Console.WriteLine(1)')
            Instance Receiver: null
            Arguments(1):
                IArgument (ArgumentKind.Explicit, Matching Parameter: value) (OperationKind.Argument) (Syntax: '1')
                  ILiteralExpression (OperationKind.LiteralExpression, Type: System.Int32, Constant: 1) (Syntax: '1')
                  InConversion: null
                  OutConversion: null]]>.Value

            VerifyOperationTreeForTest(Of DoLoopBlockSyntax)(source, expectedOperationTree)
        End Sub

        <CompilerTrait(CompilerFeature.IOperation)>
        <Fact(), WorkItem(17602, "https://github.com/dotnet/roslyn/issues/17602")>
        Public Sub IWhileUntilLoopStatement_WhileWithNot()
            Dim source = <![CDATA[
Imports System
Module M1
    Sub Main()
        Dim x As Integer
        Dim breakLoop As Boolean
        x = 1
        breakLoop = False
        While Not breakLoop'BIND:"While Not breakLoop"
            Console.WriteLine("Iterate {0}", x)
            breakLoop = True
        End While
    End Sub
End Module

    ]]>.Value

            Dim expectedOperationTree = <![CDATA[
IWhileUntilLoopStatement (IsTopTest: True, IsWhile: True) (LoopKind.WhileUntil) (OperationKind.LoopStatement) (Syntax: 'While Not b ... End While')
  Condition: IUnaryOperatorExpression (UnaryOperationKind.BooleanBitwiseNegation) (OperationKind.UnaryOperatorExpression, Type: System.Boolean) (Syntax: 'Not breakLoop')
      Operand: ILocalReferenceExpression: breakLoop (OperationKind.LocalReferenceExpression, Type: System.Boolean) (Syntax: 'breakLoop')
  Body: IBlockStatement (2 statements) (OperationKind.BlockStatement) (Syntax: 'While Not b ... End While')
      IExpressionStatement (OperationKind.ExpressionStatement) (Syntax: 'Console.Wri ... te {0}", x)')
        Expression: IInvocationExpression (Sub System.Console.WriteLine(format As System.String, arg0 As System.Object)) (OperationKind.InvocationExpression, Type: System.Void) (Syntax: 'Console.Wri ... te {0}", x)')
            Instance Receiver: null
            Arguments(2):
                IArgument (ArgumentKind.Explicit, Matching Parameter: format) (OperationKind.Argument) (Syntax: '"Iterate {0}"')
                  ILiteralExpression (OperationKind.LiteralExpression, Type: System.String, Constant: "Iterate {0}") (Syntax: '"Iterate {0}"')
                  InConversion: null
                  OutConversion: null
                IArgument (ArgumentKind.Explicit, Matching Parameter: arg0) (OperationKind.Argument) (Syntax: 'x')
                  IConversionExpression (Implicit, TryCast: False, Unchecked) (OperationKind.ConversionExpression, Type: System.Object) (Syntax: 'x')
                    Conversion: CommonConversion (Exists: False, IsIdentity: False, IsNumeric: False, IsReference: False, IsUserDefined: False) (MethodSymbol: null)
                    Operand: ILocalReferenceExpression: x (OperationKind.LocalReferenceExpression, Type: System.Int32) (Syntax: 'x')
                  InConversion: null
                  OutConversion: null
      IExpressionStatement (OperationKind.ExpressionStatement) (Syntax: 'breakLoop = True')
        Expression: ISimpleAssignmentExpression (OperationKind.SimpleAssignmentExpression, Type: System.Boolean) (Syntax: 'breakLoop = True')
            Left: ILocalReferenceExpression: breakLoop (OperationKind.LocalReferenceExpression, Type: System.Boolean) (Syntax: 'breakLoop')
            Right: ILiteralExpression (OperationKind.LiteralExpression, Type: System.Boolean, Constant: True) (Syntax: 'True')
]]>.Value
            VerifyOperationTreeForTest(Of WhileBlockSyntax)(source, expectedOperationTree)
        End Sub
    End Class
End Namespace<|MERGE_RESOLUTION|>--- conflicted
+++ resolved
@@ -316,11 +316,7 @@
       IExpressionStatement (OperationKind.ExpressionStatement) (Syntax: 'value -= 1')
         Expression: ICompoundAssignmentExpression (BinaryOperationKind.IntegerSubtract) (OperationKind.CompoundAssignmentExpression, Type: System.Int32) (Syntax: 'value -= 1')
             Left: ILocalReferenceExpression: value (OperationKind.LocalReferenceExpression, Type: System.Int32) (Syntax: 'value')
-<<<<<<< HEAD
             Right: ILiteralExpression (OperationKind.LiteralExpression, Type: System.Int32, Constant: 1) (Syntax: '1')]]>.Value
-=======
-            Right: ILiteralExpression (Text: 1) (OperationKind.LiteralExpression, Type: System.Int32, Constant: 1) (Syntax: '1')]]>.Value
->>>>>>> 7fa649d4
 
             VerifyOperationTreeForTest(Of WhileBlockSyntax)(source, expectedOperationTree)
         End Sub
@@ -893,18 +889,11 @@
                               Operand: ILiteralExpression (OperationKind.LiteralExpression, Type: System.Int32, Constant: 2) (Syntax: '2')
         Catch clauses(0)
         Finally: IBlockStatement (1 statements) (OperationKind.BlockStatement) (Syntax: 'Finally ... Exception()')
-<<<<<<< HEAD
-            IThrowStatement (OperationKind.ThrowStatement) (Syntax: 'Throw New S ... Exception()')
-              ThrownObject: IObjectCreationExpression (Constructor: Sub System.Exception..ctor()) (OperationKind.ObjectCreationExpression, Type: System.Exception) (Syntax: 'New System.Exception()')
-                  Arguments(0)
-                  Initializer: null]]>.Value
-=======
             IExpressionStatement (OperationKind.ExpressionStatement) (Syntax: 'Throw New S ... Exception()')
               Expression: IThrowExpression (OperationKind.ThrowExpression, Type: System.Exception) (Syntax: 'Throw New S ... Exception()')
                   IObjectCreationExpression (Constructor: Sub System.Exception..ctor()) (OperationKind.ObjectCreationExpression, Type: System.Exception) (Syntax: 'New System.Exception()')
                     Arguments(0)
                     Initializer: null]]>.Value
->>>>>>> 7fa649d4
 
             VerifyOperationTreeForTest(Of WhileBlockSyntax)(source, expectedOperationTree)
         End Sub

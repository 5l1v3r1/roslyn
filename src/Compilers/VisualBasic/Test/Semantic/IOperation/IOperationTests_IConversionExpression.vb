' Copyright (c) Microsoft.  All Rights Reserved.  Licensed under the Apache License, Version 2.0.  See License.txt in the project root for license information.

Imports Microsoft.CodeAnalysis.Semantics
Imports Microsoft.CodeAnalysis.VisualBasic.Syntax
Imports Microsoft.CodeAnalysis.Test.Utilities

Namespace Microsoft.CodeAnalysis.VisualBasic.UnitTests.Semantics

    Partial Public Class IOperationTests
        Inherits SemanticModelTestBase

#Region "Widening Conversions"

        <CompilerTrait(CompilerFeature.IOperation)>
        <Fact()>
        Public Sub ConversionExpression_Implicit_WideningNothingToClass()
            Dim source = <![CDATA[
Option Strict On
Module Program
    Sub M1()
        Dim s As String = Nothing'BIND:"Dim s As String = Nothing"
    End Sub
End Module]]>.Value

            Dim expectedOperationTree = <![CDATA[
IVariableDeclarationStatement (1 declarations) (OperationKind.VariableDeclarationStatement) (Syntax: 'Dim s As St ... g = Nothing')
  IVariableDeclaration (1 variables) (OperationKind.VariableDeclaration) (Syntax: 's')
    Variables: Local_1: s As System.String
    Initializer: IConversionExpression (Implicit, TryCast: False, Unchecked) (OperationKind.ConversionExpression, Type: System.String, Constant: null) (Syntax: 'Nothing')
        Conversion: CommonConversion (Exists: True, IsIdentity: False, IsNumeric: False, IsReference: False, IsUserDefined: False) (MethodSymbol: null)
        Operand: ILiteralExpression (OperationKind.LiteralExpression, Type: null, Constant: null) (Syntax: 'Nothing')
]]>.Value

            Dim expectedDiagnostics = String.Empty

            VerifyOperationTreeAndDiagnosticsForTest(Of LocalDeclarationStatementSyntax)(source, expectedOperationTree, expectedDiagnostics,
                additionalOperationTreeVerifier:=AddressOf New ExpectedSymbolVerifier().Verify)
        End Sub

        <CompilerTrait(CompilerFeature.IOperation)>
        <Fact()>
        Public Sub ConversionExpression_Implicit_WideningNothingToStruct()
            Dim source = <![CDATA[
Option Strict On
Module Program
    Sub M1()
        Dim s As Integer = Nothing'BIND:"Dim s As Integer = Nothing"
    End Sub
End Module]]>.Value

            Dim expectedOperationTree = <![CDATA[
IVariableDeclarationStatement (1 declarations) (OperationKind.VariableDeclarationStatement) (Syntax: 'Dim s As In ... r = Nothing')
  IVariableDeclaration (1 variables) (OperationKind.VariableDeclaration) (Syntax: 's')
    Variables: Local_1: s As System.Int32
    Initializer: IConversionExpression (Implicit, TryCast: False, Unchecked) (OperationKind.ConversionExpression, Type: System.Int32, Constant: 0) (Syntax: 'Nothing')
        Conversion: CommonConversion (Exists: True, IsIdentity: False, IsNumeric: False, IsReference: False, IsUserDefined: False) (MethodSymbol: null)
        Operand: ILiteralExpression (OperationKind.LiteralExpression, Type: null, Constant: null) (Syntax: 'Nothing')
]]>.Value

            Dim expectedDiagnostics = String.Empty

            VerifyOperationTreeAndDiagnosticsForTest(Of LocalDeclarationStatementSyntax)(source, expectedOperationTree, expectedDiagnostics,
                additionalOperationTreeVerifier:=AddressOf New ExpectedSymbolVerifier().Verify)
        End Sub

        <CompilerTrait(CompilerFeature.IOperation)>
        <Fact()>
        Public Sub ConversionExpression_Implicit_WideningNumberToNumber()
            Dim source = <![CDATA[
Option Strict On
Module Program
    Sub M1()
        Dim s As Double = 1'BIND:"Dim s As Double = 1"
    End Sub
End Module]]>.Value

            Dim expectedOperationTree = <![CDATA[
IVariableDeclarationStatement (1 declarations) (OperationKind.VariableDeclarationStatement) (Syntax: 'Dim s As Double = 1')
  IVariableDeclaration (1 variables) (OperationKind.VariableDeclaration) (Syntax: 's')
    Variables: Local_1: s As System.Double
    Initializer: IConversionExpression (Implicit, TryCast: False, Unchecked) (OperationKind.ConversionExpression, Type: System.Double, Constant: 1) (Syntax: '1')
<<<<<<< HEAD
        Conversion: CommonConversion (Exists: True, IsIdentity: False, IsNumeric: True, IsReference: False, IsUserDefined: False) (MethodSymbol: null)
        Operand: ILiteralExpression (Text: 1) (OperationKind.LiteralExpression, Type: System.Int32, Constant: 1) (Syntax: '1')
]]>.Value
=======
        Conversion: CommonConversion (Exists: False, IsIdentity: False, IsNumeric: False, IsReference: False, IsUserDefined: False) (MethodSymbol: null)
        Operand: ILiteralExpression (OperationKind.LiteralExpression, Type: System.Int32, Constant: 1) (Syntax: '1')]]>.Value
>>>>>>> 0e44aaec

            Dim expectedDiagnostics = String.Empty

            VerifyOperationTreeAndDiagnosticsForTest(Of LocalDeclarationStatementSyntax)(source, expectedOperationTree, expectedDiagnostics,
                additionalOperationTreeVerifier:=AddressOf New ExpectedSymbolVerifier().Verify)
        End Sub

        <CompilerTrait(CompilerFeature.IOperation)>
        <Fact()>
        Public Sub ConversionExpression_Implicit_WideningZeroAsEnum()
            Dim source = <![CDATA[
Option Strict On
Module Program
    Enum A
        Zero
    End Enum

    Sub M1()
        Dim a As A = 0'BIND:"Dim a As A = 0"
    End Sub
End Module]]>.Value

            Dim expectedOperationTree = <![CDATA[
IVariableDeclarationStatement (1 declarations) (OperationKind.VariableDeclarationStatement) (Syntax: 'Dim a As A = 0')
  IVariableDeclaration (1 variables) (OperationKind.VariableDeclaration) (Syntax: 'a')
    Variables: Local_1: a As Program.A
    Initializer: IConversionExpression (Implicit, TryCast: False, Unchecked) (OperationKind.ConversionExpression, Type: Program.A, Constant: 0) (Syntax: '0')
<<<<<<< HEAD
        Conversion: CommonConversion (Exists: True, IsIdentity: False, IsNumeric: True, IsReference: False, IsUserDefined: False) (MethodSymbol: null)
        Operand: ILiteralExpression (Text: 0) (OperationKind.LiteralExpression, Type: System.Int32, Constant: 0) (Syntax: '0')
]]>.Value
=======
        Conversion: CommonConversion (Exists: False, IsIdentity: False, IsNumeric: False, IsReference: False, IsUserDefined: False) (MethodSymbol: null)
        Operand: ILiteralExpression (OperationKind.LiteralExpression, Type: System.Int32, Constant: 0) (Syntax: '0')]]>.Value
>>>>>>> 0e44aaec

            Dim expectedDiagnostics = String.Empty

            ' We don't look for the type here. Semantic model doesn't have a conversion here
            VerifyOperationTreeAndDiagnosticsForTest(Of LocalDeclarationStatementSyntax)(source, expectedOperationTree, expectedDiagnostics)
        End Sub

        <CompilerTrait(CompilerFeature.IOperation)>
        <Fact()>
        Public Sub ConversionExpression_Implicit_NarrowingOneAsEnum()
            Dim source = <![CDATA[
Module Program
    Sub M1()
        Dim a As A = 1'BIND:"Dim a As A = 1"
    End Sub

    Enum A
        Zero
    End Enum
End Module]]>.Value

            Dim expectedOperationTree = <![CDATA[
IVariableDeclarationStatement (1 declarations) (OperationKind.VariableDeclarationStatement) (Syntax: 'Dim a As A = 1')
  IVariableDeclaration (1 variables) (OperationKind.VariableDeclaration) (Syntax: 'a')
    Variables: Local_1: a As Program.A
    Initializer: IConversionExpression (Implicit, TryCast: False, Unchecked) (OperationKind.ConversionExpression, Type: Program.A, Constant: 1) (Syntax: '1')
<<<<<<< HEAD
        Conversion: CommonConversion (Exists: True, IsIdentity: False, IsNumeric: True, IsReference: False, IsUserDefined: False) (MethodSymbol: null)
        Operand: ILiteralExpression (Text: 1) (OperationKind.LiteralExpression, Type: System.Int32, Constant: 1) (Syntax: '1')
]]>.Value
=======
        Conversion: CommonConversion (Exists: False, IsIdentity: False, IsNumeric: False, IsReference: False, IsUserDefined: False) (MethodSymbol: null)
        Operand: ILiteralExpression (OperationKind.LiteralExpression, Type: System.Int32, Constant: 1) (Syntax: '1')]]>.Value
>>>>>>> 0e44aaec

            Dim expectedDiagnostics = String.Empty

            VerifyOperationTreeAndDiagnosticsForTest(Of LocalDeclarationStatementSyntax)(source, expectedOperationTree, expectedDiagnostics)
        End Sub

        <CompilerTrait(CompilerFeature.IOperation)>
        <Fact()>
        Public Sub ConversionExpression_Implicit_NarrowingOneAsEnum_InvalidOptionStrictOn()
            Dim source = <![CDATA[
Option Strict On
Imports System
Module Program
    Sub M1()
        Dim a As A = 1'BIND:"Dim a As A = 1"
    End Sub

    Enum A
        Zero
    End Enum
End Module]]>.Value

            Dim expectedOperationTree = <![CDATA[
IVariableDeclarationStatement (1 declarations) (OperationKind.VariableDeclarationStatement, IsInvalid) (Syntax: 'Dim a As A = 1')
  IVariableDeclaration (1 variables) (OperationKind.VariableDeclaration) (Syntax: 'a')
    Variables: Local_1: a As Program.A
    Initializer: IConversionExpression (Implicit, TryCast: False, Unchecked) (OperationKind.ConversionExpression, Type: Program.A, Constant: 1, IsInvalid) (Syntax: '1')
<<<<<<< HEAD
        Conversion: CommonConversion (Exists: True, IsIdentity: False, IsNumeric: True, IsReference: False, IsUserDefined: False) (MethodSymbol: null)
        Operand: ILiteralExpression (Text: 1) (OperationKind.LiteralExpression, Type: System.Int32, Constant: 1, IsInvalid) (Syntax: '1')
]]>.Value
=======
        Conversion: CommonConversion (Exists: False, IsIdentity: False, IsNumeric: False, IsReference: False, IsUserDefined: False) (MethodSymbol: null)
        Operand: ILiteralExpression (OperationKind.LiteralExpression, Type: System.Int32, Constant: 1, IsInvalid) (Syntax: '1')]]>.Value
>>>>>>> 0e44aaec

            Dim expectedDiagnostics = <![CDATA[
BC30512: Option Strict On disallows implicit conversions from 'Integer' to 'Program.A'.
        Dim a As A = 1'BIND:"Dim a As A = 1"
                     ~
]]>.Value

            VerifyOperationTreeAndDiagnosticsForTest(Of LocalDeclarationStatementSyntax)(source, expectedOperationTree, expectedDiagnostics,
                additionalOperationTreeVerifier:=AddressOf New ExpectedSymbolVerifier().Verify)
        End Sub

        <CompilerTrait(CompilerFeature.IOperation)>
        <Fact()>
        Public Sub ConversionExpression_Implicit_NarrowingIntAsEnum()
            Dim source = <![CDATA[
Module Program
    Sub M1()
        Dim i As Integer = 0
        Dim a As A = i'BIND:"Dim a As A = i"
    End Sub

    Enum A
        Zero
    End Enum
End Module]]>.Value

            Dim expectedOperationTree = <![CDATA[
IVariableDeclarationStatement (1 declarations) (OperationKind.VariableDeclarationStatement) (Syntax: 'Dim a As A = i')
  IVariableDeclaration (1 variables) (OperationKind.VariableDeclaration) (Syntax: 'a')
    Variables: Local_1: a As Program.A
    Initializer: IConversionExpression (Implicit, TryCast: False, Unchecked) (OperationKind.ConversionExpression, Type: Program.A) (Syntax: 'i')
        Conversion: CommonConversion (Exists: True, IsIdentity: False, IsNumeric: True, IsReference: False, IsUserDefined: False) (MethodSymbol: null)
        Operand: ILocalReferenceExpression: i (OperationKind.LocalReferenceExpression, Type: System.Int32) (Syntax: 'i')
]]>.Value

            Dim expectedDiagnostics = String.Empty

            VerifyOperationTreeAndDiagnosticsForTest(Of LocalDeclarationStatementSyntax)(source, expectedOperationTree, expectedDiagnostics,
                additionalOperationTreeVerifier:=AddressOf New ExpectedSymbolVerifier().Verify)
        End Sub

        <CompilerTrait(CompilerFeature.IOperation)>
        <Fact()>
        Public Sub ConversionExpression_Implicit_NarrowingIntAsEnum_InvalidOptionStrictOn()
            Dim source = <![CDATA[
Option Strict On
Imports System
Module Program
    Sub M1()
        Dim i As Integer = 0
        Dim a As A = i'BIND:"Dim a As A = i"
    End Sub

    Enum A
        Zero
    End Enum
End Module]]>.Value

            Dim expectedOperationTree = <![CDATA[
IVariableDeclarationStatement (1 declarations) (OperationKind.VariableDeclarationStatement, IsInvalid) (Syntax: 'Dim a As A = i')
  IVariableDeclaration (1 variables) (OperationKind.VariableDeclaration) (Syntax: 'a')
    Variables: Local_1: a As Program.A
    Initializer: IConversionExpression (Implicit, TryCast: False, Unchecked) (OperationKind.ConversionExpression, Type: Program.A, IsInvalid) (Syntax: 'i')
        Conversion: CommonConversion (Exists: True, IsIdentity: False, IsNumeric: True, IsReference: False, IsUserDefined: False) (MethodSymbol: null)
        Operand: ILocalReferenceExpression: i (OperationKind.LocalReferenceExpression, Type: System.Int32, IsInvalid) (Syntax: 'i')
]]>.Value

            Dim expectedDiagnostics = <![CDATA[
BC30512: Option Strict On disallows implicit conversions from 'Integer' to 'Program.A'.
        Dim a As A = i'BIND:"Dim a As A = i"
                     ~
]]>.Value

            VerifyOperationTreeAndDiagnosticsForTest(Of LocalDeclarationStatementSyntax)(source, expectedOperationTree, expectedDiagnostics,
                additionalOperationTreeVerifier:=AddressOf New ExpectedSymbolVerifier().Verify)
        End Sub

        <CompilerTrait(CompilerFeature.IOperation)>
        <Fact()>
        Public Sub ConversionExpression_Implicit_InvalidStatement_NoIdentifier()
            Dim source = <![CDATA[
Option Strict On
Module Program
    Enum A
        Zero
    End Enum

    Sub M1()
        Dim a As A ='BIND:"Dim a As A ="
    End Sub
End Module]]>.Value

            Dim expectedOperationTree = <![CDATA[
IVariableDeclarationStatement (1 declarations) (OperationKind.VariableDeclarationStatement, IsInvalid) (Syntax: 'Dim a As A =')
  IVariableDeclaration (1 variables) (OperationKind.VariableDeclaration) (Syntax: 'a')
    Variables: Local_1: a As Program.A
    Initializer: IConversionExpression (Implicit, TryCast: False, Unchecked) (OperationKind.ConversionExpression, Type: Program.A, IsInvalid) (Syntax: '')
        Conversion: CommonConversion (Exists: False, IsIdentity: False, IsNumeric: False, IsReference: False, IsUserDefined: False) (MethodSymbol: null)
        Operand: IInvalidExpression (OperationKind.InvalidExpression, Type: ?, IsInvalid) (Syntax: '')
            Children(0)
]]>.Value

            Dim expectedDiagnostics = <![CDATA[
BC30201: Expression expected.
        Dim a As A ='BIND:"Dim a As A ="
                    ~
]]>.Value

            ' We don't verify the symbols here, as the semantic model says that there is no conversion.
            VerifyOperationTreeAndDiagnosticsForTest(Of LocalDeclarationStatementSyntax)(source, expectedOperationTree, expectedDiagnostics)
        End Sub

        <CompilerTrait(CompilerFeature.IOperation)>
        <Fact()>
        Public Sub ConversionExpression_Implicit_InvalidStatement_InvalidIdentifier()
            Dim source = <![CDATA[
Option Strict On
Module Program
    Sub M1()
        Dim a As Integer = b + c'BIND:"Dim a As Integer = b + c"
    End Sub
End Module]]>.Value

            Dim expectedOperationTree = <![CDATA[
IVariableDeclarationStatement (1 declarations) (OperationKind.VariableDeclarationStatement, IsInvalid) (Syntax: 'Dim a As Integer = b + c')
  IVariableDeclaration (1 variables) (OperationKind.VariableDeclaration) (Syntax: 'a')
    Variables: Local_1: a As System.Int32
    Initializer: IConversionExpression (Implicit, TryCast: False, Unchecked) (OperationKind.ConversionExpression, Type: System.Int32, IsInvalid) (Syntax: 'b + c')
        Conversion: CommonConversion (Exists: False, IsIdentity: False, IsNumeric: False, IsReference: False, IsUserDefined: False) (MethodSymbol: null)
        Operand: IBinaryOperatorExpression (BinaryOperationKind.Invalid) (OperationKind.BinaryOperatorExpression, Type: ?, IsInvalid) (Syntax: 'b + c')
            Left: IInvalidExpression (OperationKind.InvalidExpression, Type: ?, IsInvalid) (Syntax: 'b')
                Children(0)
            Right: IInvalidExpression (OperationKind.InvalidExpression, Type: ?, IsInvalid) (Syntax: 'c')
                Children(0)
]]>.Value

            Dim expectedDiagnostics = <![CDATA[
BC30451: 'b' is not declared. It may be inaccessible due to its protection level.
        Dim a As Integer = b + c'BIND:"Dim a As Integer = b + c"
                           ~
BC30451: 'c' is not declared. It may be inaccessible due to its protection level.
        Dim a As Integer = b + c'BIND:"Dim a As Integer = b + c"
                               ~
]]>.Value

            VerifyOperationTreeAndDiagnosticsForTest(Of LocalDeclarationStatementSyntax)(source, expectedOperationTree, expectedDiagnostics,
                additionalOperationTreeVerifier:=AddressOf New ExpectedSymbolVerifier().Verify)
        End Sub

        <CompilerTrait(CompilerFeature.IOperation)>
        <Fact()>
        Public Sub ConversionExpression_Implicit_WideningEnumToUnderlyingType()
            Dim source = <![CDATA[
Option Strict On
Module Program
    Enum A
        Zero
        One
        Two
    End Enum

    Sub M1()
        Dim i As Integer = A.Two'BIND:"Dim i As Integer = A.Two"
    End Sub
End Module]]>.Value

            Dim expectedOperationTree = <![CDATA[
IVariableDeclarationStatement (1 declarations) (OperationKind.VariableDeclarationStatement) (Syntax: 'Dim i As Integer = A.Two')
  IVariableDeclaration (1 variables) (OperationKind.VariableDeclaration) (Syntax: 'i')
    Variables: Local_1: i As System.Int32
    Initializer: IConversionExpression (Implicit, TryCast: False, Unchecked) (OperationKind.ConversionExpression, Type: System.Int32, Constant: 2) (Syntax: 'A.Two')
        Conversion: CommonConversion (Exists: True, IsIdentity: False, IsNumeric: True, IsReference: False, IsUserDefined: False) (MethodSymbol: null)
        Operand: IFieldReferenceExpression: Program.A.Two (Static) (OperationKind.FieldReferenceExpression, Type: Program.A, Constant: 2) (Syntax: 'A.Two')
            Instance Receiver: null
]]>.Value

            Dim expectedDiagnostics = String.Empty

            VerifyOperationTreeAndDiagnosticsForTest(Of LocalDeclarationStatementSyntax)(source, expectedOperationTree, expectedDiagnostics,
                additionalOperationTreeVerifier:=AddressOf New ExpectedSymbolVerifier().Verify)
        End Sub

        <CompilerTrait(CompilerFeature.IOperation)>
        <Fact()>
        Public Sub ConversionExpression_Implicit_WideningEnumToUnderlyingTypeConversion()
            Dim source = <![CDATA[
Option Strict On
Module Program
    Enum A
        Zero
        One
        Two
    End Enum

    Sub M1()
        Dim i As Single = A.Two'BIND:"Dim i As Single = A.Two"
    End Sub
End Module]]>.Value

            Dim expectedOperationTree = <![CDATA[
IVariableDeclarationStatement (1 declarations) (OperationKind.VariableDeclarationStatement) (Syntax: 'Dim i As Single = A.Two')
  IVariableDeclaration (1 variables) (OperationKind.VariableDeclaration) (Syntax: 'i')
    Variables: Local_1: i As System.Single
    Initializer: IConversionExpression (Implicit, TryCast: False, Unchecked) (OperationKind.ConversionExpression, Type: System.Single, Constant: 2) (Syntax: 'A.Two')
        Conversion: CommonConversion (Exists: True, IsIdentity: False, IsNumeric: True, IsReference: False, IsUserDefined: False) (MethodSymbol: null)
        Operand: IFieldReferenceExpression: Program.A.Two (Static) (OperationKind.FieldReferenceExpression, Type: Program.A, Constant: 2) (Syntax: 'A.Two')
            Instance Receiver: null
]]>.Value

            Dim expectedDiagnostics = String.Empty

            VerifyOperationTreeAndDiagnosticsForTest(Of LocalDeclarationStatementSyntax)(source, expectedOperationTree, expectedDiagnostics)
        End Sub

        <CompilerTrait(CompilerFeature.IOperation)>
        <Fact()>
        Public Sub ConversionExpression_Implicit_NarrowingEnumToUnderlyingTypeConversion_InvalidOptionStrictConversion()
            Dim source = <![CDATA[
Option Strict On
Module Program
    Enum A As UInteger
        Zero
        One
        Two
    End Enum

    Sub M1()
        Dim i As Integer = A.Two'BIND:"Dim i As Integer = A.Two"
    End Sub
End Module]]>.Value

            Dim expectedOperationTree = <![CDATA[
IVariableDeclarationStatement (1 declarations) (OperationKind.VariableDeclarationStatement, IsInvalid) (Syntax: 'Dim i As Integer = A.Two')
  IVariableDeclaration (1 variables) (OperationKind.VariableDeclaration) (Syntax: 'i')
    Variables: Local_1: i As System.Int32
    Initializer: IConversionExpression (Implicit, TryCast: False, Unchecked) (OperationKind.ConversionExpression, Type: System.Int32, Constant: 2, IsInvalid) (Syntax: 'A.Two')
        Conversion: CommonConversion (Exists: True, IsIdentity: False, IsNumeric: True, IsReference: False, IsUserDefined: False) (MethodSymbol: null)
        Operand: IFieldReferenceExpression: Program.A.Two (Static) (OperationKind.FieldReferenceExpression, Type: Program.A, Constant: 2, IsInvalid) (Syntax: 'A.Two')
            Instance Receiver: null
]]>.Value

            Dim expectedDiagnostics = <![CDATA[
BC30512: Option Strict On disallows implicit conversions from 'Program.A' to 'Integer'.
        Dim i As Integer = A.Two'BIND:"Dim i As Integer = A.Two"
                           ~~~~~
]]>.Value

            VerifyOperationTreeAndDiagnosticsForTest(Of LocalDeclarationStatementSyntax)(source, expectedOperationTree, expectedDiagnostics)
        End Sub

        <CompilerTrait(CompilerFeature.IOperation)>
        <Fact()>
        Public Sub ConversionExpression_Implicit_WideningConstantExpressionNarrowing()
            Dim source = <![CDATA[
Option Strict On
Module Program
    Sub M1()
        Dim i As Single = 1.0'BIND:"Dim i As Single = 1.0"
    End Sub
End Module]]>.Value

            Dim expectedOperationTree = <![CDATA[
IVariableDeclarationStatement (1 declarations) (OperationKind.VariableDeclarationStatement) (Syntax: 'Dim i As Single = 1.0')
  IVariableDeclaration (1 variables) (OperationKind.VariableDeclaration) (Syntax: 'i')
    Variables: Local_1: i As System.Single
    Initializer: IConversionExpression (Implicit, TryCast: False, Unchecked) (OperationKind.ConversionExpression, Type: System.Single, Constant: 1) (Syntax: '1.0')
        Conversion: CommonConversion (Exists: True, IsIdentity: False, IsNumeric: True, IsReference: False, IsUserDefined: False) (MethodSymbol: null)
        Operand: ILiteralExpression (OperationKind.LiteralExpression, Type: System.Double, Constant: 1) (Syntax: '1.0')
]]>.Value

            Dim expectedDiagnostics = String.Empty

            VerifyOperationTreeAndDiagnosticsForTest(Of LocalDeclarationStatementSyntax)(source, expectedOperationTree, expectedDiagnostics,
                additionalOperationTreeVerifier:=AddressOf New ExpectedSymbolVerifier().Verify)
        End Sub

        <CompilerTrait(CompilerFeature.IOperation)>
        <Fact()>
        Public Sub ConversionExpression_Implicit_NarrowingBooleanConversion()
            Dim source = <![CDATA[
Module Program
    Sub M1()
        Dim b As Boolean = False
        Dim s As String = b'BIND:"Dim s As String = b"
    End Sub
End Module]]>.Value

            Dim expectedOperationTree = <![CDATA[
IVariableDeclarationStatement (1 declarations) (OperationKind.VariableDeclarationStatement) (Syntax: 'Dim s As String = b')
  IVariableDeclaration (1 variables) (OperationKind.VariableDeclaration) (Syntax: 's')
    Variables: Local_1: s As System.String
    Initializer: IConversionExpression (Implicit, TryCast: False, Unchecked) (OperationKind.ConversionExpression, Type: System.String) (Syntax: 'b')
        Conversion: CommonConversion (Exists: True, IsIdentity: False, IsNumeric: False, IsReference: False, IsUserDefined: False) (MethodSymbol: null)
        Operand: ILocalReferenceExpression: b (OperationKind.LocalReferenceExpression, Type: System.Boolean) (Syntax: 'b')
]]>.Value

            Dim expectedDiagnostics = String.Empty

            VerifyOperationTreeAndDiagnosticsForTest(Of LocalDeclarationStatementSyntax)(source, expectedOperationTree, expectedDiagnostics,
                additionalOperationTreeVerifier:=AddressOf New ExpectedSymbolVerifier().Verify)
        End Sub

        <CompilerTrait(CompilerFeature.IOperation)>
        <Fact()>
        Public Sub ConversionExpression_Implicit_NarrowingBooleanConversion_InvalidOptionStrictOn()
            Dim source = <![CDATA[
Option Strict On
Module Program
    Sub M1()
        Dim b As Boolean = False
        Dim s As String = b'BIND:"Dim s As String = b"
    End Sub
End Module]]>.Value

            Dim expectedOperationTree = <![CDATA[
IVariableDeclarationStatement (1 declarations) (OperationKind.VariableDeclarationStatement, IsInvalid) (Syntax: 'Dim s As String = b')
  IVariableDeclaration (1 variables) (OperationKind.VariableDeclaration) (Syntax: 's')
    Variables: Local_1: s As System.String
    Initializer: IConversionExpression (Implicit, TryCast: False, Unchecked) (OperationKind.ConversionExpression, Type: System.String, IsInvalid) (Syntax: 'b')
        Conversion: CommonConversion (Exists: True, IsIdentity: False, IsNumeric: False, IsReference: False, IsUserDefined: False) (MethodSymbol: null)
        Operand: ILocalReferenceExpression: b (OperationKind.LocalReferenceExpression, Type: System.Boolean, IsInvalid) (Syntax: 'b')
]]>.Value

            Dim expectedDiagnostics = <![CDATA[
BC30512: Option Strict On disallows implicit conversions from 'Boolean' to 'String'.
        Dim s As String = b'BIND:"Dim s As String = b"
                          ~
]]>.Value

            VerifyOperationTreeAndDiagnosticsForTest(Of LocalDeclarationStatementSyntax)(source, expectedOperationTree, expectedDiagnostics,
                additionalOperationTreeVerifier:=AddressOf New ExpectedSymbolVerifier().Verify)
        End Sub

        <CompilerTrait(CompilerFeature.IOperation)>
        <Fact()>
        Public Sub ConversionExpression_Implicit_WideningClassToBaseClass()
            Dim source = <![CDATA[
Option Strict On
Module Program
    Sub M1()
        Dim c2 As C2 = New C2
        Dim c1 As C1 = c2'BIND:"Dim c1 As C1 = c2"
    End Sub

    Class C1
    End Class

    Class C2
        Inherits C1
    End Class
End Module]]>.Value

            Dim expectedOperationTree = <![CDATA[
IVariableDeclarationStatement (1 declarations) (OperationKind.VariableDeclarationStatement) (Syntax: 'Dim c1 As C1 = c2')
  IVariableDeclaration (1 variables) (OperationKind.VariableDeclaration) (Syntax: 'c1')
    Variables: Local_1: c1 As Program.C1
    Initializer: IConversionExpression (Implicit, TryCast: False, Unchecked) (OperationKind.ConversionExpression, Type: Program.C1) (Syntax: 'c2')
        Conversion: CommonConversion (Exists: True, IsIdentity: False, IsNumeric: False, IsReference: True, IsUserDefined: False) (MethodSymbol: null)
        Operand: ILocalReferenceExpression: c2 (OperationKind.LocalReferenceExpression, Type: Program.C2) (Syntax: 'c2')
]]>.Value

            Dim expectedDiagnostics = String.Empty

            VerifyOperationTreeAndDiagnosticsForTest(Of LocalDeclarationStatementSyntax)(source, expectedOperationTree, expectedDiagnostics,
                additionalOperationTreeVerifier:=AddressOf New ExpectedSymbolVerifier().Verify)
        End Sub

        <CompilerTrait(CompilerFeature.IOperation)>
        <Fact()>
        Public Sub ConversionExpression_Implicit_WideningClassToBaseClass_InvalidNoConversion()
            Dim source = <![CDATA[
Option Strict On
Module Program
    Sub M1()
        Dim c2 As C2 = New C2
        Dim c1 As C1 = c2'BIND:"Dim c1 As C1 = c2"
    End Sub

    Class C1
    End Class

    Class C2
    End Class
End Module]]>.Value

            Dim expectedOperationTree = <![CDATA[
IVariableDeclarationStatement (1 declarations) (OperationKind.VariableDeclarationStatement, IsInvalid) (Syntax: 'Dim c1 As C1 = c2')
  IVariableDeclaration (1 variables) (OperationKind.VariableDeclaration) (Syntax: 'c1')
    Variables: Local_1: c1 As Program.C1
    Initializer: IConversionExpression (Implicit, TryCast: False, Unchecked) (OperationKind.ConversionExpression, Type: Program.C1, IsInvalid) (Syntax: 'c2')
        Conversion: CommonConversion (Exists: False, IsIdentity: False, IsNumeric: False, IsReference: False, IsUserDefined: False) (MethodSymbol: null)
        Operand: ILocalReferenceExpression: c2 (OperationKind.LocalReferenceExpression, Type: Program.C2, IsInvalid) (Syntax: 'c2')
]]>.Value

            Dim expectedDiagnostics = <![CDATA[
BC30311: Value of type 'Program.C2' cannot be converted to 'Program.C1'.
        Dim c1 As C1 = c2'BIND:"Dim c1 As C1 = c2"
                       ~~
]]>.Value

            VerifyOperationTreeAndDiagnosticsForTest(Of LocalDeclarationStatementSyntax)(source, expectedOperationTree, expectedDiagnostics,
                additionalOperationTreeVerifier:=AddressOf New ExpectedSymbolVerifier().Verify)
        End Sub

        <CompilerTrait(CompilerFeature.IOperation)>
        <Fact()>
        Public Sub ConversionExpression_Implicit_WideningClassToInterface()
            Dim source = <![CDATA[
Option Strict On
Module Program
    Sub M1()
        Dim c1 As C1 = New C1
        Dim i1 As I1 = c1'BIND:"Dim i1 As I1 = c1"
    End Sub

    Interface I1
    End Interface

    Class C1
        Implements I1
    End Class
End Module]]>.Value

            Dim expectedOperationTree = <![CDATA[
IVariableDeclarationStatement (1 declarations) (OperationKind.VariableDeclarationStatement) (Syntax: 'Dim i1 As I1 = c1')
  IVariableDeclaration (1 variables) (OperationKind.VariableDeclaration) (Syntax: 'i1')
    Variables: Local_1: i1 As Program.I1
    Initializer: IConversionExpression (Implicit, TryCast: False, Unchecked) (OperationKind.ConversionExpression, Type: Program.I1) (Syntax: 'c1')
        Conversion: CommonConversion (Exists: True, IsIdentity: False, IsNumeric: False, IsReference: True, IsUserDefined: False) (MethodSymbol: null)
        Operand: ILocalReferenceExpression: c1 (OperationKind.LocalReferenceExpression, Type: Program.C1) (Syntax: 'c1')
]]>.Value

            Dim expectedDiagnostics = String.Empty

            VerifyOperationTreeAndDiagnosticsForTest(Of LocalDeclarationStatementSyntax)(source, expectedOperationTree, expectedDiagnostics,
                additionalOperationTreeVerifier:=AddressOf New ExpectedSymbolVerifier().Verify)
        End Sub

        <CompilerTrait(CompilerFeature.IOperation)>
        <Fact()>
        Public Sub ConversionExpression_Implicit_WideningClassToInterface_InvalidNoImplementation()
            Dim source = <![CDATA[
Option Strict On
Module Program
    Sub M1()
        Dim c1 As C1 = New C1
        Dim i1 As I1 = c1'BIND:"Dim i1 As I1 = c1"
    End Sub

    Interface I1
    End Interface

    Class C1
    End Class
End Module]]>.Value

            Dim expectedOperationTree = <![CDATA[
IVariableDeclarationStatement (1 declarations) (OperationKind.VariableDeclarationStatement, IsInvalid) (Syntax: 'Dim i1 As I1 = c1')
  IVariableDeclaration (1 variables) (OperationKind.VariableDeclaration) (Syntax: 'i1')
    Variables: Local_1: i1 As Program.I1
    Initializer: IConversionExpression (Implicit, TryCast: False, Unchecked) (OperationKind.ConversionExpression, Type: Program.I1, IsInvalid) (Syntax: 'c1')
        Conversion: CommonConversion (Exists: True, IsIdentity: False, IsNumeric: False, IsReference: True, IsUserDefined: False) (MethodSymbol: null)
        Operand: ILocalReferenceExpression: c1 (OperationKind.LocalReferenceExpression, Type: Program.C1, IsInvalid) (Syntax: 'c1')
]]>.Value

            Dim expectedDiagnostics = <![CDATA[
BC30512: Option Strict On disallows implicit conversions from 'Program.C1' to 'Program.I1'.
        Dim i1 As I1 = c1'BIND:"Dim i1 As I1 = c1"
                       ~~
]]>.Value

            VerifyOperationTreeAndDiagnosticsForTest(Of LocalDeclarationStatementSyntax)(source, expectedOperationTree, expectedDiagnostics,
                additionalOperationTreeVerifier:=AddressOf New ExpectedSymbolVerifier().Verify)
        End Sub

        <CompilerTrait(CompilerFeature.IOperation)>
        <Fact()>
        Public Sub ConversionExpression_Implicit_NarrowingClassToInterface_OptionStrictOff()
            Dim source = <![CDATA[
Module Program
    Sub M1()
        Dim c1 As C1 = New C1
        Dim i1 As I1 = c1'BIND:"Dim i1 As I1 = c1"
    End Sub

    Interface I1
    End Interface

    Class C1
    End Class
End Module]]>.Value

            Dim expectedOperationTree = <![CDATA[
IVariableDeclarationStatement (1 declarations) (OperationKind.VariableDeclarationStatement) (Syntax: 'Dim i1 As I1 = c1')
  IVariableDeclaration (1 variables) (OperationKind.VariableDeclaration) (Syntax: 'i1')
    Variables: Local_1: i1 As Program.I1
    Initializer: IConversionExpression (Implicit, TryCast: False, Unchecked) (OperationKind.ConversionExpression, Type: Program.I1) (Syntax: 'c1')
        Conversion: CommonConversion (Exists: True, IsIdentity: False, IsNumeric: False, IsReference: True, IsUserDefined: False) (MethodSymbol: null)
        Operand: ILocalReferenceExpression: c1 (OperationKind.LocalReferenceExpression, Type: Program.C1) (Syntax: 'c1')
]]>.Value

            Dim expectedDiagnostics = String.Empty

            VerifyOperationTreeAndDiagnosticsForTest(Of LocalDeclarationStatementSyntax)(source, expectedOperationTree, expectedDiagnostics,
                additionalOperationTreeVerifier:=AddressOf New ExpectedSymbolVerifier().Verify)
        End Sub

        <CompilerTrait(CompilerFeature.IOperation)>
        <Fact()>
        Public Sub ConversionExpression_Implicit_WideningInterfaceToObject()
            Dim source = <![CDATA[
Option Strict On
Module Program
    Sub M1()
        Dim i As I1 = Nothing
        Dim o As Object = i'BIND:"Dim o As Object = i"
    End Sub

    Interface I1
    End Interface
End Module]]>.Value

            Dim expectedOperationTree = <![CDATA[
IVariableDeclarationStatement (1 declarations) (OperationKind.VariableDeclarationStatement) (Syntax: 'Dim o As Object = i')
  IVariableDeclaration (1 variables) (OperationKind.VariableDeclaration) (Syntax: 'o')
    Variables: Local_1: o As System.Object
    Initializer: IConversionExpression (Implicit, TryCast: False, Unchecked) (OperationKind.ConversionExpression, Type: System.Object) (Syntax: 'i')
        Conversion: CommonConversion (Exists: True, IsIdentity: False, IsNumeric: False, IsReference: True, IsUserDefined: False) (MethodSymbol: null)
        Operand: ILocalReferenceExpression: i (OperationKind.LocalReferenceExpression, Type: Program.I1) (Syntax: 'i')
]]>.Value

            Dim expectedDiagnostics = String.Empty

            VerifyOperationTreeAndDiagnosticsForTest(Of LocalDeclarationStatementSyntax)(source, expectedOperationTree, expectedDiagnostics,
                additionalOperationTreeVerifier:=AddressOf New ExpectedSymbolVerifier().Verify)
        End Sub

        <CompilerTrait(CompilerFeature.IOperation)>
        <Fact()>
        Public Sub ConversionExpression_Implicit_WideningVarianceConversion()
            Dim source = <![CDATA[
Option Strict On
Imports System.Collections.Generic
Module Program
    Sub M1()
        Dim i2List As IList(Of I2) = Nothing
        Dim i1List As IEnumerable(Of I1) = i2List'BIND:"Dim i1List As IEnumerable(Of I1) = i2List"
    End Sub

    Interface I1
    End Interface

    Interface I2
        Inherits I1
    End Interface
End Module]]>.Value

            Dim expectedOperationTree = <![CDATA[
IVariableDeclarationStatement (1 declarations) (OperationKind.VariableDeclarationStatement) (Syntax: 'Dim i1List  ... 1) = i2List')
  IVariableDeclaration (1 variables) (OperationKind.VariableDeclaration) (Syntax: 'i1List')
    Variables: Local_1: i1List As System.Collections.Generic.IEnumerable(Of Program.I1)
    Initializer: IConversionExpression (Implicit, TryCast: False, Unchecked) (OperationKind.ConversionExpression, Type: System.Collections.Generic.IEnumerable(Of Program.I1)) (Syntax: 'i2List')
        Conversion: CommonConversion (Exists: True, IsIdentity: False, IsNumeric: False, IsReference: True, IsUserDefined: False) (MethodSymbol: null)
        Operand: ILocalReferenceExpression: i2List (OperationKind.LocalReferenceExpression, Type: System.Collections.Generic.IList(Of Program.I2)) (Syntax: 'i2List')
]]>.Value

            Dim expectedDiagnostics = String.Empty

            VerifyOperationTreeAndDiagnosticsForTest(Of LocalDeclarationStatementSyntax)(source, expectedOperationTree, expectedDiagnostics,
                additionalOperationTreeVerifier:=AddressOf New ExpectedSymbolVerifier().Verify)
        End Sub

        <CompilerTrait(CompilerFeature.IOperation)>
        <Fact()>
        Public Sub ConversionExpression_Implicit_WideningLambdaToDelegate()
            Dim source = <![CDATA[
Option Strict On
Imports System
Module Program
    Sub M1()
        Dim a As Action(Of Integer) = Sub(i As Integer)'BIND:"Dim a As Action(Of Integer) = Sub(i As Integer)"
                                      End Sub
    End Sub
End Module]]>.Value

            Dim expectedOperationTree = <![CDATA[
IVariableDeclarationStatement (1 declarations) (OperationKind.VariableDeclarationStatement) (Syntax: 'Dim a As Ac ... End Sub')
  IVariableDeclaration (1 variables) (OperationKind.VariableDeclaration) (Syntax: 'a')
    Variables: Local_1: a As System.Action(Of System.Int32)
    Initializer: IConversionExpression (Implicit, TryCast: False, Unchecked) (OperationKind.ConversionExpression, Type: System.Action(Of System.Int32)) (Syntax: 'Sub(i As In ... End Sub')
        Conversion: CommonConversion (Exists: True, IsIdentity: False, IsNumeric: False, IsReference: False, IsUserDefined: False) (MethodSymbol: null)
        Operand: IAnonymousFunctionExpression (Symbol: Sub (i As System.Int32)) (OperationKind.AnonymousFunctionExpression, Type: null) (Syntax: 'Sub(i As In ... End Sub')
            IBlockStatement (2 statements) (OperationKind.BlockStatement) (Syntax: 'Sub(i As In ... End Sub')
              ILabelStatement (Label: exit) (OperationKind.LabelStatement) (Syntax: 'End Sub')
                LabeledStatement: null
              IReturnStatement (OperationKind.ReturnStatement) (Syntax: 'End Sub')
                ReturnedValue: null
]]>.Value

            Dim expectedDiagnostics = String.Empty

            VerifyOperationTreeAndDiagnosticsForTest(Of LocalDeclarationStatementSyntax)(source, expectedOperationTree, expectedDiagnostics,
                additionalOperationTreeVerifier:=AddressOf New ExpectedSymbolVerifier().Verify)
        End Sub

        <CompilerTrait(CompilerFeature.IOperation)>
        <Fact()>
        Public Sub ConversionExpression_Implicit_WideningLambdaToDelegate_RelaxationOfArguments()
            Dim source = <![CDATA[
Option Strict On
Imports System
Module Program
    Sub M1()
        Dim a As Action(Of Integer) = Sub()'BIND:"Dim a As Action(Of Integer) = Sub()"
                                      End Sub
    End Sub
End Module]]>.Value

            Dim expectedOperationTree = <![CDATA[
IVariableDeclarationStatement (1 declarations) (OperationKind.VariableDeclarationStatement) (Syntax: 'Dim a As Ac ... End Sub')
  IVariableDeclaration (1 variables) (OperationKind.VariableDeclaration) (Syntax: 'a')
    Variables: Local_1: a As System.Action(Of System.Int32)
    Initializer: IConversionExpression (Implicit, TryCast: False, Unchecked) (OperationKind.ConversionExpression, Type: System.Action(Of System.Int32)) (Syntax: 'Sub()'BIND: ... End Sub')
        Conversion: CommonConversion (Exists: True, IsIdentity: False, IsNumeric: False, IsReference: False, IsUserDefined: False) (MethodSymbol: null)
        Operand: IAnonymousFunctionExpression (Symbol: Sub ()) (OperationKind.AnonymousFunctionExpression, Type: null) (Syntax: 'Sub()'BIND: ... End Sub')
            IBlockStatement (2 statements) (OperationKind.BlockStatement) (Syntax: 'Sub()'BIND: ... End Sub')
              ILabelStatement (Label: exit) (OperationKind.LabelStatement) (Syntax: 'End Sub')
                LabeledStatement: null
              IReturnStatement (OperationKind.ReturnStatement) (Syntax: 'End Sub')
                ReturnedValue: null
]]>.Value

            Dim expectedDiagnostics = String.Empty

            VerifyOperationTreeAndDiagnosticsForTest(Of LocalDeclarationStatementSyntax)(source, expectedOperationTree, expectedDiagnostics,
                additionalOperationTreeVerifier:=AddressOf New ExpectedSymbolVerifier().Verify)
        End Sub

        <CompilerTrait(CompilerFeature.IOperation)>
        <Fact()>
        Public Sub ConversionExpression_Implicit_WideningLambdaToDelegate_RelaxationOfArguments_InvalidConversion()
            Dim source = <![CDATA[
Option Strict On
Imports System
Module Program
    Sub M1()
        Dim a As Action = Sub(i As Integer)'BIND:"Dim a As Action = Sub(i As Integer)"
                          End Sub
    End Sub
End Module]]>.Value

            Dim expectedOperationTree = <![CDATA[
IVariableDeclarationStatement (1 declarations) (OperationKind.VariableDeclarationStatement, IsInvalid) (Syntax: 'Dim a As Ac ... End Sub')
  IVariableDeclaration (1 variables) (OperationKind.VariableDeclaration) (Syntax: 'a')
    Variables: Local_1: a As System.Action
    Initializer: IConversionExpression (Implicit, TryCast: False, Unchecked) (OperationKind.ConversionExpression, Type: System.Action, IsInvalid) (Syntax: 'Sub(i As In ... End Sub')
        Conversion: CommonConversion (Exists: False, IsIdentity: False, IsNumeric: False, IsReference: False, IsUserDefined: False) (MethodSymbol: null)
        Operand: IAnonymousFunctionExpression (Symbol: Sub (i As System.Int32)) (OperationKind.AnonymousFunctionExpression, Type: null, IsInvalid) (Syntax: 'Sub(i As In ... End Sub')
            IBlockStatement (2 statements) (OperationKind.BlockStatement, IsInvalid) (Syntax: 'Sub(i As In ... End Sub')
              ILabelStatement (Label: exit) (OperationKind.LabelStatement, IsInvalid) (Syntax: 'End Sub')
                LabeledStatement: null
              IReturnStatement (OperationKind.ReturnStatement, IsInvalid) (Syntax: 'End Sub')
                ReturnedValue: null

]]>.Value

            Dim expectedDiagnostics = <![CDATA[
BC36670: Nested sub does not have a signature that is compatible with delegate 'Action'.
        Dim a As Action = Sub(i As Integer)'BIND:"Dim a As Action = Sub(i As Integer)"
                          ~~~~~~~~~~~~~~~~~~~~~~~~~~~~~~~~~~~~~~~~~~~~~~~~~~~~~~~~~~~~~
]]>.Value

            VerifyOperationTreeAndDiagnosticsForTest(Of LocalDeclarationStatementSyntax)(source, expectedOperationTree, expectedDiagnostics,
                additionalOperationTreeVerifier:=AddressOf New ExpectedSymbolVerifier().Verify)
        End Sub

        <CompilerTrait(CompilerFeature.IOperation)>
        <Fact()>
        Public Sub ConversionExpression_Implicit_WideningLambdaToDelegate_ReturnConversion()
            Dim source = <![CDATA[
Option Strict On
Imports System
Module Program
    Sub M1()
        Dim a As Func(Of Long) = Function() As Integer'BIND:"Dim a As Func(Of Long) = Function() As Integer"
                                     Return 1
                                 End Function
    End Sub
End Module]]>.Value

            Dim expectedOperationTree = <![CDATA[
IVariableDeclarationStatement (1 declarations) (OperationKind.VariableDeclarationStatement) (Syntax: 'Dim a As Fu ... nd Function')
  IVariableDeclaration (1 variables) (OperationKind.VariableDeclaration) (Syntax: 'a')
    Variables: Local_1: a As System.Func(Of System.Int64)
    Initializer: IConversionExpression (Implicit, TryCast: False, Unchecked) (OperationKind.ConversionExpression, Type: System.Func(Of System.Int64)) (Syntax: 'Function()  ... nd Function')
        Conversion: CommonConversion (Exists: True, IsIdentity: False, IsNumeric: False, IsReference: False, IsUserDefined: False) (MethodSymbol: null)
        Operand: IAnonymousFunctionExpression (Symbol: Function () As System.Int32) (OperationKind.AnonymousFunctionExpression, Type: null) (Syntax: 'Function()  ... nd Function')
            IBlockStatement (3 statements, 1 locals) (OperationKind.BlockStatement) (Syntax: 'Function()  ... nd Function')
              Locals: Local_1: <anonymous local> As System.Int32
              IReturnStatement (OperationKind.ReturnStatement) (Syntax: 'Return 1')
                ReturnedValue: ILiteralExpression (OperationKind.LiteralExpression, Type: System.Int32, Constant: 1) (Syntax: '1')
              ILabelStatement (Label: exit) (OperationKind.LabelStatement) (Syntax: 'End Function')
                LabeledStatement: null
              IReturnStatement (OperationKind.ReturnStatement) (Syntax: 'End Function')
                ReturnedValue: ILocalReferenceExpression:  (OperationKind.LocalReferenceExpression, Type: System.Int32) (Syntax: 'End Function')]]>.Value

            Dim expectedDiagnostics = String.Empty

            VerifyOperationTreeAndDiagnosticsForTest(Of LocalDeclarationStatementSyntax)(source, expectedOperationTree, expectedDiagnostics,
                additionalOperationTreeVerifier:=AddressOf New ExpectedSymbolVerifier().Verify)
        End Sub

        <CompilerTrait(CompilerFeature.IOperation)>
        <Fact()>
        Public Sub ConversionExpression_Implicit_WideningLambdaToDelegate_RelaxationOfReturn()
            Dim source = <![CDATA[
Option Strict On
Imports System
Module Program
    Sub M1()
        Dim a As Action(Of Integer) = Function() As Integer'BIND:"Dim a As Action(Of Integer) = Function() As Integer"
                                          Return 1
                                      End Function
    End Sub
End Module]]>.Value

            Dim expectedOperationTree = <![CDATA[
IVariableDeclarationStatement (1 declarations) (OperationKind.VariableDeclarationStatement) (Syntax: 'Dim a As Ac ... nd Function')
  IVariableDeclaration (1 variables) (OperationKind.VariableDeclaration) (Syntax: 'a')
    Variables: Local_1: a As System.Action(Of System.Int32)
    Initializer: IConversionExpression (Implicit, TryCast: False, Unchecked) (OperationKind.ConversionExpression, Type: System.Action(Of System.Int32)) (Syntax: 'Function()  ... nd Function')
        Conversion: CommonConversion (Exists: True, IsIdentity: False, IsNumeric: False, IsReference: False, IsUserDefined: False) (MethodSymbol: null)
        Operand: IAnonymousFunctionExpression (Symbol: Function () As System.Int32) (OperationKind.AnonymousFunctionExpression, Type: null) (Syntax: 'Function()  ... nd Function')
            IBlockStatement (3 statements, 1 locals) (OperationKind.BlockStatement) (Syntax: 'Function()  ... nd Function')
              Locals: Local_1: <anonymous local> As System.Int32
              IReturnStatement (OperationKind.ReturnStatement) (Syntax: 'Return 1')
                ReturnedValue: ILiteralExpression (OperationKind.LiteralExpression, Type: System.Int32, Constant: 1) (Syntax: '1')
              ILabelStatement (Label: exit) (OperationKind.LabelStatement) (Syntax: 'End Function')
                LabeledStatement: null
              IReturnStatement (OperationKind.ReturnStatement) (Syntax: 'End Function')
                ReturnedValue: ILocalReferenceExpression:  (OperationKind.LocalReferenceExpression, Type: System.Int32) (Syntax: 'End Function')]]>.Value

            Dim expectedDiagnostics = String.Empty

            VerifyOperationTreeAndDiagnosticsForTest(Of LocalDeclarationStatementSyntax)(source, expectedOperationTree, expectedDiagnostics,
                additionalOperationTreeVerifier:=AddressOf New ExpectedSymbolVerifier().Verify)
        End Sub

        <CompilerTrait(CompilerFeature.IOperation)>
        <Fact()>
        Public Sub ConversionExpression_Implicit_WideningLambdaToDelegate_RelaxationOfReturn_InvalidConversion()
            Dim source = <![CDATA[
Option Strict On
Imports System
Module Program
    Sub M1()
        Dim a As Func(Of Integer) = Sub()'BIND:"Dim a As Func(Of Integer) = Sub()"
                                    End Sub
    End Sub
End Module]]>.Value

            Dim expectedOperationTree = <![CDATA[
IVariableDeclarationStatement (1 declarations) (OperationKind.VariableDeclarationStatement, IsInvalid) (Syntax: 'Dim a As Fu ... End Sub')
  IVariableDeclaration (1 variables) (OperationKind.VariableDeclaration) (Syntax: 'a')
    Variables: Local_1: a As System.Func(Of System.Int32)
    Initializer: IConversionExpression (Implicit, TryCast: False, Unchecked) (OperationKind.ConversionExpression, Type: System.Func(Of System.Int32), IsInvalid) (Syntax: 'Sub()'BIND: ... End Sub')
        Conversion: CommonConversion (Exists: False, IsIdentity: False, IsNumeric: False, IsReference: False, IsUserDefined: False) (MethodSymbol: null)
        Operand: IAnonymousFunctionExpression (Symbol: Sub ()) (OperationKind.AnonymousFunctionExpression, Type: null, IsInvalid) (Syntax: 'Sub()'BIND: ... End Sub')
            IBlockStatement (2 statements) (OperationKind.BlockStatement, IsInvalid) (Syntax: 'Sub()'BIND: ... End Sub')
              ILabelStatement (Label: exit) (OperationKind.LabelStatement, IsInvalid) (Syntax: 'End Sub')
                LabeledStatement: null
              IReturnStatement (OperationKind.ReturnStatement, IsInvalid) (Syntax: 'End Sub')
                ReturnedValue: null
]]>.Value

            Dim expectedDiagnostics = <![CDATA[
BC36670: Nested sub does not have a signature that is compatible with delegate 'Func(Of Integer)'.
        Dim a As Func(Of Integer) = Sub()'BIND:"Dim a As Func(Of Integer) = Sub()"
                                    ~~~~~~~~~~~~~~~~~~~~~~~~~~~~~~~~~~~~~~~~~~~~~~~
]]>.Value

            VerifyOperationTreeAndDiagnosticsForTest(Of LocalDeclarationStatementSyntax)(source, expectedOperationTree, expectedDiagnostics,
                additionalOperationTreeVerifier:=AddressOf New ExpectedSymbolVerifier().Verify)
        End Sub

        <CompilerTrait(CompilerFeature.IOperation)>
        <Fact()>
        Public Sub ConversionExpression_Implicit_WideningMethodGroupToDelegate()
            Dim source = <![CDATA[
Imports System
Module Program
    Sub M1()
        Dim a As Action = AddressOf M2'BIND:"Dim a As Action = AddressOf M2"
    End Sub

    Sub M2()
    End Sub
End Module]]>.Value

            Dim expectedOperationTree = <![CDATA[
IVariableDeclarationStatement (1 declarations) (OperationKind.VariableDeclarationStatement) (Syntax: 'Dim a As Ac ... ddressOf M2')
  IVariableDeclaration (1 variables) (OperationKind.VariableDeclaration) (Syntax: 'a')
    Variables: Local_1: a As System.Action
    Initializer: IOperation:  (OperationKind.None) (Syntax: 'AddressOf M2')
]]>.Value

            Dim expectedDiagnostics = String.Empty

            VerifyOperationTreeAndDiagnosticsForTest(Of LocalDeclarationStatementSyntax)(source, expectedOperationTree, expectedDiagnostics)
        End Sub

        <CompilerTrait(CompilerFeature.IOperation)>
        <Fact()>
        Public Sub ConversionExpression_Implicit_WideningMethodGroupToDelegate_RelaxationArguments()
            Dim source = <![CDATA[
Imports System
Module Program
    Sub M1()
        Dim a As Action(Of Integer) = AddressOf M2'BIND:"Dim a As Action(Of Integer) = AddressOf M2"
    End Sub

    Sub M2()
    End Sub
End Module]]>.Value

            Dim expectedOperationTree = <![CDATA[
IVariableDeclarationStatement (1 declarations) (OperationKind.VariableDeclarationStatement) (Syntax: 'Dim a As Ac ... ddressOf M2')
  IVariableDeclaration (1 variables) (OperationKind.VariableDeclaration) (Syntax: 'a')
    Variables: Local_1: a As System.Action(Of System.Int32)
    Initializer: IOperation:  (OperationKind.None) (Syntax: 'AddressOf M2')
]]>.Value

            Dim expectedDiagnostics = String.Empty

            VerifyOperationTreeAndDiagnosticsForTest(Of LocalDeclarationStatementSyntax)(source, expectedOperationTree, expectedDiagnostics)
        End Sub

        <CompilerTrait(CompilerFeature.IOperation)>
        <Fact()>
        Public Sub ConversionExpression_Implicit_WideningMethodGroupToDelegate_RelaxationArguments_InvalidConversion()
            Dim source = <![CDATA[
Option Strict On
Imports System
Module Program
    Sub M1()
        Dim a As Action = AddressOf M2'BIND:"Dim a As Action = AddressOf M2"
    End Sub

    Sub M2(i As Integer)
    End Sub
End Module]]>.Value

            Dim expectedOperationTree = <![CDATA[
IVariableDeclarationStatement (1 declarations) (OperationKind.VariableDeclarationStatement, IsInvalid) (Syntax: 'Dim a As Ac ... ddressOf M2')
  IVariableDeclaration (1 variables) (OperationKind.VariableDeclaration) (Syntax: 'a')
    Variables: Local_1: a As System.Action
    Initializer: IConversionExpression (Implicit, TryCast: False, Unchecked) (OperationKind.ConversionExpression, Type: System.Action, IsInvalid) (Syntax: 'AddressOf M2')
        Conversion: CommonConversion (Exists: False, IsIdentity: False, IsNumeric: False, IsReference: False, IsUserDefined: False) (MethodSymbol: null)
        Operand: IOperation:  (OperationKind.None, IsInvalid) (Syntax: 'AddressOf M2')
]]>.Value

            Dim expectedDiagnostics = <![CDATA[
BC31143: Method 'Public Sub M2(i As Integer)' does not have a signature compatible with delegate 'Delegate Sub Action()'.
        Dim a As Action = AddressOf M2'BIND:"Dim a As Action = AddressOf M2"
                                    ~~
]]>.Value

            VerifyOperationTreeAndDiagnosticsForTest(Of LocalDeclarationStatementSyntax)(source, expectedOperationTree, expectedDiagnostics)
        End Sub

        <CompilerTrait(CompilerFeature.IOperation)>
        <Fact()>
        Public Sub ConversionExpression_Implicit_WideningMethodGroupToDelegate_RelaxationReturnType()
            Dim source = <![CDATA[
Option Strict On
Imports System
Module Program
    Sub M1()
        Dim a As Action = AddressOf M2'BIND:"Dim a As Action = AddressOf M2"
    End Sub

    Function M2() As Integer
        Return 1
    End Function
End Module]]>.Value

            Dim expectedOperationTree = <![CDATA[
IVariableDeclarationStatement (1 declarations) (OperationKind.VariableDeclarationStatement) (Syntax: 'Dim a As Ac ... ddressOf M2')
  IVariableDeclaration (1 variables) (OperationKind.VariableDeclaration) (Syntax: 'a')
    Variables: Local_1: a As System.Action
    Initializer: IOperation:  (OperationKind.None) (Syntax: 'AddressOf M2')
]]>.Value

            Dim expectedDiagnostics = String.Empty

            VerifyOperationTreeAndDiagnosticsForTest(Of LocalDeclarationStatementSyntax)(source, expectedOperationTree, expectedDiagnostics)
        End Sub

        <CompilerTrait(CompilerFeature.IOperation)>
        <Fact()>
        Public Sub ConversionExpression_Implicit_WideningMethodGroupToDelegate_ReturnConversion()
            Dim source = <![CDATA[
Option Strict On
Imports System
Module Program
    Sub M1()
        Dim a As Func(Of Long) = AddressOf M2'BIND:"Dim a As Func(Of Long) = AddressOf M2"
    End Sub

    Function M2() As Integer
        Return 1
    End Function
End Module]]>.Value

            Dim expectedOperationTree = <![CDATA[
IVariableDeclarationStatement (1 declarations) (OperationKind.VariableDeclarationStatement) (Syntax: 'Dim a As Fu ... ddressOf M2')
  IVariableDeclaration (1 variables) (OperationKind.VariableDeclaration) (Syntax: 'a')
    Variables: Local_1: a As System.Func(Of System.Int64)
    Initializer: IOperation:  (OperationKind.None) (Syntax: 'AddressOf M2')
]]>.Value

            Dim expectedDiagnostics = String.Empty

            VerifyOperationTreeAndDiagnosticsForTest(Of LocalDeclarationStatementSyntax)(source, expectedOperationTree, expectedDiagnostics)
        End Sub

        <CompilerTrait(CompilerFeature.IOperation)>
        <Fact()>
        Public Sub ConversionExpression_Implicit_WideningMethodGroupToDelegate_RelaxationReturnType_InvalidConversion()
            Dim source = <![CDATA[
Option Strict On
Imports System
Module Program
    Sub M1()
        Dim a As Func(Of Long) = AddressOf M2'BIND:"Dim a As Func(Of Long) = AddressOf M2"
    End Sub

    Sub M2()
    End Sub
End Module]]>.Value

            Dim expectedOperationTree = <![CDATA[
IVariableDeclarationStatement (1 declarations) (OperationKind.VariableDeclarationStatement, IsInvalid) (Syntax: 'Dim a As Fu ... ddressOf M2')
  IVariableDeclaration (1 variables) (OperationKind.VariableDeclaration) (Syntax: 'a')
    Variables: Local_1: a As System.Func(Of System.Int64)
    Initializer: IConversionExpression (Implicit, TryCast: False, Unchecked) (OperationKind.ConversionExpression, Type: System.Func(Of System.Int64), IsInvalid) (Syntax: 'AddressOf M2')
        Conversion: CommonConversion (Exists: False, IsIdentity: False, IsNumeric: False, IsReference: False, IsUserDefined: False) (MethodSymbol: null)
        Operand: IOperation:  (OperationKind.None, IsInvalid) (Syntax: 'AddressOf M2')
]]>.Value

            Dim expectedDiagnostics = <![CDATA[
BC31143: Method 'Public Sub M2()' does not have a signature compatible with delegate 'Delegate Function Func(Of Long)() As Long'.
        Dim a As Func(Of Long) = AddressOf M2'BIND:"Dim a As Func(Of Long) = AddressOf M2"
                                           ~~
]]>.Value

            VerifyOperationTreeAndDiagnosticsForTest(Of LocalDeclarationStatementSyntax)(source, expectedOperationTree, expectedDiagnostics)
        End Sub

        <CompilerTrait(CompilerFeature.IOperation)>
        <Fact()>
        Public Sub ConversionExpression_Implicit_InvalidMethodGroupToDelegateSyntax()
            Dim source = <![CDATA[
Option Strict On
Imports System
Module Program
    Sub M1()
        Dim a As Action = AddressOf'BIND:"Dim a As Action = AddressOf"
    End Sub

    Function M2() As Integer
        Return 1
    End Function
End Module]]>.Value

            Dim expectedOperationTree = <![CDATA[
IVariableDeclarationStatement (1 declarations) (OperationKind.VariableDeclarationStatement, IsInvalid) (Syntax: 'Dim a As Ac ... = AddressOf')
  IVariableDeclaration (1 variables) (OperationKind.VariableDeclaration) (Syntax: 'a')
    Variables: Local_1: a As System.Action
    Initializer: IConversionExpression (Implicit, TryCast: False, Unchecked) (OperationKind.ConversionExpression, Type: System.Action, IsInvalid) (Syntax: 'AddressOf')
        Conversion: CommonConversion (Exists: False, IsIdentity: False, IsNumeric: False, IsReference: False, IsUserDefined: False) (MethodSymbol: null)
        Operand: IInvalidExpression (OperationKind.InvalidExpression, Type: ?, IsInvalid) (Syntax: 'AddressOf')
            Children(1):
                IInvalidExpression (OperationKind.InvalidExpression, Type: ?, IsInvalid) (Syntax: '')
                  Children(0)
]]>.Value

            Dim expectedDiagnostics = <![CDATA[
BC30201: Expression expected.
        Dim a As Action = AddressOf'BIND:"Dim a As Action = AddressOf"
                                   ~
]]>.Value

            VerifyOperationTreeAndDiagnosticsForTest(Of LocalDeclarationStatementSyntax)(source, expectedOperationTree, expectedDiagnostics)
        End Sub

        <CompilerTrait(CompilerFeature.IOperation)>
        <Fact()>
        Public Sub ConversionExpression_Implicit_WideningArrayToSystemArrayConversion()
            Dim source = <![CDATA[
Option Strict On
Imports System
Module Program
    Sub M1()
        Dim a As Array = New Integer(1) {}'BIND:"Dim a As Array = New Integer(1) {}"
    End Sub
End Module]]>.Value

            Dim expectedOperationTree = <![CDATA[
IVariableDeclarationStatement (1 declarations) (OperationKind.VariableDeclarationStatement) (Syntax: 'Dim a As Ar ... teger(1) {}')
  IVariableDeclaration (1 variables) (OperationKind.VariableDeclaration) (Syntax: 'a')
    Variables: Local_1: a As System.Array
    Initializer: IConversionExpression (Implicit, TryCast: False, Unchecked) (OperationKind.ConversionExpression, Type: System.Array) (Syntax: 'New Integer(1) {}')
        Conversion: CommonConversion (Exists: True, IsIdentity: False, IsNumeric: False, IsReference: True, IsUserDefined: False) (MethodSymbol: null)
        Operand: IArrayCreationExpression (Element Type: System.Int32) (OperationKind.ArrayCreationExpression, Type: System.Int32()) (Syntax: 'New Integer(1) {}')
            Dimension Sizes(1):
                IBinaryOperatorExpression (BinaryOperationKind.IntegerAdd) (OperationKind.BinaryOperatorExpression, Type: System.Int32, Constant: 2) (Syntax: '1')
                  Left: ILiteralExpression (OperationKind.LiteralExpression, Type: System.Int32, Constant: 1) (Syntax: '1')
                  Right: ILiteralExpression (OperationKind.LiteralExpression, Type: System.Int32, Constant: 1) (Syntax: '1')
            Initializer: IArrayInitializer (0 elements) (OperationKind.ArrayInitializer) (Syntax: '{}')
                Element Values(0)]]>.Value

            Dim expectedDiagnostics = String.Empty

            VerifyOperationTreeAndDiagnosticsForTest(Of LocalDeclarationStatementSyntax)(source, expectedOperationTree, expectedDiagnostics,
                additionalOperationTreeVerifier:=AddressOf New ExpectedSymbolVerifier().Verify)
        End Sub

        <CompilerTrait(CompilerFeature.IOperation)>
        <Fact()>
        Public Sub ConversionExpression_Implicit_WideningArrayToSystemArrayConversion_MultiDimensionalArray()
            Dim source = <![CDATA[
Option Strict On
Imports System
Module Program
    Sub M1()
        Dim a As Array = New Integer(1)() {}'BIND:"Dim a As Array = New Integer(1)() {}"
    End Sub
End Module]]>.Value

            Dim expectedOperationTree = <![CDATA[
IVariableDeclarationStatement (1 declarations) (OperationKind.VariableDeclarationStatement) (Syntax: 'Dim a As Ar ... ger(1)() {}')
  IVariableDeclaration (1 variables) (OperationKind.VariableDeclaration) (Syntax: 'a')
    Variables: Local_1: a As System.Array
    Initializer: IConversionExpression (Implicit, TryCast: False, Unchecked) (OperationKind.ConversionExpression, Type: System.Array) (Syntax: 'New Integer(1)() {}')
        Conversion: CommonConversion (Exists: True, IsIdentity: False, IsNumeric: False, IsReference: True, IsUserDefined: False) (MethodSymbol: null)
        Operand: IArrayCreationExpression (Element Type: System.Int32()) (OperationKind.ArrayCreationExpression, Type: System.Int32()()) (Syntax: 'New Integer(1)() {}')
            Dimension Sizes(1):
                IBinaryOperatorExpression (BinaryOperationKind.IntegerAdd) (OperationKind.BinaryOperatorExpression, Type: System.Int32, Constant: 2) (Syntax: '1')
                  Left: ILiteralExpression (OperationKind.LiteralExpression, Type: System.Int32, Constant: 1) (Syntax: '1')
                  Right: ILiteralExpression (OperationKind.LiteralExpression, Type: System.Int32, Constant: 1) (Syntax: '1')
            Initializer: IArrayInitializer (0 elements) (OperationKind.ArrayInitializer) (Syntax: '{}')
                Element Values(0)]]>.Value

            Dim expectedDiagnostics = String.Empty

            VerifyOperationTreeAndDiagnosticsForTest(Of LocalDeclarationStatementSyntax)(source, expectedOperationTree, expectedDiagnostics,
                additionalOperationTreeVerifier:=AddressOf New ExpectedSymbolVerifier().Verify)
        End Sub

        <CompilerTrait(CompilerFeature.IOperation)>
        <Fact()>
        Public Sub ConversionExpression_Implicit_WideningArrayToSystemArray_InvalidNotArray()
            Dim source = <![CDATA[
Option Strict On
Imports System
Module Program
    Sub M1()
        Dim a As Array = New Object'BIND:"Dim a As Array = New Object"
    End Sub
End Module]]>.Value

            Dim expectedOperationTree = <![CDATA[
IVariableDeclarationStatement (1 declarations) (OperationKind.VariableDeclarationStatement, IsInvalid) (Syntax: 'Dim a As Ar ...  New Object')
  IVariableDeclaration (1 variables) (OperationKind.VariableDeclaration) (Syntax: 'a')
    Variables: Local_1: a As System.Array
    Initializer: IConversionExpression (Implicit, TryCast: False, Unchecked) (OperationKind.ConversionExpression, Type: System.Array, IsInvalid) (Syntax: 'New Object')
        Conversion: CommonConversion (Exists: True, IsIdentity: False, IsNumeric: False, IsReference: True, IsUserDefined: False) (MethodSymbol: null)
        Operand: IObjectCreationExpression (Constructor: Sub System.Object..ctor()) (OperationKind.ObjectCreationExpression, Type: System.Object, IsInvalid) (Syntax: 'New Object')
            Arguments(0)
            Initializer: null
]]>.Value

            Dim expectedDiagnostics = <![CDATA[
BC30512: Option Strict On disallows implicit conversions from 'Object' to 'Array'.
        Dim a As Array = New Object'BIND:"Dim a As Array = New Object"
                         ~~~~~~~~~~
]]>.Value

            VerifyOperationTreeAndDiagnosticsForTest(Of LocalDeclarationStatementSyntax)(source, expectedOperationTree, expectedDiagnostics)
        End Sub

        <CompilerTrait(CompilerFeature.IOperation)>
        <Fact()>
        Public Sub ConversionExpression_Implicit_WideningArrayToArray()
            Dim source = <![CDATA[
Option Strict On
Imports System.Collections.Generic
Module Program
    Sub M1()
        Dim c2List(1) As C2
        Dim c1List As C1() = c2List'BIND:"Dim c1List As C1() = c2List"
    End Sub

    Class C1
    End Class

    Class C2
        Inherits C1
    End Class
End Module]]>.Value

            Dim expectedOperationTree = <![CDATA[
IVariableDeclarationStatement (1 declarations) (OperationKind.VariableDeclarationStatement) (Syntax: 'Dim c1List  ... () = c2List')
  IVariableDeclaration (1 variables) (OperationKind.VariableDeclaration) (Syntax: 'c1List')
    Variables: Local_1: c1List As Program.C1()
    Initializer: IConversionExpression (Implicit, TryCast: False, Unchecked) (OperationKind.ConversionExpression, Type: Program.C1()) (Syntax: 'c2List')
        Conversion: CommonConversion (Exists: True, IsIdentity: False, IsNumeric: False, IsReference: False, IsUserDefined: False) (MethodSymbol: null)
        Operand: ILocalReferenceExpression: c2List (OperationKind.LocalReferenceExpression, Type: Program.C2()) (Syntax: 'c2List')
]]>.Value

            Dim expectedDiagnostics = String.Empty

            VerifyOperationTreeAndDiagnosticsForTest(Of LocalDeclarationStatementSyntax)(source, expectedOperationTree, expectedDiagnostics,
                additionalOperationTreeVerifier:=AddressOf New ExpectedSymbolVerifier().Verify)
        End Sub

        <CompilerTrait(CompilerFeature.IOperation)>
        <Fact()>
        Public Sub ConversionExpression_Implicit_WideningArrayToArray_InvalidDimensionMismatch()
            Dim source = <![CDATA[
Option Strict On
Imports System.Collections.Generic
Module Program
    Sub M1()
        Dim c2List(1)() As C2
        Dim c1List As C1() = c2List'BIND:"Dim c1List As C1() = c2List"
    End Sub

    Class C1
    End Class

    Class C2
        Inherits C1
    End Class
End Module]]>.Value

            Dim expectedOperationTree = <![CDATA[
IVariableDeclarationStatement (1 declarations) (OperationKind.VariableDeclarationStatement, IsInvalid) (Syntax: 'Dim c1List  ... () = c2List')
  IVariableDeclaration (1 variables) (OperationKind.VariableDeclaration) (Syntax: 'c1List')
    Variables: Local_1: c1List As Program.C1()
    Initializer: IConversionExpression (Implicit, TryCast: False, Unchecked) (OperationKind.ConversionExpression, Type: Program.C1(), IsInvalid) (Syntax: 'c2List')
        Conversion: CommonConversion (Exists: False, IsIdentity: False, IsNumeric: False, IsReference: False, IsUserDefined: False) (MethodSymbol: null)
        Operand: ILocalReferenceExpression: c2List (OperationKind.LocalReferenceExpression, Type: Program.C2()(), IsInvalid) (Syntax: 'c2List')
]]>.Value

            Dim expectedDiagnostics = <![CDATA[
BC30332: Value of type 'Program.C2()()' cannot be converted to 'Program.C1()' because 'Program.C2()' is not derived from 'Program.C1'.
        Dim c1List As C1() = c2List'BIND:"Dim c1List As C1() = c2List"
                             ~~~~~~
]]>.Value

            VerifyOperationTreeAndDiagnosticsForTest(Of LocalDeclarationStatementSyntax)(source, expectedOperationTree, expectedDiagnostics,
                additionalOperationTreeVerifier:=AddressOf New ExpectedSymbolVerifier().Verify)
        End Sub

        <CompilerTrait(CompilerFeature.IOperation)>
        <Fact()>
        Public Sub ConversionExpression_Implicit_WideningArrayToArray_InvalidNoConversion()
            Dim source = <![CDATA[
Option Strict On
Imports System.Collections.Generic
Module Program
    Sub M1()
        Dim c2List(1) As C2
        Dim c1List As C1() = c2List'BIND:"Dim c1List As C1() = c2List"
    End Sub

    Class C1
    End Class

    Class C2
    End Class
End Module]]>.Value

            Dim expectedOperationTree = <![CDATA[
IVariableDeclarationStatement (1 declarations) (OperationKind.VariableDeclarationStatement, IsInvalid) (Syntax: 'Dim c1List  ... () = c2List')
  IVariableDeclaration (1 variables) (OperationKind.VariableDeclaration) (Syntax: 'c1List')
    Variables: Local_1: c1List As Program.C1()
    Initializer: IConversionExpression (Implicit, TryCast: False, Unchecked) (OperationKind.ConversionExpression, Type: Program.C1(), IsInvalid) (Syntax: 'c2List')
        Conversion: CommonConversion (Exists: False, IsIdentity: False, IsNumeric: False, IsReference: False, IsUserDefined: False) (MethodSymbol: null)
        Operand: ILocalReferenceExpression: c2List (OperationKind.LocalReferenceExpression, Type: Program.C2(), IsInvalid) (Syntax: 'c2List')
]]>.Value

            Dim expectedDiagnostics = <![CDATA[
BC30332: Value of type 'Program.C2()' cannot be converted to 'Program.C1()' because 'Program.C2' is not derived from 'Program.C1'.
        Dim c1List As C1() = c2List'BIND:"Dim c1List As C1() = c2List"
                             ~~~~~~
]]>.Value

            VerifyOperationTreeAndDiagnosticsForTest(Of LocalDeclarationStatementSyntax)(source, expectedOperationTree, expectedDiagnostics,
                additionalOperationTreeVerifier:=AddressOf New ExpectedSymbolVerifier().Verify)
        End Sub

        <CompilerTrait(CompilerFeature.IOperation)>
        <Fact()>
        Public Sub ConversionExpression_Implicit_WideningArrayToSystemIEnumerable()
            Dim source = <![CDATA[
Option Strict On
Imports System.Collections.Generic
Module Program
    Sub M1()
        Dim c2List(1) As C2
        Dim c1List As IEnumerable(Of C1) = c2List'BIND:"Dim c1List As IEnumerable(Of C1) = c2List"
    End Sub

    Class C1
    End Class

    Class C2
        Inherits C1
    End Class
End Module]]>.Value

            Dim expectedOperationTree = <![CDATA[
IVariableDeclarationStatement (1 declarations) (OperationKind.VariableDeclarationStatement) (Syntax: 'Dim c1List  ... 1) = c2List')
  IVariableDeclaration (1 variables) (OperationKind.VariableDeclaration) (Syntax: 'c1List')
    Variables: Local_1: c1List As System.Collections.Generic.IEnumerable(Of Program.C1)
    Initializer: IConversionExpression (Implicit, TryCast: False, Unchecked) (OperationKind.ConversionExpression, Type: System.Collections.Generic.IEnumerable(Of Program.C1)) (Syntax: 'c2List')
        Conversion: CommonConversion (Exists: True, IsIdentity: False, IsNumeric: False, IsReference: True, IsUserDefined: False) (MethodSymbol: null)
        Operand: ILocalReferenceExpression: c2List (OperationKind.LocalReferenceExpression, Type: Program.C2()) (Syntax: 'c2List')
]]>.Value

            Dim expectedDiagnostics = String.Empty

            VerifyOperationTreeAndDiagnosticsForTest(Of LocalDeclarationStatementSyntax)(source, expectedOperationTree, expectedDiagnostics,
                additionalOperationTreeVerifier:=AddressOf New ExpectedSymbolVerifier().Verify)
        End Sub

        <CompilerTrait(CompilerFeature.IOperation)>
        <Fact()>
        Public Sub ConversionExpression_Implicit_WideningArrayToSystemIEnumerable_InvalidNoConversion()
            Dim source = <![CDATA[
Option Strict On
Imports System.Collections.Generic
Module Program
    Sub M1()
        Dim c2List(1) As C2
        Dim c1List As IEnumerable(Of C1) = c2List'BIND:"Dim c1List As IEnumerable(Of C1) = c2List"
    End Sub

    Class C1
    End Class

    Class C2
    End Class
End Module]]>.Value

            Dim expectedOperationTree = <![CDATA[
IVariableDeclarationStatement (1 declarations) (OperationKind.VariableDeclarationStatement, IsInvalid) (Syntax: 'Dim c1List  ... 1) = c2List')
  IVariableDeclaration (1 variables) (OperationKind.VariableDeclaration) (Syntax: 'c1List')
    Variables: Local_1: c1List As System.Collections.Generic.IEnumerable(Of Program.C1)
    Initializer: IConversionExpression (Implicit, TryCast: False, Unchecked) (OperationKind.ConversionExpression, Type: System.Collections.Generic.IEnumerable(Of Program.C1), IsInvalid) (Syntax: 'c2List')
        Conversion: CommonConversion (Exists: True, IsIdentity: False, IsNumeric: False, IsReference: True, IsUserDefined: False) (MethodSymbol: null)
        Operand: ILocalReferenceExpression: c2List (OperationKind.LocalReferenceExpression, Type: Program.C2(), IsInvalid) (Syntax: 'c2List')
]]>.Value

            Dim expectedDiagnostics = <![CDATA[
BC36754: 'Program.C2()' cannot be converted to 'IEnumerable(Of Program.C1)' because 'Program.C2' is not derived from 'Program.C1', as required for the 'Out' generic parameter 'T' in 'Interface IEnumerable(Of Out T)'.
        Dim c1List As IEnumerable(Of C1) = c2List'BIND:"Dim c1List As IEnumerable(Of C1) = c2List"
                                           ~~~~~~
]]>.Value

            VerifyOperationTreeAndDiagnosticsForTest(Of LocalDeclarationStatementSyntax)(source, expectedOperationTree, expectedDiagnostics,
                additionalOperationTreeVerifier:=AddressOf New ExpectedSymbolVerifier().Verify)
        End Sub

        <CompilerTrait(CompilerFeature.IOperation)>
        <Fact()>
        Public Sub ConversionExpression_Implicit_WideningStructureToInterface()
            Dim source = <![CDATA[
Module Program
    Sub M1()
        Dim s1 = New S1
        Dim i1 As I1 = s1'BIND:"Dim i1 As I1 = s1"
    End Sub

    Interface I1
    End Interface

    Structure S1
        Implements I1
    End Structure
End Module]]>.Value

            Dim expectedOperationTree = <![CDATA[
IVariableDeclarationStatement (1 declarations) (OperationKind.VariableDeclarationStatement) (Syntax: 'Dim i1 As I1 = s1')
  IVariableDeclaration (1 variables) (OperationKind.VariableDeclaration) (Syntax: 'i1')
    Variables: Local_1: i1 As Program.I1
    Initializer: IConversionExpression (Implicit, TryCast: False, Unchecked) (OperationKind.ConversionExpression, Type: Program.I1) (Syntax: 's1')
        Conversion: CommonConversion (Exists: True, IsIdentity: False, IsNumeric: False, IsReference: False, IsUserDefined: False) (MethodSymbol: null)
        Operand: ILocalReferenceExpression: s1 (OperationKind.LocalReferenceExpression, Type: Program.S1) (Syntax: 's1')
]]>.Value

            Dim expectedDiagnostics = String.Empty

            VerifyOperationTreeAndDiagnosticsForTest(Of LocalDeclarationStatementSyntax)(source, expectedOperationTree, expectedDiagnostics)
        End Sub

        <CompilerTrait(CompilerFeature.IOperation)>
        <Fact()>
        Public Sub ConversionExpression_Implicit_WideningStructureToValueType()
            Dim source = <![CDATA[
Option Strict On
Imports System
Module Program
    Sub M1()
        Dim s1 = New S1
        Dim v1 As ValueType = s1'BIND:"Dim v1 As ValueType = s1"
    End Sub

    Structure S1
    End Structure
End Module]]>.Value

            Dim expectedOperationTree = <![CDATA[
IVariableDeclarationStatement (1 declarations) (OperationKind.VariableDeclarationStatement) (Syntax: 'Dim v1 As ValueType = s1')
  IVariableDeclaration (1 variables) (OperationKind.VariableDeclaration) (Syntax: 'v1')
    Variables: Local_1: v1 As System.ValueType
    Initializer: IConversionExpression (Implicit, TryCast: False, Unchecked) (OperationKind.ConversionExpression, Type: System.ValueType) (Syntax: 's1')
        Conversion: CommonConversion (Exists: True, IsIdentity: False, IsNumeric: False, IsReference: False, IsUserDefined: False) (MethodSymbol: null)
        Operand: ILocalReferenceExpression: s1 (OperationKind.LocalReferenceExpression, Type: Program.S1) (Syntax: 's1')
]]>.Value

            Dim expectedDiagnostics = String.Empty

            VerifyOperationTreeAndDiagnosticsForTest(Of LocalDeclarationStatementSyntax)(source, expectedOperationTree, expectedDiagnostics)
        End Sub

        <CompilerTrait(CompilerFeature.IOperation)>
        <Fact()>
        Public Sub ConversionExpression_Implicit_WideningStructureToInterface_InvalidNoConversion()
            Dim source = <![CDATA[
Option Strict On
Imports System
Module Program
    Sub M1()
        Dim s1 = New S1
        Dim i1 As I1 = s1'BIND:"Dim i1 As I1 = s1"
    End Sub

    Interface I1
    End Interface

    Structure S1
    End Structure
End Module]]>.Value

            Dim expectedOperationTree = <![CDATA[
IVariableDeclarationStatement (1 declarations) (OperationKind.VariableDeclarationStatement, IsInvalid) (Syntax: 'Dim i1 As I1 = s1')
  IVariableDeclaration (1 variables) (OperationKind.VariableDeclaration) (Syntax: 'i1')
    Variables: Local_1: i1 As Program.I1
    Initializer: IConversionExpression (Implicit, TryCast: False, Unchecked) (OperationKind.ConversionExpression, Type: Program.I1, IsInvalid) (Syntax: 's1')
        Conversion: CommonConversion (Exists: False, IsIdentity: False, IsNumeric: False, IsReference: False, IsUserDefined: False) (MethodSymbol: null)
        Operand: ILocalReferenceExpression: s1 (OperationKind.LocalReferenceExpression, Type: Program.S1, IsInvalid) (Syntax: 's1')
]]>.Value

            Dim expectedDiagnostics = <![CDATA[
BC30311: Value of type 'Program.S1' cannot be converted to 'Program.I1'.
        Dim i1 As I1 = s1'BIND:"Dim i1 As I1 = s1"
                       ~~
]]>.Value

            VerifyOperationTreeAndDiagnosticsForTest(Of LocalDeclarationStatementSyntax)(source, expectedOperationTree, expectedDiagnostics)
        End Sub

        <CompilerTrait(CompilerFeature.IOperation)>
        <Fact()>
        Public Sub ConversionExpression_Implicit_WideningValueToNullableValue()
            Dim source = <![CDATA[
Option Strict On
Module Program
    Sub M1()
        Dim i As Integer? = 1'BIND:"Dim i As Integer? = 1"
    End Sub
End Module]]>.Value

            Dim expectedOperationTree = <![CDATA[
IVariableDeclarationStatement (1 declarations) (OperationKind.VariableDeclarationStatement) (Syntax: 'Dim i As Integer? = 1')
  IVariableDeclaration (1 variables) (OperationKind.VariableDeclaration) (Syntax: 'i')
    Variables: Local_1: i As System.Nullable(Of System.Int32)
    Initializer: IConversionExpression (Implicit, TryCast: False, Unchecked) (OperationKind.ConversionExpression, Type: System.Nullable(Of System.Int32)) (Syntax: '1')
<<<<<<< HEAD
        Conversion: CommonConversion (Exists: True, IsIdentity: False, IsNumeric: False, IsReference: False, IsUserDefined: False) (MethodSymbol: null)
        Operand: ILiteralExpression (Text: 1) (OperationKind.LiteralExpression, Type: System.Int32, Constant: 1) (Syntax: '1')
]]>.Value
=======
        Conversion: CommonConversion (Exists: False, IsIdentity: False, IsNumeric: False, IsReference: False, IsUserDefined: False) (MethodSymbol: null)
        Operand: ILiteralExpression (OperationKind.LiteralExpression, Type: System.Int32, Constant: 1) (Syntax: '1')]]>.Value
>>>>>>> 0e44aaec

            Dim expectedDiagnostics = String.Empty

            VerifyOperationTreeAndDiagnosticsForTest(Of LocalDeclarationStatementSyntax)(source, expectedOperationTree, expectedDiagnostics,
                additionalOperationTreeVerifier:=AddressOf New ExpectedSymbolVerifier().Verify)
        End Sub

        <CompilerTrait(CompilerFeature.IOperation)>
        <Fact()>
        Public Sub ConversionExpression_Implicit_WideningNullableValueToNullableValue()
            Dim source = <![CDATA[
Option Strict On
Module Program
    Sub M1()
        Dim i As Integer? = 1
        Dim l As Long? = i'BIND:"Dim l As Long? = i"
    End Sub
End Module]]>.Value

            Dim expectedOperationTree = <![CDATA[
IVariableDeclarationStatement (1 declarations) (OperationKind.VariableDeclarationStatement) (Syntax: 'Dim l As Long? = i')
  IVariableDeclaration (1 variables) (OperationKind.VariableDeclaration) (Syntax: 'l')
    Variables: Local_1: l As System.Nullable(Of System.Int64)
    Initializer: IConversionExpression (Implicit, TryCast: False, Unchecked) (OperationKind.ConversionExpression, Type: System.Nullable(Of System.Int64)) (Syntax: 'i')
        Conversion: CommonConversion (Exists: True, IsIdentity: False, IsNumeric: False, IsReference: False, IsUserDefined: False) (MethodSymbol: null)
        Operand: ILocalReferenceExpression: i (OperationKind.LocalReferenceExpression, Type: System.Nullable(Of System.Int32)) (Syntax: 'i')
]]>.Value

            Dim expectedDiagnostics = String.Empty

            VerifyOperationTreeAndDiagnosticsForTest(Of LocalDeclarationStatementSyntax)(source, expectedOperationTree, expectedDiagnostics)
        End Sub

        <CompilerTrait(CompilerFeature.IOperation)>
        <Fact()>
        Public Sub ConversionExpression_Implicit_WideningValueToNullableValue_MultipleConversion()
            Dim source = <![CDATA[
Option Strict On
Module Program
    Sub M1()
        Dim l As Long? = 1'BIND:"Dim l As Long? = 1"
    End Sub
End Module]]>.Value

            Dim expectedOperationTree = <![CDATA[
IVariableDeclarationStatement (1 declarations) (OperationKind.VariableDeclarationStatement) (Syntax: 'Dim l As Long? = 1')
  IVariableDeclaration (1 variables) (OperationKind.VariableDeclaration) (Syntax: 'l')
    Variables: Local_1: l As System.Nullable(Of System.Int64)
    Initializer: IConversionExpression (Implicit, TryCast: False, Unchecked) (OperationKind.ConversionExpression, Type: System.Nullable(Of System.Int64)) (Syntax: '1')
<<<<<<< HEAD
        Conversion: CommonConversion (Exists: True, IsIdentity: False, IsNumeric: False, IsReference: False, IsUserDefined: False) (MethodSymbol: null)
        Operand: ILiteralExpression (Text: 1) (OperationKind.LiteralExpression, Type: System.Int32, Constant: 1) (Syntax: '1')
]]>.Value
=======
        Conversion: CommonConversion (Exists: False, IsIdentity: False, IsNumeric: False, IsReference: False, IsUserDefined: False) (MethodSymbol: null)
        Operand: ILiteralExpression (OperationKind.LiteralExpression, Type: System.Int32, Constant: 1) (Syntax: '1')]]>.Value
>>>>>>> 0e44aaec

            Dim expectedDiagnostics = String.Empty

            VerifyOperationTreeAndDiagnosticsForTest(Of LocalDeclarationStatementSyntax)(source, expectedOperationTree, expectedDiagnostics,
                additionalOperationTreeVerifier:=AddressOf New ExpectedSymbolVerifier().Verify)
        End Sub

        <CompilerTrait(CompilerFeature.IOperation)>
        <Fact()>
        Public Sub ConversionExpression_Implicit_WideningNullableValueToImplementedInterface()
            Dim source = <![CDATA[
Option Strict On
Module Program
    Sub M1()
        Dim s1 As S1? = Nothing
        Dim i1 As I1 = s1'BIND:"Dim i1 As I1 = s1"
    End Sub

    Interface I1
    End Interface

    Structure S1
        Implements I1
    End Structure
End Module]]>.Value

            Dim expectedOperationTree = <![CDATA[
IVariableDeclarationStatement (1 declarations) (OperationKind.VariableDeclarationStatement) (Syntax: 'Dim i1 As I1 = s1')
  IVariableDeclaration (1 variables) (OperationKind.VariableDeclaration) (Syntax: 'i1')
    Variables: Local_1: i1 As Program.I1
    Initializer: IConversionExpression (Implicit, TryCast: False, Unchecked) (OperationKind.ConversionExpression, Type: Program.I1) (Syntax: 's1')
        Conversion: CommonConversion (Exists: True, IsIdentity: False, IsNumeric: False, IsReference: False, IsUserDefined: False) (MethodSymbol: null)
        Operand: ILocalReferenceExpression: s1 (OperationKind.LocalReferenceExpression, Type: System.Nullable(Of Program.S1)) (Syntax: 's1')
]]>.Value

            Dim expectedDiagnostics = String.Empty

            VerifyOperationTreeAndDiagnosticsForTest(Of LocalDeclarationStatementSyntax)(source, expectedOperationTree, expectedDiagnostics,
                additionalOperationTreeVerifier:=AddressOf New ExpectedSymbolVerifier().Verify)
        End Sub

        <CompilerTrait(CompilerFeature.IOperation)>
        <Fact()>
        Public Sub ConversionExpression_Implicit_WideningCharArrayToString()
            Dim source = <![CDATA[
Option Strict On
Module Program
    Sub M1()
        Dim s1 As String = New Char(1) {}'BIND:"Dim s1 As String = New Char(1) {}"
    End Sub
End Module]]>.Value

            Dim expectedOperationTree = <![CDATA[
IVariableDeclarationStatement (1 declarations) (OperationKind.VariableDeclarationStatement) (Syntax: 'Dim s1 As S ...  Char(1) {}')
  IVariableDeclaration (1 variables) (OperationKind.VariableDeclaration) (Syntax: 's1')
    Variables: Local_1: s1 As System.String
    Initializer: IConversionExpression (Implicit, TryCast: False, Unchecked) (OperationKind.ConversionExpression, Type: System.String) (Syntax: 'New Char(1) {}')
        Conversion: CommonConversion (Exists: True, IsIdentity: False, IsNumeric: False, IsReference: False, IsUserDefined: False) (MethodSymbol: null)
        Operand: IArrayCreationExpression (Element Type: System.Char) (OperationKind.ArrayCreationExpression, Type: System.Char()) (Syntax: 'New Char(1) {}')
            Dimension Sizes(1):
                IBinaryOperatorExpression (BinaryOperationKind.IntegerAdd) (OperationKind.BinaryOperatorExpression, Type: System.Int32, Constant: 2) (Syntax: '1')
                  Left: ILiteralExpression (OperationKind.LiteralExpression, Type: System.Int32, Constant: 1) (Syntax: '1')
                  Right: ILiteralExpression (OperationKind.LiteralExpression, Type: System.Int32, Constant: 1) (Syntax: '1')
            Initializer: IArrayInitializer (0 elements) (OperationKind.ArrayInitializer) (Syntax: '{}')
                Element Values(0)]]>.Value

            Dim expectedDiagnostics = String.Empty

            VerifyOperationTreeAndDiagnosticsForTest(Of LocalDeclarationStatementSyntax)(source, expectedOperationTree, expectedDiagnostics)
        End Sub

        <CompilerTrait(CompilerFeature.IOperation)>
        <Fact()>
        Public Sub ConversionExpression_Implicit_WideningCharToStringConversion()
            Dim source = <![CDATA[
Option Strict On
Module Program
    Sub M1()
        Dim s1 As String = "a"c'BIND:"Dim s1 As String = "a"c"
    End Sub
End Module]]>.Value

            Dim expectedOperationTree = <![CDATA[
IVariableDeclarationStatement (1 declarations) (OperationKind.VariableDeclarationStatement) (Syntax: 'Dim s1 As String = "a"c')
  IVariableDeclaration (1 variables) (OperationKind.VariableDeclaration) (Syntax: 's1')
    Variables: Local_1: s1 As System.String
    Initializer: IConversionExpression (Implicit, TryCast: False, Unchecked) (OperationKind.ConversionExpression, Type: System.String, Constant: "a") (Syntax: '"a"c')
        Conversion: CommonConversion (Exists: True, IsIdentity: False, IsNumeric: False, IsReference: False, IsUserDefined: False) (MethodSymbol: null)
        Operand: ILiteralExpression (OperationKind.LiteralExpression, Type: System.Char, Constant: a) (Syntax: '"a"c')
]]>.Value

            Dim expectedDiagnostics = String.Empty

            VerifyOperationTreeAndDiagnosticsForTest(Of LocalDeclarationStatementSyntax)(source, expectedOperationTree, expectedDiagnostics,
                additionalOperationTreeVerifier:=AddressOf New ExpectedSymbolVerifier().Verify)
        End Sub

        <CompilerTrait(CompilerFeature.IOperation)>
        <Fact()>
        Public Sub ConversionExpression_Implicit_WideningTransitiveConversion()
            Dim source = <![CDATA[
Option Strict On
Module Module1

    Sub M1()
        Dim c3 As New C3
        Dim c1 As C1 = c3'BIND:"Dim c1 As C1 = c3"
    End Sub

    Class C1
    End Class

    Class C2
        Inherits C1
    End Class

    Class C3
        Inherits C2
    End Class

End Module
]]>.Value

            Dim expectedOperationTree = <![CDATA[
IVariableDeclarationStatement (1 declarations) (OperationKind.VariableDeclarationStatement) (Syntax: 'Dim c1 As C1 = c3')
  IVariableDeclaration (1 variables) (OperationKind.VariableDeclaration) (Syntax: 'c1')
    Variables: Local_1: c1 As Module1.C1
    Initializer: IConversionExpression (Implicit, TryCast: False, Unchecked) (OperationKind.ConversionExpression, Type: Module1.C1) (Syntax: 'c3')
        Conversion: CommonConversion (Exists: True, IsIdentity: False, IsNumeric: False, IsReference: True, IsUserDefined: False) (MethodSymbol: null)
        Operand: ILocalReferenceExpression: c3 (OperationKind.LocalReferenceExpression, Type: Module1.C3) (Syntax: 'c3')
]]>.Value

            Dim expectedDiagnostics = String.Empty

            VerifyOperationTreeAndDiagnosticsForTest(Of LocalDeclarationStatementSyntax)(source, expectedOperationTree, expectedDiagnostics,
                additionalOperationTreeVerifier:=AddressOf New ExpectedSymbolVerifier().Verify)
        End Sub

        <CompilerTrait(CompilerFeature.IOperation)>
        <Fact()>
        Public Sub ConversionExpression_Implicit_WideningTypeParameterConversion()
            Dim source = <![CDATA[
Option Strict On
Module Module1

    Sub M1(Of T As {C2, New})()
        Dim c1 As C1 = New T'BIND:"Dim c1 As C1 = New T"
    End Sub

    Class C1
    End Class

    Class C2
        Inherits C1
    End Class

End Module
]]>.Value

            Dim expectedOperationTree = <![CDATA[
IVariableDeclarationStatement (1 declarations) (OperationKind.VariableDeclarationStatement) (Syntax: 'Dim c1 As C1 = New T')
  IVariableDeclaration (1 variables) (OperationKind.VariableDeclaration) (Syntax: 'c1')
    Variables: Local_1: c1 As Module1.C1
    Initializer: IConversionExpression (Implicit, TryCast: False, Unchecked) (OperationKind.ConversionExpression, Type: Module1.C1) (Syntax: 'New T')
        Conversion: CommonConversion (Exists: True, IsIdentity: False, IsNumeric: False, IsReference: False, IsUserDefined: False) (MethodSymbol: null)
        Operand: ITypeParameterObjectCreationExpression (OperationKind.TypeParameterObjectCreationExpression, Type: T) (Syntax: 'New T')
]]>.Value

            Dim expectedDiagnostics = String.Empty

            VerifyOperationTreeAndDiagnosticsForTest(Of LocalDeclarationStatementSyntax)(source, expectedOperationTree, expectedDiagnostics,
                additionalOperationTreeVerifier:=AddressOf New ExpectedSymbolVerifier().Verify)
        End Sub

        <CompilerTrait(CompilerFeature.IOperation)>
        <Fact()>
        Public Sub ConversionExpression_Implicit_WideningTypeParameterConversion_InvalidNoConversion()
            Dim source = <![CDATA[
Option Strict On
Module Module1

    Sub M1(Of T As {Class, New})()
        Dim c1 As C1 = New T'BIND:"Dim c1 As C1 = New T"
    End Sub

    Class C1
    End Class

    Class C2
        Inherits C1
    End Class

End Module
]]>.Value

            Dim expectedOperationTree = <![CDATA[
IVariableDeclarationStatement (1 declarations) (OperationKind.VariableDeclarationStatement, IsInvalid) (Syntax: 'Dim c1 As C1 = New T')
  IVariableDeclaration (1 variables) (OperationKind.VariableDeclaration) (Syntax: 'c1')
    Variables: Local_1: c1 As Module1.C1
    Initializer: IConversionExpression (Implicit, TryCast: False, Unchecked) (OperationKind.ConversionExpression, Type: Module1.C1, IsInvalid) (Syntax: 'New T')
        Conversion: CommonConversion (Exists: False, IsIdentity: False, IsNumeric: False, IsReference: False, IsUserDefined: False) (MethodSymbol: null)
        Operand: ITypeParameterObjectCreationExpression (OperationKind.TypeParameterObjectCreationExpression, Type: T, IsInvalid) (Syntax: 'New T')
]]>.Value

            Dim expectedDiagnostics = <![CDATA[
BC30311: Value of type 'T' cannot be converted to 'Module1.C1'.
        Dim c1 As C1 = New T'BIND:"Dim c1 As C1 = New T"
                       ~~~~~
]]>.Value

            VerifyOperationTreeAndDiagnosticsForTest(Of LocalDeclarationStatementSyntax)(source, expectedOperationTree, expectedDiagnostics,
                additionalOperationTreeVerifier:=AddressOf New ExpectedSymbolVerifier().Verify)
        End Sub

        <CompilerTrait(CompilerFeature.IOperation)>
        <Fact()>
        Public Sub ConversionExpression_Implicit_WideningTypeParameterConversion_ToInterface()
            Dim source = <![CDATA[
Option Strict On
Module Module1

    Sub M1(Of T As {C1, New})()
        Dim i1 As I1 = New T'BIND:"Dim i1 As I1 = New T"
    End Sub

    Interface I1
    End Interface

    Class C1
        Implements I1
    End Class

End Module
]]>.Value

            Dim expectedOperationTree = <![CDATA[
IVariableDeclarationStatement (1 declarations) (OperationKind.VariableDeclarationStatement) (Syntax: 'Dim i1 As I1 = New T')
  IVariableDeclaration (1 variables) (OperationKind.VariableDeclaration) (Syntax: 'i1')
    Variables: Local_1: i1 As Module1.I1
    Initializer: IConversionExpression (Implicit, TryCast: False, Unchecked) (OperationKind.ConversionExpression, Type: Module1.I1) (Syntax: 'New T')
        Conversion: CommonConversion (Exists: True, IsIdentity: False, IsNumeric: False, IsReference: False, IsUserDefined: False) (MethodSymbol: null)
        Operand: ITypeParameterObjectCreationExpression (OperationKind.TypeParameterObjectCreationExpression, Type: T) (Syntax: 'New T')
]]>.Value

            Dim expectedDiagnostics = String.Empty

            VerifyOperationTreeAndDiagnosticsForTest(Of LocalDeclarationStatementSyntax)(source, expectedOperationTree, expectedDiagnostics,
                additionalOperationTreeVerifier:=AddressOf New ExpectedSymbolVerifier().Verify)
        End Sub

        <CompilerTrait(CompilerFeature.IOperation)>
        <Fact()>
        Public Sub ConversionExpression_Implicit_WideningTypeParameterToTypeParameterConversion()
            Dim source = <![CDATA[
Option Strict On
Module Module1

    Sub M1(Of T, U As {T, New})()
        Dim t1 As T = New U'BIND:"Dim t1 As T = New U"
    End Sub

End Module
]]>.Value

            Dim expectedOperationTree = <![CDATA[
IVariableDeclarationStatement (1 declarations) (OperationKind.VariableDeclarationStatement) (Syntax: 'Dim t1 As T = New U')
  IVariableDeclaration (1 variables) (OperationKind.VariableDeclaration) (Syntax: 't1')
    Variables: Local_1: t1 As T
    Initializer: IConversionExpression (Implicit, TryCast: False, Unchecked) (OperationKind.ConversionExpression, Type: T) (Syntax: 'New U')
        Conversion: CommonConversion (Exists: True, IsIdentity: False, IsNumeric: False, IsReference: False, IsUserDefined: False) (MethodSymbol: null)
        Operand: ITypeParameterObjectCreationExpression (OperationKind.TypeParameterObjectCreationExpression, Type: U) (Syntax: 'New U')
]]>.Value

            Dim expectedDiagnostics = String.Empty

            VerifyOperationTreeAndDiagnosticsForTest(Of LocalDeclarationStatementSyntax)(source, expectedOperationTree, expectedDiagnostics,
                additionalOperationTreeVerifier:=AddressOf New ExpectedSymbolVerifier().Verify)
        End Sub

        <CompilerTrait(CompilerFeature.IOperation)>
        <Fact()>
        Public Sub ConversionExpression_Implicit_WideningTypeParameterToTypeParameterConversion_InvalidNoConversion()
            Dim source = <![CDATA[
Option Strict On
Module Module1

    Sub M1(Of T, U As New)()
        Dim t1 As T = New U'BIND:"Dim t1 As T = New U"
    End Sub

End Module
]]>.Value

            Dim expectedOperationTree = <![CDATA[
IVariableDeclarationStatement (1 declarations) (OperationKind.VariableDeclarationStatement, IsInvalid) (Syntax: 'Dim t1 As T = New U')
  IVariableDeclaration (1 variables) (OperationKind.VariableDeclaration) (Syntax: 't1')
    Variables: Local_1: t1 As T
    Initializer: IConversionExpression (Implicit, TryCast: False, Unchecked) (OperationKind.ConversionExpression, Type: T, IsInvalid) (Syntax: 'New U')
        Conversion: CommonConversion (Exists: False, IsIdentity: False, IsNumeric: False, IsReference: False, IsUserDefined: False) (MethodSymbol: null)
        Operand: ITypeParameterObjectCreationExpression (OperationKind.TypeParameterObjectCreationExpression, Type: U, IsInvalid) (Syntax: 'New U')
]]>.Value

            Dim expectedDiagnostics = <![CDATA[
BC30311: Value of type 'U' cannot be converted to 'T'.
        Dim t1 As T = New U'BIND:"Dim t1 As T = New U"
                      ~~~~~
]]>.Value

            VerifyOperationTreeAndDiagnosticsForTest(Of LocalDeclarationStatementSyntax)(source, expectedOperationTree, expectedDiagnostics,
                additionalOperationTreeVerifier:=AddressOf New ExpectedSymbolVerifier().Verify)
        End Sub

        <CompilerTrait(CompilerFeature.IOperation)>
        <Fact()>
        Public Sub ConversionExpression_Implicit_WideningTypeParameterFromNothing()
            Dim source = <![CDATA[
Option Strict On
Module Module1

    Sub M1(Of T)()
        Dim t1 As T = Nothing'BIND:"Dim t1 As T = Nothing"
    End Sub

End Module
]]>.Value

            Dim expectedOperationTree = <![CDATA[
IVariableDeclarationStatement (1 declarations) (OperationKind.VariableDeclarationStatement) (Syntax: 'Dim t1 As T = Nothing')
  IVariableDeclaration (1 variables) (OperationKind.VariableDeclaration) (Syntax: 't1')
    Variables: Local_1: t1 As T
    Initializer: IConversionExpression (Implicit, TryCast: False, Unchecked) (OperationKind.ConversionExpression, Type: T) (Syntax: 'Nothing')
        Conversion: CommonConversion (Exists: True, IsIdentity: False, IsNumeric: False, IsReference: False, IsUserDefined: False) (MethodSymbol: null)
        Operand: ILiteralExpression (OperationKind.LiteralExpression, Type: null, Constant: null) (Syntax: 'Nothing')
]]>.Value

            Dim expectedDiagnostics = String.Empty

            VerifyOperationTreeAndDiagnosticsForTest(Of LocalDeclarationStatementSyntax)(source, expectedOperationTree, expectedDiagnostics,
                additionalOperationTreeVerifier:=AddressOf New ExpectedSymbolVerifier().Verify)
        End Sub

        <CompilerTrait(CompilerFeature.IOperation)>
        <Fact()>
        Public Sub ConversionExpressin_Implicit_WideningConstantConversion()
            Dim source = <![CDATA[
Option Strict On
Module Module1

    Sub M1()
        Const i As Integer = 1
        Const l As Long = i'BIND:"Const l As Long = i"
    End Sub

End Module
]]>.Value

            Dim expectedOperationTree = <![CDATA[
IVariableDeclarationStatement (1 declarations) (OperationKind.VariableDeclarationStatement) (Syntax: 'Const l As Long = i')
  IVariableDeclaration (1 variables) (OperationKind.VariableDeclaration) (Syntax: 'l')
    Variables: Local_1: l As System.Int64
    Initializer: IConversionExpression (Implicit, TryCast: False, Unchecked) (OperationKind.ConversionExpression, Type: System.Int64, Constant: 1) (Syntax: 'i')
        Conversion: CommonConversion (Exists: True, IsIdentity: False, IsNumeric: True, IsReference: False, IsUserDefined: False) (MethodSymbol: null)
        Operand: ILocalReferenceExpression: i (OperationKind.LocalReferenceExpression, Type: System.Int32, Constant: 1) (Syntax: 'i')
]]>.Value

            Dim expectedDiagnostics = <![CDATA[
BC42099: Unused local constant: 'l'.
        Const l As Long = i'BIND:"Const l As Long = i"
              ~
]]>.Value

            VerifyOperationTreeAndDiagnosticsForTest(Of LocalDeclarationStatementSyntax)(source, expectedOperationTree, expectedDiagnostics,
                additionalOperationTreeVerifier:=AddressOf New ExpectedSymbolVerifier().Verify)
        End Sub

        <CompilerTrait(CompilerFeature.IOperation)>
        <Fact()>
        Public Sub ConversionExpression_Implicit_WideningConstantExpressionConversion_InvalidConstantTooLarge()
            Dim source = <![CDATA[
Option Strict On
Module Module1

    Sub M1()
        Const i As Integer = 10000
        Const s As SByte = i'BIND:"Const s As SByte = i"
    End Sub

End Module
]]>.Value

            Dim expectedOperationTree = <![CDATA[
IVariableDeclarationStatement (1 declarations) (OperationKind.VariableDeclarationStatement, IsInvalid) (Syntax: 'Const s As SByte = i')
  IVariableDeclaration (1 variables) (OperationKind.VariableDeclaration) (Syntax: 's')
    Variables: Local_1: s As System.SByte
    Initializer: IConversionExpression (Implicit, TryCast: False, Unchecked) (OperationKind.ConversionExpression, Type: System.SByte, IsInvalid) (Syntax: 'i')
        Conversion: CommonConversion (Exists: False, IsIdentity: False, IsNumeric: False, IsReference: False, IsUserDefined: False) (MethodSymbol: null)
        Operand: ILocalReferenceExpression: i (OperationKind.LocalReferenceExpression, Type: System.Int32, Constant: 10000, IsInvalid) (Syntax: 'i')
]]>.Value

            Dim expectedDiagnostics = <![CDATA[
BC30439: Constant expression not representable in type 'SByte'.
        Const s As SByte = i'BIND:"Const s As SByte = i"
                           ~
]]>.Value

            VerifyOperationTreeAndDiagnosticsForTest(Of LocalDeclarationStatementSyntax)(source, expectedOperationTree, expectedDiagnostics,
                additionalOperationTreeVerifier:=AddressOf New ExpectedSymbolVerifier().Verify)
        End Sub

        <CompilerTrait(CompilerFeature.IOperation)>
        <Fact()>
        Public Sub ConversionExpression_Implicit_WideningConstantExpressionConversion_InvalidNonConstant()
            Dim source = <![CDATA[
Option Strict On
Module Module1

    Sub M1()
        Dim i As Integer = 1
        Const s As SByte = i'BIND:"Const s As SByte = i"
    End Sub

End Module
]]>.Value

            Dim expectedOperationTree = <![CDATA[
IVariableDeclarationStatement (1 declarations) (OperationKind.VariableDeclarationStatement, IsInvalid) (Syntax: 'Const s As SByte = i')
  IVariableDeclaration (1 variables) (OperationKind.VariableDeclaration) (Syntax: 's')
    Variables: Local_1: s As System.SByte
    Initializer: IInvalidExpression (OperationKind.InvalidExpression, Type: ?, IsInvalid) (Syntax: 'i')
        Children(1):
            IConversionExpression (Implicit, TryCast: False, Unchecked) (OperationKind.ConversionExpression, Type: System.SByte, IsInvalid) (Syntax: 'i')
              Conversion: CommonConversion (Exists: True, IsIdentity: False, IsNumeric: True, IsReference: False, IsUserDefined: False) (MethodSymbol: null)
              Operand: ILocalReferenceExpression: i (OperationKind.LocalReferenceExpression, Type: System.Int32, IsInvalid) (Syntax: 'i')
]]>.Value

            Dim expectedDiagnostics = <![CDATA[
BC30512: Option Strict On disallows implicit conversions from 'Integer' to 'SByte'.
        Const s As SByte = i'BIND:"Const s As SByte = i"
                           ~
]]>.Value

            Dim verifier = New ExpectedSymbolVerifier(operationSelector:=
                                                        Function(operation As IOperation) As IConversionExpression
                                                            Dim initializer As IOperation = DirectCast(operation, IVariableDeclarationStatement).Declarations.Single().Initializer
                                                            Return DirectCast(initializer, IInvalidExpression).Children.Cast(Of IConversionExpression).Single()
                                                        End Function)

            ' TODO: We're not comparing types because the semantic model doesn't return the correct ConvertedType for this expression. See
            ' https://github.com/dotnet/roslyn/issues/20523
            'VerifyOperationTreeAndDiagnosticsForTest(Of LocalDeclarationStatementSyntax)(source, expectedOperationTree, expectedDiagnostics,
            'additionalOperationTreeVerifier:=AddressOf verifier.Verify)
            VerifyOperationTreeAndDiagnosticsForTest(Of LocalDeclarationStatementSyntax)(source, expectedOperationTree, expectedDiagnostics)
        End Sub

        <CompilerTrait(CompilerFeature.IOperation)>
        <Fact()>
        Public Sub ConversionExpression_Implicit_WideningLambdaToExpressionTree()
            Dim source = <![CDATA[
Option Strict On
Imports System
Imports System.Linq.Expressions

Module Module1
    Sub M1()
        Dim expr As Expression(Of Func(Of Integer, Boolean)) = Function(num) num < 5'BIND:"Dim expr As Expression(Of Func(Of Integer, Boolean)) = Function(num) num < 5"
    End Sub
End Module
]]>.Value

            Dim expectedOperationTree = <![CDATA[
IVariableDeclarationStatement (1 declarations) (OperationKind.VariableDeclarationStatement) (Syntax: 'Dim expr As ... um) num < 5')
  IVariableDeclaration (1 variables) (OperationKind.VariableDeclaration) (Syntax: 'expr')
    Variables: Local_1: expr As System.Linq.Expressions.Expression(Of System.Func(Of System.Int32, System.Boolean))
    Initializer: IConversionExpression (Implicit, TryCast: False, Unchecked) (OperationKind.ConversionExpression, Type: System.Linq.Expressions.Expression(Of System.Func(Of System.Int32, System.Boolean))) (Syntax: 'Function(num) num < 5')
        Conversion: CommonConversion (Exists: True, IsIdentity: False, IsNumeric: False, IsReference: False, IsUserDefined: False) (MethodSymbol: null)
        Operand: IAnonymousFunctionExpression (Symbol: Function (num As System.Int32) As System.Boolean) (OperationKind.AnonymousFunctionExpression, Type: null) (Syntax: 'Function(num) num < 5')
            IBlockStatement (3 statements, 1 locals) (OperationKind.BlockStatement) (Syntax: 'Function(num) num < 5')
              Locals: Local_1: <anonymous local> As System.Boolean
              IReturnStatement (OperationKind.ReturnStatement) (Syntax: 'num < 5')
                ReturnedValue: IBinaryOperatorExpression (BinaryOperationKind.IntegerLessThan) (OperationKind.BinaryOperatorExpression, Type: System.Boolean) (Syntax: 'num < 5')
                    Left: IParameterReferenceExpression: num (OperationKind.ParameterReferenceExpression, Type: System.Int32) (Syntax: 'num')
                    Right: ILiteralExpression (OperationKind.LiteralExpression, Type: System.Int32, Constant: 5) (Syntax: '5')
              ILabelStatement (Label: exit) (OperationKind.LabelStatement) (Syntax: 'Function(num) num < 5')
                LabeledStatement: null
              IReturnStatement (OperationKind.ReturnStatement) (Syntax: 'Function(num) num < 5')
                ReturnedValue: ILocalReferenceExpression:  (OperationKind.LocalReferenceExpression, Type: System.Boolean) (Syntax: 'Function(num) num < 5')]]>.Value

            Dim expectedDiagnostics = String.Empty

            VerifyOperationTreeAndDiagnosticsForTest(Of LocalDeclarationStatementSyntax)(source, expectedOperationTree, expectedDiagnostics,
                additionalOperationTreeVerifier:=AddressOf New ExpectedSymbolVerifier().Verify)
        End Sub

        <CompilerTrait(CompilerFeature.IOperation)>
        <Fact()>
        Public Sub ConversionExpression_Implicit_WideningLambdaToExpressionTree_InvalidLambda()
            Dim source = <![CDATA[
Option Strict On
Imports System
Imports System.Linq.Expressions

Module Module1
    Sub M1()
        Dim expr As Expression(Of Func(Of Integer, Boolean)) = Function(num) num'BIND:"Dim expr As Expression(Of Func(Of Integer, Boolean)) = Function(num) num"
    End Sub
End Module
]]>.Value

            Dim expectedOperationTree = <![CDATA[
IVariableDeclarationStatement (1 declarations) (OperationKind.VariableDeclarationStatement, IsInvalid) (Syntax: 'Dim expr As ... on(num) num')
  IVariableDeclaration (1 variables) (OperationKind.VariableDeclaration) (Syntax: 'expr')
    Variables: Local_1: expr As System.Linq.Expressions.Expression(Of System.Func(Of System.Int32, System.Boolean))
    Initializer: IConversionExpression (Implicit, TryCast: False, Unchecked) (OperationKind.ConversionExpression, Type: System.Linq.Expressions.Expression(Of System.Func(Of System.Int32, System.Boolean)), IsInvalid) (Syntax: 'Function(num) num')
        Conversion: CommonConversion (Exists: False, IsIdentity: False, IsNumeric: False, IsReference: False, IsUserDefined: False) (MethodSymbol: null)
        Operand: IAnonymousFunctionExpression (Symbol: Function (num As System.Int32) As System.Boolean) (OperationKind.AnonymousFunctionExpression, Type: null, IsInvalid) (Syntax: 'Function(num) num')
            IBlockStatement (3 statements, 1 locals) (OperationKind.BlockStatement, IsInvalid) (Syntax: 'Function(num) num')
              Locals: Local_1: <anonymous local> As System.Boolean
              IReturnStatement (OperationKind.ReturnStatement, IsInvalid) (Syntax: 'num')
                ReturnedValue: IConversionExpression (Implicit, TryCast: False, Unchecked) (OperationKind.ConversionExpression, Type: System.Boolean, IsInvalid) (Syntax: 'num')
                    Conversion: CommonConversion (Exists: True, IsIdentity: False, IsNumeric: False, IsReference: False, IsUserDefined: False) (MethodSymbol: null)
                    Operand: IParameterReferenceExpression: num (OperationKind.ParameterReferenceExpression, Type: System.Int32, IsInvalid) (Syntax: 'num')
              ILabelStatement (Label: exit) (OperationKind.LabelStatement, IsInvalid) (Syntax: 'Function(num) num')
                LabeledStatement: null
              IReturnStatement (OperationKind.ReturnStatement, IsInvalid) (Syntax: 'Function(num) num')
                ReturnedValue: ILocalReferenceExpression:  (OperationKind.LocalReferenceExpression, Type: System.Boolean, IsInvalid) (Syntax: 'Function(num) num')
]]>.Value

            Dim expectedDiagnostics = <![CDATA[
BC30512: Option Strict On disallows implicit conversions from 'Integer' to 'Boolean'.
        Dim expr As Expression(Of Func(Of Integer, Boolean)) = Function(num) num'BIND:"Dim expr As Expression(Of Func(Of Integer, Boolean)) = Function(num) num"
                                                                             ~~~
]]>.Value

            VerifyOperationTreeAndDiagnosticsForTest(Of LocalDeclarationStatementSyntax)(source, expectedOperationTree, expectedDiagnostics,
                additionalOperationTreeVerifier:=AddressOf New ExpectedSymbolVerifier().Verify)
        End Sub

        <CompilerTrait(CompilerFeature.IOperation)>
        <Fact()>
        Public Sub ConversionExpression_Implicit_WideningReturnTypeConversion()
            Dim source = <![CDATA[
Option Strict On

Module Module1
    Function M1() As Long
        Dim i As Integer = 1
        Return i'BIND:"Return i"
    End Function
End Module
]]>.Value

            Dim expectedOperationTree = <![CDATA[
IReturnStatement (OperationKind.ReturnStatement) (Syntax: 'Return i')
  ReturnedValue: IConversionExpression (Implicit, TryCast: False, Unchecked) (OperationKind.ConversionExpression, Type: System.Int64) (Syntax: 'i')
      Conversion: CommonConversion (Exists: True, IsIdentity: False, IsNumeric: True, IsReference: False, IsUserDefined: False) (MethodSymbol: null)
      Operand: ILocalReferenceExpression: i (OperationKind.LocalReferenceExpression, Type: System.Int32) (Syntax: 'i')
]]>.Value

            Dim expectedDiagnostics = String.Empty

            VerifyOperationTreeAndDiagnosticsForTest(Of ReturnStatementSyntax)(source, expectedOperationTree, expectedDiagnostics,
                additionalOperationTreeVerifier:=AddressOf New ExpectedSymbolVerifier().Verify)
        End Sub

        <CompilerTrait(CompilerFeature.IOperation)>
        <Fact()>
        Public Sub ConversionExpression_Implicit_WideningReturnTypeConversion_InvalidConversion()
            Dim source = <![CDATA[
Option Strict On

Module Module1
    Function M1() As SByte
        Dim i As Integer = 1
        Return i'BIND:"Return i"
    End Function
End Module
]]>.Value

            Dim expectedOperationTree = <![CDATA[
IReturnStatement (OperationKind.ReturnStatement, IsInvalid) (Syntax: 'Return i')
  ReturnedValue: IConversionExpression (Implicit, TryCast: False, Unchecked) (OperationKind.ConversionExpression, Type: System.SByte, IsInvalid) (Syntax: 'i')
      Conversion: CommonConversion (Exists: True, IsIdentity: False, IsNumeric: True, IsReference: False, IsUserDefined: False) (MethodSymbol: null)
      Operand: ILocalReferenceExpression: i (OperationKind.LocalReferenceExpression, Type: System.Int32, IsInvalid) (Syntax: 'i')
]]>.Value

            Dim expectedDiagnostics = <![CDATA[
BC30512: Option Strict On disallows implicit conversions from 'Integer' to 'SByte'.
        Return i'BIND:"Return i"
               ~
]]>.Value

            VerifyOperationTreeAndDiagnosticsForTest(Of ReturnStatementSyntax)(source, expectedOperationTree, expectedDiagnostics,
                additionalOperationTreeVerifier:=AddressOf New ExpectedSymbolVerifier().Verify)
        End Sub

        <CompilerTrait(CompilerFeature.IOperation)>
        <Fact()>
        Public Sub ConversionExpression_Implicit_WideningInterpolatedStringToIFormattable()
            Dim source = <![CDATA[
Imports System
Module Program
    Sub M1()
        Dim formattable As IFormattable = $"{"Hello world!"}"'BIND:"Dim formattable As IFormattable = $"{"Hello world!"}""
    End Sub
End Module]]>.Value

            Dim expectedOperationTree = <![CDATA[
IVariableDeclarationStatement (1 declarations) (OperationKind.VariableDeclarationStatement) (Syntax: 'Dim formatt ... o world!"}"')
  IVariableDeclaration (1 variables) (OperationKind.VariableDeclaration) (Syntax: 'formattable')
    Variables: Local_1: formattable As System.IFormattable
    Initializer: IConversionExpression (Implicit, TryCast: False, Unchecked) (OperationKind.ConversionExpression, Type: System.IFormattable) (Syntax: '$"{"Hello world!"}"')
        Conversion: CommonConversion (Exists: True, IsIdentity: False, IsNumeric: False, IsReference: False, IsUserDefined: False) (MethodSymbol: null)
        Operand: IInterpolatedStringExpression (OperationKind.InterpolatedStringExpression, Type: System.String) (Syntax: '$"{"Hello world!"}"')
            Parts(1):
                IInterpolation (OperationKind.Interpolation) (Syntax: '{"Hello world!"}')
                  Expression: ILiteralExpression (OperationKind.LiteralExpression, Type: System.String, Constant: "Hello world!") (Syntax: '"Hello world!"')
                  Alignment: null
                  FormatString: null
]]>.Value

            Dim expectedDiagnostics = String.Empty

            VerifyOperationTreeAndDiagnosticsForTest(Of LocalDeclarationStatementSyntax)(source, expectedOperationTree, expectedDiagnostics)
        End Sub

        <CompilerTrait(CompilerFeature.IOperation)>
        <Fact()>
        Public Sub ConversionExpression_Implicit_WideningUserConversion()
            Dim source = <![CDATA[
Module Program
    Sub M1(args As String())
        Dim i As Integer = 1
        Dim c1 As C1 = i'BIND:"Dim c1 As C1 = i"
    End Sub

    Class C1
        Public Shared Widening Operator CType(ByVal i As Integer) As C1
            Return New C1
        End Operator
    End Class
End Module]]>.Value

            Dim expectedOperationTree = <![CDATA[
IVariableDeclarationStatement (1 declarations) (OperationKind.VariableDeclarationStatement) (Syntax: 'Dim c1 As C1 = i')
  IVariableDeclaration (1 variables) (OperationKind.VariableDeclaration) (Syntax: 'c1')
    Variables: Local_1: c1 As Program.C1
    Initializer: IConversionExpression (Implicit, TryCast: False, Unchecked) (OperatorMethod: Function Program.C1.op_Implicit(i As System.Int32) As Program.C1) (OperationKind.ConversionExpression, Type: Program.C1) (Syntax: 'i')
        Conversion: CommonConversion (Exists: True, IsIdentity: False, IsNumeric: False, IsReference: False, IsUserDefined: True) (MethodSymbol: Function Program.C1.op_Implicit(i As System.Int32) As Program.C1)
        Operand: ILocalReferenceExpression: i (OperationKind.LocalReferenceExpression, Type: System.Int32) (Syntax: 'i')
]]>.Value

            Dim expectedDiagnostics = String.Empty

            VerifyOperationTreeAndDiagnosticsForTest(Of LocalDeclarationStatementSyntax)(source, expectedOperationTree, expectedDiagnostics)
        End Sub

        <CompilerTrait(CompilerFeature.IOperation)>
        <Fact()>
        Public Sub ConversionExpression_Implicit_WideningUserConversionMultiStepConversion()
            Dim source = <![CDATA[
Module Program
    Sub M1(args As String())
        Dim i As Integer = 1
        Dim c1 As C1 = i'BIND:"Dim c1 As C1 = i"
    End Sub

    Class C1
        Public Shared Widening Operator CType(ByVal i As Long) As C1
            Return New C1
        End Operator
    End Class
End Module]]>.Value

            Dim expectedOperationTree = <![CDATA[
IVariableDeclarationStatement (1 declarations) (OperationKind.VariableDeclarationStatement) (Syntax: 'Dim c1 As C1 = i')
  IVariableDeclaration (1 variables) (OperationKind.VariableDeclaration) (Syntax: 'c1')
    Variables: Local_1: c1 As Program.C1
    Initializer: IConversionExpression (Implicit, TryCast: False, Unchecked) (OperatorMethod: Function Program.C1.op_Implicit(i As System.Int64) As Program.C1) (OperationKind.ConversionExpression, Type: Program.C1) (Syntax: 'i')
        Conversion: CommonConversion (Exists: True, IsIdentity: False, IsNumeric: False, IsReference: False, IsUserDefined: True) (MethodSymbol: Function Program.C1.op_Implicit(i As System.Int64) As Program.C1)
        Operand: ILocalReferenceExpression: i (OperationKind.LocalReferenceExpression, Type: System.Int32) (Syntax: 'i')
]]>.Value

            Dim expectedDiagnostics = String.Empty

            VerifyOperationTreeAndDiagnosticsForTest(Of LocalDeclarationStatementSyntax)(source, expectedOperationTree, expectedDiagnostics)
        End Sub

        <CompilerTrait(CompilerFeature.IOperation)>
        <Fact()>
        Public Sub ConversionExpression_Implicit_WideningUserConversionImplicitAndExplicitConversion()
            Dim source = <![CDATA[
Module Program
    Sub M1(args As String())
        Dim c1 As New C1
        Dim c2 As C2 = CType(c1, Integer)'BIND:"Dim c2 As C2 = CType(c1, Integer)"
    End Sub

    Class C1
        Public Shared Widening Operator CType(ByVal i As C1) As Integer
            Return 1
        End Operator
    End Class

    Class C2
        Public Shared Widening Operator CType(ByVal l As Long) As C2
            Return New C2
        End Operator
    End Class
End Module]]>.Value

            Dim expectedOperationTree = <![CDATA[
IVariableDeclarationStatement (1 declarations) (OperationKind.VariableDeclarationStatement) (Syntax: 'Dim c2 As C ... 1, Integer)')
  IVariableDeclaration (1 variables) (OperationKind.VariableDeclaration) (Syntax: 'c2')
    Variables: Local_1: c2 As Program.C2
    Initializer: IConversionExpression (Implicit, TryCast: False, Unchecked) (OperatorMethod: Function Program.C2.op_Implicit(l As System.Int64) As Program.C2) (OperationKind.ConversionExpression, Type: Program.C2) (Syntax: 'CType(c1, Integer)')
        Conversion: CommonConversion (Exists: True, IsIdentity: False, IsNumeric: False, IsReference: False, IsUserDefined: True) (MethodSymbol: Function Program.C2.op_Implicit(l As System.Int64) As Program.C2)
        Operand: IConversionExpression (Explicit, TryCast: False, Unchecked) (OperatorMethod: Function Program.C1.op_Implicit(i As Program.C1) As System.Int32) (OperationKind.ConversionExpression, Type: System.Int32) (Syntax: 'CType(c1, Integer)')
            Conversion: CommonConversion (Exists: True, IsIdentity: False, IsNumeric: False, IsReference: False, IsUserDefined: True) (MethodSymbol: Function Program.C1.op_Implicit(i As Program.C1) As System.Int32)
            Operand: ILocalReferenceExpression: c1 (OperationKind.LocalReferenceExpression, Type: Program.C1) (Syntax: 'c1')
]]>.Value

            Dim expectedDiagnostics = String.Empty

            VerifyOperationTreeAndDiagnosticsForTest(Of LocalDeclarationStatementSyntax)(source, expectedOperationTree, expectedDiagnostics)
        End Sub

#End Region

        Private Class ExpectedSymbolVerifier
            Public Shared Function ConversionExpressionChildSelector(conv As IConversionExpression) As IOperation
                Return conv.Operand
            End Function

            Private ReadOnly _operationSelector As Func(Of IOperation, IConversionExpression)

            Private ReadOnly _conversionChildSelector As Func(Of IConversionExpression, IOperation)

            Private ReadOnly _syntaxSelector As Func(Of SyntaxNode, SyntaxNode)

            Public Sub New(Optional operationSelector As Func(Of IOperation, IConversionExpression) = Nothing,
                           Optional conversionChildSelector As Func(Of IConversionExpression, IOperation) = Nothing,
                           Optional syntaxSelector As Func(Of SyntaxNode, SyntaxNode) = Nothing)
                _operationSelector = operationSelector
                _conversionChildSelector = If(conversionChildSelector = Nothing, AddressOf ConversionExpressionChildSelector, conversionChildSelector)
                _syntaxSelector = syntaxSelector

            End Sub

            Public Sub Verify(operation As IOperation, compilation As Compilation, syntaxNode As SyntaxNode)
                Dim finalSyntax = GetAndInvokeSyntaxSelector(syntaxNode)
                Dim semanticModel = compilation.GetSemanticModel(finalSyntax.SyntaxTree)
                Dim typeInfo = semanticModel.GetTypeInfo(finalSyntax)

                Dim conversion = GetAndInvokeOperationSelector(operation)

                Assert.Equal(conversion.Type, typeInfo.ConvertedType)
                Assert.Equal(_conversionChildSelector(conversion).Type, typeInfo.Type)
            End Sub

            Private Function GetAndInvokeSyntaxSelector(syntax As SyntaxNode) As SyntaxNode
                If _syntaxSelector IsNot Nothing Then
                    Return _syntaxSelector(syntax)
                Else
                    Select Case syntax.Kind()
                        Case SyntaxKind.LocalDeclarationStatement
                            Return DirectCast(syntax, LocalDeclarationStatementSyntax).Declarators.Single().Initializer.Value
                        Case SyntaxKind.ReturnStatement
                            Return DirectCast(syntax, ReturnStatementSyntax).Expression
                        Case Else
                            Throw New ArgumentException($"Cannot handle syntax of type {syntax.GetType()}")
                    End Select
                End If
            End Function

            Private Function GetAndInvokeOperationSelector(operation As IOperation) As IConversionExpression
                If _operationSelector IsNot Nothing Then
                    Return _operationSelector(operation)
                Else
                    Select Case operation.Kind
                        Case OperationKind.VariableDeclarationStatement
                            Dim initializer As IOperation = DirectCast(operation, IVariableDeclarationStatement).Declarations.Single().Initializer
                            Return DirectCast(initializer, IConversionExpression)
                        Case OperationKind.ReturnStatement
                            Dim value As IOperation = DirectCast(operation, IReturnStatement).ReturnedValue
                            Return DirectCast(value, IConversionExpression)
                        Case Else
                            Throw New ArgumentException($"Cannot handle operation of type {operation.GetType()}")
                    End Select
                End If
            End Function
        End Class
    End Class
End Namespace<|MERGE_RESOLUTION|>--- conflicted
+++ resolved
@@ -79,14 +79,9 @@
   IVariableDeclaration (1 variables) (OperationKind.VariableDeclaration) (Syntax: 's')
     Variables: Local_1: s As System.Double
     Initializer: IConversionExpression (Implicit, TryCast: False, Unchecked) (OperationKind.ConversionExpression, Type: System.Double, Constant: 1) (Syntax: '1')
-<<<<<<< HEAD
         Conversion: CommonConversion (Exists: True, IsIdentity: False, IsNumeric: True, IsReference: False, IsUserDefined: False) (MethodSymbol: null)
-        Operand: ILiteralExpression (Text: 1) (OperationKind.LiteralExpression, Type: System.Int32, Constant: 1) (Syntax: '1')
-]]>.Value
-=======
-        Conversion: CommonConversion (Exists: False, IsIdentity: False, IsNumeric: False, IsReference: False, IsUserDefined: False) (MethodSymbol: null)
-        Operand: ILiteralExpression (OperationKind.LiteralExpression, Type: System.Int32, Constant: 1) (Syntax: '1')]]>.Value
->>>>>>> 0e44aaec
+        Operand: ILiteralExpression (OperationKind.LiteralExpression, Type: System.Int32, Constant: 1) (Syntax: '1')
+]]>.Value
 
             Dim expectedDiagnostics = String.Empty
 
@@ -114,14 +109,9 @@
   IVariableDeclaration (1 variables) (OperationKind.VariableDeclaration) (Syntax: 'a')
     Variables: Local_1: a As Program.A
     Initializer: IConversionExpression (Implicit, TryCast: False, Unchecked) (OperationKind.ConversionExpression, Type: Program.A, Constant: 0) (Syntax: '0')
-<<<<<<< HEAD
         Conversion: CommonConversion (Exists: True, IsIdentity: False, IsNumeric: True, IsReference: False, IsUserDefined: False) (MethodSymbol: null)
-        Operand: ILiteralExpression (Text: 0) (OperationKind.LiteralExpression, Type: System.Int32, Constant: 0) (Syntax: '0')
-]]>.Value
-=======
-        Conversion: CommonConversion (Exists: False, IsIdentity: False, IsNumeric: False, IsReference: False, IsUserDefined: False) (MethodSymbol: null)
-        Operand: ILiteralExpression (OperationKind.LiteralExpression, Type: System.Int32, Constant: 0) (Syntax: '0')]]>.Value
->>>>>>> 0e44aaec
+        Operand: ILiteralExpression (OperationKind.LiteralExpression, Type: System.Int32, Constant: 0) (Syntax: '0')
+]]>.Value
 
             Dim expectedDiagnostics = String.Empty
 
@@ -148,14 +138,9 @@
   IVariableDeclaration (1 variables) (OperationKind.VariableDeclaration) (Syntax: 'a')
     Variables: Local_1: a As Program.A
     Initializer: IConversionExpression (Implicit, TryCast: False, Unchecked) (OperationKind.ConversionExpression, Type: Program.A, Constant: 1) (Syntax: '1')
-<<<<<<< HEAD
         Conversion: CommonConversion (Exists: True, IsIdentity: False, IsNumeric: True, IsReference: False, IsUserDefined: False) (MethodSymbol: null)
-        Operand: ILiteralExpression (Text: 1) (OperationKind.LiteralExpression, Type: System.Int32, Constant: 1) (Syntax: '1')
-]]>.Value
-=======
-        Conversion: CommonConversion (Exists: False, IsIdentity: False, IsNumeric: False, IsReference: False, IsUserDefined: False) (MethodSymbol: null)
-        Operand: ILiteralExpression (OperationKind.LiteralExpression, Type: System.Int32, Constant: 1) (Syntax: '1')]]>.Value
->>>>>>> 0e44aaec
+        Operand: ILiteralExpression (OperationKind.LiteralExpression, Type: System.Int32, Constant: 1) (Syntax: '1')
+]]>.Value
 
             Dim expectedDiagnostics = String.Empty
 
@@ -183,14 +168,9 @@
   IVariableDeclaration (1 variables) (OperationKind.VariableDeclaration) (Syntax: 'a')
     Variables: Local_1: a As Program.A
     Initializer: IConversionExpression (Implicit, TryCast: False, Unchecked) (OperationKind.ConversionExpression, Type: Program.A, Constant: 1, IsInvalid) (Syntax: '1')
-<<<<<<< HEAD
         Conversion: CommonConversion (Exists: True, IsIdentity: False, IsNumeric: True, IsReference: False, IsUserDefined: False) (MethodSymbol: null)
-        Operand: ILiteralExpression (Text: 1) (OperationKind.LiteralExpression, Type: System.Int32, Constant: 1, IsInvalid) (Syntax: '1')
-]]>.Value
-=======
-        Conversion: CommonConversion (Exists: False, IsIdentity: False, IsNumeric: False, IsReference: False, IsUserDefined: False) (MethodSymbol: null)
-        Operand: ILiteralExpression (OperationKind.LiteralExpression, Type: System.Int32, Constant: 1, IsInvalid) (Syntax: '1')]]>.Value
->>>>>>> 0e44aaec
+        Operand: ILiteralExpression (OperationKind.LiteralExpression, Type: System.Int32, Constant: 1, IsInvalid) (Syntax: '1')
+]]>.Value
 
             Dim expectedDiagnostics = <![CDATA[
 BC30512: Option Strict On disallows implicit conversions from 'Integer' to 'Program.A'.
@@ -1583,14 +1563,9 @@
   IVariableDeclaration (1 variables) (OperationKind.VariableDeclaration) (Syntax: 'i')
     Variables: Local_1: i As System.Nullable(Of System.Int32)
     Initializer: IConversionExpression (Implicit, TryCast: False, Unchecked) (OperationKind.ConversionExpression, Type: System.Nullable(Of System.Int32)) (Syntax: '1')
-<<<<<<< HEAD
         Conversion: CommonConversion (Exists: True, IsIdentity: False, IsNumeric: False, IsReference: False, IsUserDefined: False) (MethodSymbol: null)
-        Operand: ILiteralExpression (Text: 1) (OperationKind.LiteralExpression, Type: System.Int32, Constant: 1) (Syntax: '1')
-]]>.Value
-=======
-        Conversion: CommonConversion (Exists: False, IsIdentity: False, IsNumeric: False, IsReference: False, IsUserDefined: False) (MethodSymbol: null)
-        Operand: ILiteralExpression (OperationKind.LiteralExpression, Type: System.Int32, Constant: 1) (Syntax: '1')]]>.Value
->>>>>>> 0e44aaec
+        Operand: ILiteralExpression (OperationKind.LiteralExpression, Type: System.Int32, Constant: 1) (Syntax: '1')
+]]>.Value
 
             Dim expectedDiagnostics = String.Empty
 
@@ -1640,14 +1615,9 @@
   IVariableDeclaration (1 variables) (OperationKind.VariableDeclaration) (Syntax: 'l')
     Variables: Local_1: l As System.Nullable(Of System.Int64)
     Initializer: IConversionExpression (Implicit, TryCast: False, Unchecked) (OperationKind.ConversionExpression, Type: System.Nullable(Of System.Int64)) (Syntax: '1')
-<<<<<<< HEAD
         Conversion: CommonConversion (Exists: True, IsIdentity: False, IsNumeric: False, IsReference: False, IsUserDefined: False) (MethodSymbol: null)
-        Operand: ILiteralExpression (Text: 1) (OperationKind.LiteralExpression, Type: System.Int32, Constant: 1) (Syntax: '1')
-]]>.Value
-=======
-        Conversion: CommonConversion (Exists: False, IsIdentity: False, IsNumeric: False, IsReference: False, IsUserDefined: False) (MethodSymbol: null)
-        Operand: ILiteralExpression (OperationKind.LiteralExpression, Type: System.Int32, Constant: 1) (Syntax: '1')]]>.Value
->>>>>>> 0e44aaec
+        Operand: ILiteralExpression (OperationKind.LiteralExpression, Type: System.Int32, Constant: 1) (Syntax: '1')
+]]>.Value
 
             Dim expectedDiagnostics = String.Empty
 

﻿' Copyright (c) Microsoft.  All Rights Reserved.  Licensed under the Apache License, Version 2.0.  See License.txt in the project root for license information.

Imports Microsoft.CodeAnalysis.Test.Utilities
Imports Microsoft.CodeAnalysis.VisualBasic.Symbols
Imports Microsoft.CodeAnalysis.VisualBasic.Syntax
Imports Roslyn.Test.Utilities

Namespace Microsoft.CodeAnalysis.VisualBasic.UnitTests.Semantics

    Public Class AnonymousTypesTests
        Inherits BasicTestBase

        <CompilerTrait(CompilerFeature.IOperation)>
        <Fact>
        Public Sub AnonymousTypeFieldsReferences()
            Dim source = <![CDATA[
Module ModuleA
    Sub Test1()
        Dim v1 As Object = New With {.a = 1, .b = .a, .c = .b + .a}'BIND:"New With {.a = 1, .b = .a, .c = .b + .a}"
    End Sub
End Module]]>.Value

            Dim expectedOperationTree = <![CDATA[
IAnonymousObjectCreationOperation (OperationKind.AnonymousObjectCreation, Type: <anonymous type: a As System.Int32, b As System.Int32, c As System.Int32>) (Syntax: 'New With {. ...  = .b + .a}')
  Initializers(3):
      ISimpleAssignmentOperation (OperationKind.SimpleAssignment, Type: System.Int32, Constant: 1) (Syntax: '.a = 1')
        Left: 
          IPropertyReferenceOperation: Property <anonymous type: a As System.Int32, b As System.Int32, c As System.Int32>.a As System.Int32 (OperationKind.PropertyReference, Type: System.Int32) (Syntax: 'a')
            Instance Receiver: 
              null
        Right: 
          ILiteralOperation (OperationKind.Literal, Type: System.Int32, Constant: 1) (Syntax: '1')
      ISimpleAssignmentOperation (OperationKind.SimpleAssignment, Type: System.Int32) (Syntax: '.b = .a')
        Left: 
          IPropertyReferenceOperation: Property <anonymous type: a As System.Int32, b As System.Int32, c As System.Int32>.b As System.Int32 (OperationKind.PropertyReference, Type: System.Int32) (Syntax: 'b')
            Instance Receiver: 
              null
        Right: 
          IPropertyReferenceOperation: Property <anonymous type: a As System.Int32, b As System.Int32, c As System.Int32>.a As System.Int32 (OperationKind.PropertyReference, Type: System.Int32) (Syntax: '.a')
            Instance Receiver: 
              null
      ISimpleAssignmentOperation (OperationKind.SimpleAssignment, Type: System.Int32) (Syntax: '.c = .b + .a')
        Left: 
          IPropertyReferenceOperation: Property <anonymous type: a As System.Int32, b As System.Int32, c As System.Int32>.c As System.Int32 (OperationKind.PropertyReference, Type: System.Int32) (Syntax: 'c')
            Instance Receiver: 
              null
        Right: 
          IBinaryOperation (BinaryOperatorKind.Add, Checked) (OperationKind.BinaryOperator, Type: System.Int32) (Syntax: '.b + .a')
            Left: 
              IPropertyReferenceOperation: Property <anonymous type: a As System.Int32, b As System.Int32, c As System.Int32>.b As System.Int32 (OperationKind.PropertyReference, Type: System.Int32) (Syntax: '.b')
                Instance Receiver: 
                  null
            Right: 
              IPropertyReferenceOperation: Property <anonymous type: a As System.Int32, b As System.Int32, c As System.Int32>.a As System.Int32 (OperationKind.PropertyReference, Type: System.Int32) (Syntax: '.a')
                Instance Receiver: 
                  null
]]>.Value

            Dim expectedDiagnostics = String.Empty

            VerifyOperationTreeAndDiagnosticsForTest(Of AnonymousObjectCreationExpressionSyntax)(source, expectedOperationTree, expectedDiagnostics)
        End Sub

        <CompilerTrait(CompilerFeature.IOperation)>
        <Fact>
        Public Sub AnonymousTypeErrorInFieldReference()
            Dim source = <![CDATA[
Module ModuleA
    Sub Test1()
        Dim v1 As Object = New With {.a = sss, .b = .a}'BIND:"New With {.a = sss, .b = .a}"
    End Sub
End Module]]>.Value

            Dim expectedOperationTree = <![CDATA[
IAnonymousObjectCreationOperation (OperationKind.AnonymousObjectCreation, Type: <anonymous type: a As ?, b As ?>, IsInvalid) (Syntax: 'New With {. ... s, .b = .a}')
  Initializers(2):
      ISimpleAssignmentOperation (OperationKind.SimpleAssignment, Type: ?, IsInvalid) (Syntax: '.a = sss')
        Left: 
          IPropertyReferenceOperation: Property <anonymous type: a As ?, b As ?>.a As ? (OperationKind.PropertyReference, Type: ?) (Syntax: 'a')
            Instance Receiver: 
              null
        Right: 
          IInvalidOperation (OperationKind.Invalid, Type: ?, IsInvalid) (Syntax: 'sss')
            Children(0)
      ISimpleAssignmentOperation (OperationKind.SimpleAssignment, Type: ?) (Syntax: '.b = .a')
        Left: 
          IPropertyReferenceOperation: Property <anonymous type: a As ?, b As ?>.b As ? (OperationKind.PropertyReference, Type: ?) (Syntax: 'b')
            Instance Receiver: 
              null
        Right: 
          IPropertyReferenceOperation: Property <anonymous type: a As ?, b As ?>.a As ? (OperationKind.PropertyReference, Type: ?) (Syntax: '.a')
            Instance Receiver: 
              null
]]>.Value

            Dim expectedDiagnostics = <![CDATA[
BC30451: 'sss' is not declared. It may be inaccessible due to its protection level.
        Dim v1 As Object = New With {.a = sss, .b = .a}'BIND:"New With {.a = sss, .b = .a}"
                                          ~~~
]]>.Value

            VerifyOperationTreeAndDiagnosticsForTest(Of AnonymousObjectCreationExpressionSyntax)(source, expectedOperationTree, expectedDiagnostics)
        End Sub

        <CompilerTrait(CompilerFeature.IOperation)>
        <Fact>
        Public Sub AnonymousTypeFieldOfRestrictedType()
            Dim source = <![CDATA[
Module ModuleA
    Sub Test1(tr As System.TypedReference)'BIND:"Sub Test1(tr As System.TypedReference)"
        Dim v1 As Object = New With {.a = tr}
        Dim v2 As Object = New With {.a = {{tr}}}
    End Sub
End Module]]>.Value

            Dim expectedOperationTree = <![CDATA[
IBlockOperation (4 statements, 2 locals) (OperationKind.Block, Type: null, IsInvalid) (Syntax: 'Sub Test1(t ... End Sub')
  Locals: Local_1: v1 As System.Object
    Local_2: v2 As System.Object
  IVariableDeclarationsOperation (1 declarations) (OperationKind.VariableDeclarations, Type: null, IsInvalid) (Syntax: 'Dim v1 As O ... h {.a = tr}')
    IVariableDeclarationOperation (1 variables) (OperationKind.VariableDeclaration, Type: null) (Syntax: 'v1')
      Variables: Local_1: v1 As System.Object
      Initializer: 
        IVariableInitializerOperation (OperationKind.VariableInitializer, Type: null, IsInvalid) (Syntax: '= New With {.a = tr}')
          IConversionOperation (Implicit, TryCast: False, Unchecked) (OperationKind.Conversion, Type: System.Object, IsInvalid, IsImplicit) (Syntax: 'New With {.a = tr}')
            Conversion: CommonConversion (Exists: True, IsIdentity: False, IsNumeric: False, IsReference: True, IsUserDefined: False) (MethodSymbol: null)
            Operand: 
              IAnonymousObjectCreationOperation (OperationKind.AnonymousObjectCreation, Type: <anonymous type: a As System.TypedReference>, IsInvalid) (Syntax: 'New With {.a = tr}')
                Initializers(1):
                    ISimpleAssignmentOperation (OperationKind.SimpleAssignment, Type: System.TypedReference, IsInvalid) (Syntax: '.a = tr')
                      Left: 
                        IPropertyReferenceOperation: Property <anonymous type: a As System.TypedReference>.a As System.TypedReference (OperationKind.PropertyReference, Type: System.TypedReference) (Syntax: 'a')
                          Instance Receiver: 
                            null
                      Right: 
                        IParameterReferenceOperation: tr (OperationKind.ParameterReference, Type: System.TypedReference, IsInvalid) (Syntax: 'tr')
  IVariableDeclarationsOperation (1 declarations) (OperationKind.VariableDeclarations, Type: null, IsInvalid) (Syntax: 'Dim v2 As O ... a = {{tr}}}')
    IVariableDeclarationOperation (1 variables) (OperationKind.VariableDeclaration, Type: null) (Syntax: 'v2')
      Variables: Local_1: v2 As System.Object
      Initializer: 
        IVariableInitializerOperation (OperationKind.VariableInitializer, Type: null, IsInvalid) (Syntax: '= New With {.a = {{tr}}}')
          IConversionOperation (Implicit, TryCast: False, Unchecked) (OperationKind.Conversion, Type: System.Object, IsInvalid, IsImplicit) (Syntax: 'New With {.a = {{tr}}}')
            Conversion: CommonConversion (Exists: True, IsIdentity: False, IsNumeric: False, IsReference: True, IsUserDefined: False) (MethodSymbol: null)
            Operand: 
              IAnonymousObjectCreationOperation (OperationKind.AnonymousObjectCreation, Type: <anonymous type: a As System.TypedReference(,)>, IsInvalid) (Syntax: 'New With {.a = {{tr}}}')
                Initializers(1):
                    ISimpleAssignmentOperation (OperationKind.SimpleAssignment, Type: System.TypedReference(,), IsInvalid) (Syntax: '.a = {{tr}}')
                      Left: 
                        IPropertyReferenceOperation: Property <anonymous type: a As System.TypedReference(,)>.a As System.TypedReference(,) (OperationKind.PropertyReference, Type: System.TypedReference(,)) (Syntax: 'a')
                          Instance Receiver: 
                            null
                      Right: 
                        IArrayCreationOperation (OperationKind.ArrayCreation, Type: System.TypedReference(,), IsInvalid) (Syntax: '{{tr}}')
                          Dimension Sizes(2):
                              ILiteralOperation (OperationKind.Literal, Type: System.Int32, Constant: 1, IsInvalid, IsImplicit) (Syntax: '{{tr}}')
                              ILiteralOperation (OperationKind.Literal, Type: System.Int32, Constant: 1, IsInvalid, IsImplicit) (Syntax: '{{tr}}')
                          Initializer: 
                            IArrayInitializerOperation (1 elements) (OperationKind.ArrayInitializer, Type: null, IsInvalid, IsImplicit) (Syntax: '{{tr}}')
                              Element Values(1):
                                  IArrayInitializerOperation (1 elements) (OperationKind.ArrayInitializer, Type: null, IsInvalid) (Syntax: '{tr}')
                                    Element Values(1):
<<<<<<< HEAD
                                        IParameterReferenceOperation: tr (OperationKind.ParameterReference, Type: System.TypedReference, IsInvalid) (Syntax: 'tr')
  ILabeledOperation (Label: exit) (OperationKind.Labeled, Type: null) (Syntax: 'End Sub')
    Statement: 
      null
  IReturnOperation (OperationKind.Return, Type: null) (Syntax: 'End Sub')
=======
                                        IParameterReferenceExpression: tr (OperationKind.ParameterReferenceExpression, Type: System.TypedReference, IsInvalid) (Syntax: 'tr')
  ILabeledStatement (Label: exit) (OperationKind.LabeledStatement, IsImplicit) (Syntax: 'End Sub')
    Statement: 
      null
  IReturnStatement (OperationKind.ReturnStatement, IsImplicit) (Syntax: 'End Sub')
>>>>>>> 7cdd69e7
    ReturnedValue: 
      null
]]>.Value

            Dim expectedDiagnostics = <![CDATA[
BC31396: 'TypedReference' cannot be made nullable, and cannot be used as the data type of an array element, field, anonymous type member, type argument, 'ByRef' parameter, or return statement.
        Dim v1 As Object = New With {.a = tr}
                                          ~~
BC31396: 'TypedReference' cannot be made nullable, and cannot be used as the data type of an array element, field, anonymous type member, type argument, 'ByRef' parameter, or return statement.
        Dim v2 As Object = New With {.a = {{tr}}}
                                          ~~~~~~
BC31396: 'TypedReference' cannot be made nullable, and cannot be used as the data type of an array element, field, anonymous type member, type argument, 'ByRef' parameter, or return statement.
        Dim v2 As Object = New With {.a = {{tr}}}
                                          ~~~~~~
]]>.Value

            VerifyOperationTreeAndDiagnosticsForTest(Of MethodBlockSyntax)(source, expectedOperationTree, expectedDiagnostics)
        End Sub

        <CompilerTrait(CompilerFeature.IOperation)>
        <Fact>
        Public Sub AnonymousTypeReferenceToOuterTypeField()
            Dim source = <![CDATA[
Module ModuleA
    Sub Test1()
        Dim c = New With {.a = 1, .b = New With {.c = .a}}'BIND:"New With {.a = 1, .b = New With {.c = .a}}"
    End Sub
End Module]]>.Value

            Dim expectedOperationTree = <![CDATA[
IAnonymousObjectCreationOperation (OperationKind.AnonymousObjectCreation, Type: <anonymous type: a As System.Int32, b As <anonymous type: c As ?>>, IsInvalid) (Syntax: 'New With {. ...  {.c = .a}}')
  Initializers(2):
      ISimpleAssignmentOperation (OperationKind.SimpleAssignment, Type: System.Int32, Constant: 1) (Syntax: '.a = 1')
        Left: 
          IPropertyReferenceOperation: Property <anonymous type: a As System.Int32, b As <anonymous type: c As ?>>.a As System.Int32 (OperationKind.PropertyReference, Type: System.Int32) (Syntax: 'a')
            Instance Receiver: 
              null
        Right: 
          ILiteralOperation (OperationKind.Literal, Type: System.Int32, Constant: 1) (Syntax: '1')
      ISimpleAssignmentOperation (OperationKind.SimpleAssignment, Type: <anonymous type: c As ?>, IsInvalid) (Syntax: '.b = New With {.c = .a}')
        Left: 
          IPropertyReferenceOperation: Property <anonymous type: a As System.Int32, b As <anonymous type: c As ?>>.b As <anonymous type: c As ?> (OperationKind.PropertyReference, Type: <anonymous type: c As ?>) (Syntax: 'b')
            Instance Receiver: 
              null
        Right: 
          IAnonymousObjectCreationOperation (OperationKind.AnonymousObjectCreation, Type: <anonymous type: c As ?>, IsInvalid) (Syntax: 'New With {.c = .a}')
            Initializers(1):
                ISimpleAssignmentOperation (OperationKind.SimpleAssignment, Type: ?, IsInvalid) (Syntax: '.c = .a')
                  Left: 
                    IPropertyReferenceOperation: Property <anonymous type: c As ?>.c As ? (OperationKind.PropertyReference, Type: ?) (Syntax: 'c')
                      Instance Receiver: 
                        null
                  Right: 
                    IInvalidOperation (OperationKind.Invalid, Type: ?, IsInvalid) (Syntax: '.a')
                      Children(0)
]]>.Value

            Dim expectedDiagnostics = <![CDATA[
BC36557: 'a' is not a member of '<anonymous type>'; it does not exist in the current context.
        Dim c = New With {.a = 1, .b = New With {.c = .a}}'BIND:"New With {.a = 1, .b = New With {.c = .a}}"
                                                      ~~
]]>.Value

            VerifyOperationTreeAndDiagnosticsForTest(Of AnonymousObjectCreationExpressionSyntax)(source, expectedOperationTree, expectedDiagnostics)
        End Sub

        <CompilerTrait(CompilerFeature.IOperation)>
        <Fact>
        Public Sub AnonymousTypeFieldReferenceOutOfOrder01()
            Dim source = <![CDATA[
Module ModuleA
    Sub Test1(x As Integer)
        Dim v1 As Object = New With {.b = .c, .c = .b}'BIND:"New With {.b = .c, .c = .b}"
    End Sub
End Module]]>.Value

            Dim expectedOperationTree = <![CDATA[
IAnonymousObjectCreationOperation (OperationKind.AnonymousObjectCreation, Type: <anonymous type: b As ?, c As ?>, IsInvalid) (Syntax: 'New With {. ... c, .c = .b}')
  Initializers(2):
      ISimpleAssignmentOperation (OperationKind.SimpleAssignment, Type: ?, IsInvalid) (Syntax: '.b = .c')
        Left: 
          IPropertyReferenceOperation: Property <anonymous type: b As ?, c As ?>.b As ? (OperationKind.PropertyReference, Type: ?) (Syntax: 'b')
            Instance Receiver: 
              null
        Right: 
          IInvalidOperation (OperationKind.Invalid, Type: ?, IsInvalid) (Syntax: '.c')
            Children(0)
      ISimpleAssignmentOperation (OperationKind.SimpleAssignment, Type: ?) (Syntax: '.c = .b')
        Left: 
          IPropertyReferenceOperation: Property <anonymous type: b As ?, c As ?>.c As ? (OperationKind.PropertyReference, Type: ?) (Syntax: 'c')
            Instance Receiver: 
              null
        Right: 
          IPropertyReferenceOperation: Property <anonymous type: b As ?, c As ?>.b As ? (OperationKind.PropertyReference, Type: ?) (Syntax: '.b')
            Instance Receiver: 
              null
]]>.Value

            Dim expectedDiagnostics = <![CDATA[
BC36559: Anonymous type member property 'c' cannot be used to infer the type of another member property because the type of 'c' is not yet established.
        Dim v1 As Object = New With {.b = .c, .c = .b}'BIND:"New With {.b = .c, .c = .b}"
                                          ~~
]]>.Value

            VerifyOperationTreeAndDiagnosticsForTest(Of AnonymousObjectCreationExpressionSyntax)(source, expectedOperationTree, expectedDiagnostics)
        End Sub

        <CompilerTrait(CompilerFeature.IOperation)>
        <Fact>
        Public Sub AnonymousTypeFieldReferenceOutOfOrder02()
            Dim source = <![CDATA[
Module ModuleA
    Sub Test1(x As Integer)
        Dim v1 As Object = New With {.b = .c, .c = 1}'BIND:"New With {.b = .c, .c = 1}"
    End Sub
End Module]]>.Value

            Dim expectedOperationTree = <![CDATA[
IAnonymousObjectCreationOperation (OperationKind.AnonymousObjectCreation, Type: <anonymous type: b As ?, c As System.Int32>, IsInvalid) (Syntax: 'New With {. ... .c, .c = 1}')
  Initializers(2):
      ISimpleAssignmentOperation (OperationKind.SimpleAssignment, Type: ?, IsInvalid) (Syntax: '.b = .c')
        Left: 
          IPropertyReferenceOperation: Property <anonymous type: b As ?, c As System.Int32>.b As ? (OperationKind.PropertyReference, Type: ?) (Syntax: 'b')
            Instance Receiver: 
              null
        Right: 
          IInvalidOperation (OperationKind.Invalid, Type: ?, IsInvalid) (Syntax: '.c')
            Children(0)
      ISimpleAssignmentOperation (OperationKind.SimpleAssignment, Type: System.Int32, Constant: 1) (Syntax: '.c = 1')
        Left: 
          IPropertyReferenceOperation: Property <anonymous type: b As ?, c As System.Int32>.c As System.Int32 (OperationKind.PropertyReference, Type: System.Int32) (Syntax: 'c')
            Instance Receiver: 
              null
        Right: 
          ILiteralOperation (OperationKind.Literal, Type: System.Int32, Constant: 1) (Syntax: '1')
]]>.Value

            Dim expectedDiagnostics = <![CDATA[
BC36559: Anonymous type member property 'c' cannot be used to infer the type of another member property because the type of 'c' is not yet established.
        Dim v1 As Object = New With {.b = .c, .c = 1}'BIND:"New With {.b = .c, .c = 1}"
                                          ~~
]]>.Value

            VerifyOperationTreeAndDiagnosticsForTest(Of AnonymousObjectCreationExpressionSyntax)(source, expectedOperationTree, expectedDiagnostics)
        End Sub

        <CompilerTrait(CompilerFeature.IOperation)>
        <Fact>
        Public Sub AnonymousTypeFieldInitializedWithInstanceMethod()
            Dim source = <![CDATA[
Module ModuleA
    Sub Test1(x As Integer)
        Dim b = New With {.a = .ToString()}'BIND:"New With {.a = .ToString()}"
    End Sub
End Module]]>.Value

            Dim expectedOperationTree = <![CDATA[
IAnonymousObjectCreationOperation (OperationKind.AnonymousObjectCreation, Type: <anonymous type: a As ?>, IsInvalid) (Syntax: 'New With {. ... ToString()}')
  Initializers(1):
      ISimpleAssignmentOperation (OperationKind.SimpleAssignment, Type: ?, IsInvalid) (Syntax: '.a = .ToString()')
        Left: 
          IPropertyReferenceOperation: Property <anonymous type: a As ?>.a As ? (OperationKind.PropertyReference, Type: ?) (Syntax: 'a')
            Instance Receiver: 
              null
        Right: 
          IInvalidOperation (OperationKind.Invalid, Type: ?, IsInvalid) (Syntax: '.ToString()')
            Children(1):
                IInvalidOperation (OperationKind.Invalid, Type: ?, IsInvalid) (Syntax: '.ToString')
                  Children(0)
]]>.Value

            Dim expectedDiagnostics = <![CDATA[
BC36557: 'ToString' is not a member of '<anonymous type>'; it does not exist in the current context.
        Dim b = New With {.a = .ToString()}'BIND:"New With {.a = .ToString()}"
                               ~~~~~~~~~
]]>.Value

            VerifyOperationTreeAndDiagnosticsForTest(Of AnonymousObjectCreationExpressionSyntax)(source, expectedOperationTree, expectedDiagnostics)
        End Sub

        <CompilerTrait(CompilerFeature.IOperation)>
        <Fact>
        Public Sub AnonymousTypeFieldInitializedWithSharedMethod()
            Dim source = <![CDATA[
Module ModuleA
    Sub Test1(x As Integer)
        Dim b = New With {.a = .ReferenceEquals(Nothing, Nothing)}'BIND:"New With {.a = .ReferenceEquals(Nothing, Nothing)}"
    End Sub
End Module]]>.Value

            Dim expectedOperationTree = <![CDATA[
IAnonymousObjectCreationOperation (OperationKind.AnonymousObjectCreation, Type: <anonymous type: a As ?>, IsInvalid) (Syntax: 'New With {. ... , Nothing)}')
  Initializers(1):
      ISimpleAssignmentOperation (OperationKind.SimpleAssignment, Type: ?, IsInvalid) (Syntax: '.a = .Refer ... g, Nothing)')
        Left: 
          IPropertyReferenceOperation: Property <anonymous type: a As ?>.a As ? (OperationKind.PropertyReference, Type: ?) (Syntax: 'a')
            Instance Receiver: 
              null
        Right: 
          IInvalidOperation (OperationKind.Invalid, Type: ?, IsInvalid) (Syntax: '.ReferenceE ... g, Nothing)')
            Children(3):
                IInvalidOperation (OperationKind.Invalid, Type: ?, IsInvalid) (Syntax: '.ReferenceEquals')
                  Children(0)
                ILiteralOperation (OperationKind.Literal, Type: null, Constant: null) (Syntax: 'Nothing')
                ILiteralOperation (OperationKind.Literal, Type: null, Constant: null) (Syntax: 'Nothing')
]]>.Value

            Dim expectedDiagnostics = <![CDATA[
BC36557: 'ReferenceEquals' is not a member of '<anonymous type>'; it does not exist in the current context.
        Dim b = New With {.a = .ReferenceEquals(Nothing, Nothing)}'BIND:"New With {.a = .ReferenceEquals(Nothing, Nothing)}"
                               ~~~~~~~~~~~~~~~~
]]>.Value

            VerifyOperationTreeAndDiagnosticsForTest(Of AnonymousObjectCreationExpressionSyntax)(source, expectedOperationTree, expectedDiagnostics)
        End Sub

        <CompilerTrait(CompilerFeature.IOperation)>
        <Fact>
        Public Sub AnonymousTypeFieldInitializedWithExtensionMethod()
            Dim source = <![CDATA[
Imports System.Runtime.CompilerServices
Module ModuleA
    Sub Main()
        Dim a = New With {.a = .EM()}'BIND:"New With {.a = .EM()}"
    End Sub
    <Extension()>
    Public Function EM(o As Object) As String
        Return "!"
    End Function
End Module]]>.Value

            Dim expectedOperationTree = <![CDATA[
IAnonymousObjectCreationOperation (OperationKind.AnonymousObjectCreation, Type: <anonymous type: a As ?>, IsInvalid) (Syntax: 'New With {.a = .EM()}')
  Initializers(1):
      ISimpleAssignmentOperation (OperationKind.SimpleAssignment, Type: ?, IsInvalid) (Syntax: '.a = .EM()')
        Left: 
          IPropertyReferenceOperation: Property <anonymous type: a As ?>.a As ? (OperationKind.PropertyReference, Type: ?) (Syntax: 'a')
            Instance Receiver: 
              null
        Right: 
          IInvalidOperation (OperationKind.Invalid, Type: ?, IsInvalid) (Syntax: '.EM()')
            Children(1):
                IInvalidOperation (OperationKind.Invalid, Type: ?, IsInvalid) (Syntax: '.EM')
                  Children(0)
]]>.Value

            Dim expectedDiagnostics = <![CDATA[
BC36557: 'EM' is not a member of '<anonymous type>'; it does not exist in the current context.
        Dim a = New With {.a = .EM()}'BIND:"New With {.a = .EM()}"
                               ~~~
]]>.Value

            VerifyOperationTreeAndDiagnosticsForTest(Of AnonymousObjectCreationExpressionSyntax)(source, expectedOperationTree, expectedDiagnostics)
        End Sub

        <CompilerTrait(CompilerFeature.IOperation)>
        <Fact>
        Public Sub AnonymousTypeFieldInitializedWithConstructorCall()
            Dim source = <![CDATA[
Module ModuleA
    Sub Main()
        Dim a = New With {.a = .New()}'BIND:"New With {.a = .New()}"
    End Sub
End Module]]>.Value

            Dim expectedOperationTree = <![CDATA[
IAnonymousObjectCreationOperation (OperationKind.AnonymousObjectCreation, Type: <anonymous type: a As ?>, IsInvalid) (Syntax: 'New With {.a = .New()}')
  Initializers(1):
      ISimpleAssignmentOperation (OperationKind.SimpleAssignment, Type: ?, IsInvalid) (Syntax: '.a = .New()')
        Left: 
          IPropertyReferenceOperation: Property <anonymous type: a As ?>.a As ? (OperationKind.PropertyReference, Type: ?) (Syntax: 'a')
            Instance Receiver: 
              null
        Right: 
          IInvalidOperation (OperationKind.Invalid, Type: ?, IsInvalid) (Syntax: '.New()')
            Children(1):
                IInvalidOperation (OperationKind.Invalid, Type: ?, IsInvalid) (Syntax: '.New')
                  Children(0)
]]>.Value

            Dim expectedDiagnostics = <![CDATA[
BC36557: 'New' is not a member of '<anonymous type>'; it does not exist in the current context.
        Dim a = New With {.a = .New()}'BIND:"New With {.a = .New()}"
                               ~~~~
]]>.Value

            VerifyOperationTreeAndDiagnosticsForTest(Of AnonymousObjectCreationExpressionSyntax)(source, expectedOperationTree, expectedDiagnostics)
        End Sub

        <CompilerTrait(CompilerFeature.IOperation)>
        <Fact>
        Public Sub AnonymousTypeFieldOfVoidType()
            Dim source = <![CDATA[
Module ModuleA
    Sub Main()
        Dim a = New With {.a = SubName()}'BIND:"New With {.a = SubName()}"
    End Sub
    Public Sub SubName()
    End Sub
End Module]]>.Value

            Dim expectedOperationTree = <![CDATA[
IAnonymousObjectCreationOperation (OperationKind.AnonymousObjectCreation, Type: <anonymous type: a As ?>, IsInvalid) (Syntax: 'New With {. ...  SubName()}')
  Initializers(1):
      ISimpleAssignmentOperation (OperationKind.SimpleAssignment, Type: ?, IsInvalid, IsImplicit) (Syntax: '.a = SubName()')
        Left: 
          IPropertyReferenceOperation: Property <anonymous type: a As ?>.a As ? (OperationKind.PropertyReference, Type: ?) (Syntax: 'a')
            Instance Receiver: 
              null
        Right: 
          IInvalidOperation (OperationKind.Invalid, Type: ?, IsInvalid, IsImplicit) (Syntax: 'SubName()')
            Children(1):
                IInvocationOperation (Sub ModuleA.SubName()) (OperationKind.Invocation, Type: System.Void, IsInvalid) (Syntax: 'SubName()')
                  Instance Receiver: 
                    null
                  Arguments(0)
]]>.Value

            Dim expectedDiagnostics = <![CDATA[
BC30491: Expression does not produce a value.
        Dim a = New With {.a = SubName()}'BIND:"New With {.a = SubName()}"
                               ~~~~~~~~~
]]>.Value

            VerifyOperationTreeAndDiagnosticsForTest(Of AnonymousObjectCreationExpressionSyntax)(source, expectedOperationTree, expectedDiagnostics)
        End Sub

        <CompilerTrait(CompilerFeature.IOperation)>
        <Fact>
        Public Sub AnonymousTypeFieldNameWithGeneric()
            Dim source = <![CDATA[
Module ModuleA
    Sub Main()
        Dim a = New With {.a = 1, .b = .a(Of Integer)}'BIND:"New With {.a = 1, .b = .a(Of Integer)}"
    End Sub
End Module]]>.Value

            Dim expectedOperationTree = <![CDATA[
IAnonymousObjectCreationOperation (OperationKind.AnonymousObjectCreation, Type: <anonymous type: a As System.Int32, b As System.Int32>, IsInvalid) (Syntax: 'New With {. ... f Integer)}')
  Initializers(2):
      ISimpleAssignmentOperation (OperationKind.SimpleAssignment, Type: System.Int32, Constant: 1) (Syntax: '.a = 1')
        Left: 
          IPropertyReferenceOperation: Property <anonymous type: a As System.Int32, b As System.Int32>.a As System.Int32 (OperationKind.PropertyReference, Type: System.Int32) (Syntax: 'a')
            Instance Receiver: 
              null
        Right: 
          ILiteralOperation (OperationKind.Literal, Type: System.Int32, Constant: 1) (Syntax: '1')
      ISimpleAssignmentOperation (OperationKind.SimpleAssignment, Type: System.Int32, IsInvalid) (Syntax: '.b = .a(Of Integer)')
        Left: 
          IPropertyReferenceOperation: Property <anonymous type: a As System.Int32, b As System.Int32>.b As System.Int32 (OperationKind.PropertyReference, Type: System.Int32) (Syntax: 'b')
            Instance Receiver: 
              null
        Right: 
          IPropertyReferenceOperation: Property <anonymous type: a As System.Int32, b As System.Int32>.a As System.Int32 (OperationKind.PropertyReference, Type: System.Int32, IsInvalid) (Syntax: '.a(Of Integer)')
            Instance Receiver: 
              null
]]>.Value

            Dim expectedDiagnostics = <![CDATA[
BC32045: 'Public Property a As T0' has no type parameters and so cannot have type arguments.
        Dim a = New With {.a = 1, .b = .a(Of Integer)}'BIND:"New With {.a = 1, .b = .a(Of Integer)}"
                                         ~~~~~~~~~~~~
]]>.Value

            VerifyOperationTreeAndDiagnosticsForTest(Of AnonymousObjectCreationExpressionSyntax)(source, expectedOperationTree, expectedDiagnostics)
        End Sub

        <CompilerTrait(CompilerFeature.IOperation)>
        <Fact>
        Public Sub AnonymousTypeFieldWithSyntaxError()
            Dim source = <![CDATA[
Module ModuleA
    Sub Main()
        Dim b = New With {.a = .}'BIND:"New With {.a = .}"
    End Sub
End Module]]>.Value

            Dim expectedOperationTree = <![CDATA[
IAnonymousObjectCreationOperation (OperationKind.AnonymousObjectCreation, Type: <anonymous type: a As ?>, IsInvalid) (Syntax: 'New With {.a = .}')
  Initializers(1):
      ISimpleAssignmentOperation (OperationKind.SimpleAssignment, Type: ?, IsInvalid) (Syntax: '.a = .')
        Left: 
          IPropertyReferenceOperation: Property <anonymous type: a As ?>.a As ? (OperationKind.PropertyReference, Type: ?) (Syntax: 'a')
            Instance Receiver: 
              null
        Right: 
          IInvalidOperation (OperationKind.Invalid, Type: ?, IsInvalid) (Syntax: '.')
            Children(0)
]]>.Value

            Dim expectedDiagnostics = <![CDATA[
BC30203: Identifier expected.
        Dim b = New With {.a = .}'BIND:"New With {.a = .}"
                                ~
]]>.Value

            VerifyOperationTreeAndDiagnosticsForTest(Of AnonymousObjectCreationExpressionSyntax)(source, expectedOperationTree, expectedDiagnostics)
        End Sub

        <CompilerTrait(CompilerFeature.IOperation)>
        <Fact>
        Public Sub AnonymousTypeFieldWithNothingLiteral()
            Dim source = <![CDATA[
Module ModuleA
    Sub Main()
        Dim b = New With {.a = Nothing}'BIND:"New With {.a = Nothing}"
    End Sub
End Module]]>.Value

            Dim expectedOperationTree = <![CDATA[
IAnonymousObjectCreationOperation (OperationKind.AnonymousObjectCreation, Type: <anonymous type: a As System.Object>) (Syntax: 'New With {.a = Nothing}')
  Initializers(1):
      ISimpleAssignmentOperation (OperationKind.SimpleAssignment, Type: System.Object, Constant: null, IsImplicit) (Syntax: '.a = Nothing')
        Left: 
          IPropertyReferenceOperation: Property <anonymous type: a As System.Object>.a As System.Object (OperationKind.PropertyReference, Type: System.Object) (Syntax: 'a')
            Instance Receiver: 
              null
        Right: 
          IConversionOperation (Implicit, TryCast: False, Unchecked) (OperationKind.Conversion, Type: System.Object, Constant: null, IsImplicit) (Syntax: 'Nothing')
            Conversion: CommonConversion (Exists: True, IsIdentity: False, IsNumeric: False, IsReference: False, IsUserDefined: False) (MethodSymbol: null)
            Operand: 
              ILiteralOperation (OperationKind.Literal, Type: null, Constant: null) (Syntax: 'Nothing')
]]>.Value

            Dim expectedDiagnostics = String.Empty

            VerifyOperationTreeAndDiagnosticsForTest(Of AnonymousObjectCreationExpressionSyntax)(source, expectedOperationTree, expectedDiagnostics)
        End Sub

        <CompilerTrait(CompilerFeature.IOperation)>
        <Fact>
        Public Sub AnonymousTypeFieldNameInferenceFromGeneric01()
            Dim source = <![CDATA[
Friend Module AM
    Sub Main()
        Dim at = New With {New A().F(Of Integer)}'BIND:"New With {New A().F(Of Integer)}"
    End Sub

    Class A
        Public Function F(Of T)() As T
            Return Nothing
        End Function
    End Class
End Module]]>.Value

            Dim expectedOperationTree = <![CDATA[
IAnonymousObjectCreationOperation (OperationKind.AnonymousObjectCreation, Type: <anonymous type: $0 As System.Int32>, IsInvalid) (Syntax: 'New With {N ... f Integer)}')
  Initializers(1):
      IInvocationOperation ( Function AM.A.F(Of System.Int32)() As System.Int32) (OperationKind.Invocation, Type: System.Int32, IsInvalid) (Syntax: 'New A().F(Of Integer)')
        Instance Receiver: 
          IObjectCreationOperation (Constructor: Sub AM.A..ctor()) (OperationKind.ObjectCreation, Type: AM.A, IsInvalid) (Syntax: 'New A()')
            Arguments(0)
            Initializer: 
              null
        Arguments(0)
]]>.Value

            Dim expectedDiagnostics = <![CDATA[
BC36556: Anonymous type member name can be inferred only from a simple or qualified name with no arguments.
        Dim at = New With {New A().F(Of Integer)}'BIND:"New With {New A().F(Of Integer)}"
                           ~~~~~~~~~~~~~~~~~~~~~
]]>.Value

            VerifyOperationTreeAndDiagnosticsForTest(Of AnonymousObjectCreationExpressionSyntax)(source, expectedOperationTree, expectedDiagnostics)
        End Sub

        <CompilerTrait(CompilerFeature.IOperation)>
        <Fact>
        Public Sub AnonymousTypeFieldNameInferenceFromXml01()
            Dim source = <![CDATA[
Module ModuleA
    Sub Main()
        Dim b = New With {<some-name></some-name>}'BIND:"New With {<some-name></some-name>}"
    End Sub
End Module
]]>.Value

            Dim expectedOperationTree = <![CDATA[
IAnonymousObjectCreationOperation (OperationKind.AnonymousObjectCreation, Type: <anonymous type: $0 As System.Xml.Linq.XElement>, IsInvalid) (Syntax: 'New With {< ... some-name>}')
  Initializers(1):
      IOperation:  (OperationKind.None, Type: null, IsInvalid) (Syntax: '<some-name></some-name>')
]]>.Value

            Dim expectedDiagnostics = <![CDATA[
BC36556: Anonymous type member name can be inferred only from a simple or qualified name with no arguments.
        Dim b = New With {<some-name></some-name>}'BIND:"New With {<some-name></some-name>}"
                          ~~~~~~~~~~~~~~~~~~~~~~~
]]>.Value

            VerifyOperationTreeAndDiagnosticsForTest(Of AnonymousObjectCreationExpressionSyntax)(source, expectedOperationTree, expectedDiagnostics, additionalReferences:=XmlReferences)
        End Sub

        <CompilerTrait(CompilerFeature.IOperation)>
        <Fact>
        Public Sub AnonymousTypeFieldNameInferenceFromXml02()
            Dim source = <![CDATA[
Module ModuleA
    Sub Main()
        Dim b = New With {<some-name></some-name>.@aa}'BIND:"New With {<some-name></some-name>.@aa}"
    End Sub
End Module]]>.Value

            Dim expectedOperationTree = <![CDATA[
IAnonymousObjectCreationOperation (OperationKind.AnonymousObjectCreation, Type: <anonymous type: aa As System.String>) (Syntax: 'New With {< ... -name>.@aa}')
  Initializers(1):
      IOperation:  (OperationKind.None, Type: null) (Syntax: '<some-name> ... e-name>.@aa')
]]>.Value

            Dim expectedDiagnostics = String.Empty

            VerifyOperationTreeAndDiagnosticsForTest(Of AnonymousObjectCreationExpressionSyntax)(source, expectedOperationTree, expectedDiagnostics, additionalReferences:=XmlReferences)
        End Sub

        <CompilerTrait(CompilerFeature.IOperation)>
        <Fact>
        Public Sub AnonymousTypeFieldNameInferenceFromXml03()
            Dim source = <![CDATA[
Module ModuleA
    Sub Main()
        Dim b = New With {<some-name name="a"></some-name>.@<a-a>}'BIND:"New With {<some-name name="a"></some-name>.@<a-a>}"
    End Sub
End Module]]>.Value

            Dim expectedOperationTree = <![CDATA[
IAnonymousObjectCreationOperation (OperationKind.AnonymousObjectCreation, Type: <anonymous type: $0 As System.String>, IsInvalid) (Syntax: 'New With {< ... me>.@<a-a>}')
  Initializers(1):
      IOperation:  (OperationKind.None, Type: null, IsInvalid) (Syntax: '<some-name  ... ame>.@<a-a>')
]]>.Value

            Dim expectedDiagnostics = <![CDATA[
BC36613: Anonymous type member name cannot be inferred from an XML identifier that is not a valid Visual Basic identifier.
        Dim b = New With {<some-name name="a"></some-name>.@<a-a>}'BIND:"New With {<some-name name="a"></some-name>.@<a-a>}"
                          ~~~~~~~~~~~~~~~~~~~~~~~~~~~~~~~~~~~~~~~
]]>.Value

            VerifyOperationTreeAndDiagnosticsForTest(Of AnonymousObjectCreationExpressionSyntax)(source, expectedOperationTree, expectedDiagnostics, additionalReferences:=XmlReferences)
        End Sub

        <CompilerTrait(CompilerFeature.IOperation)>
        <WorkItem(544370, "http://vstfdevdiv:8080/DevDiv2/DevDiv/_workitems/edit/544370")>
        <Fact>
        Public Sub AnonymousTypeFieldNameInferenceFromXml04()
            Dim source = <![CDATA[
Module ModuleA
    Sub Main()'BIND:"Sub Main()"
        Dim err = New With {<a/>.<_>}
        Dim ok = New With {<a/>.<__>}
    End Sub
End Module]]>.Value

            Dim expectedOperationTree = <![CDATA[
IBlockOperation (4 statements, 2 locals) (OperationKind.Block, Type: null, IsInvalid) (Syntax: 'Sub Main()' ... End Sub')
  Locals: Local_1: err As <anonymous type: $0 As System.Collections.Generic.IEnumerable(Of System.Xml.Linq.XElement)>
    Local_2: ok As <anonymous type: __ As System.Collections.Generic.IEnumerable(Of System.Xml.Linq.XElement)>
  IVariableDeclarationsOperation (1 declarations) (OperationKind.VariableDeclarations, Type: null, IsInvalid) (Syntax: 'Dim err = N ...  {<a/>.<_>}')
    IVariableDeclarationOperation (1 variables) (OperationKind.VariableDeclaration, Type: null) (Syntax: 'err')
      Variables: Local_1: err As <anonymous type: $0 As System.Collections.Generic.IEnumerable(Of System.Xml.Linq.XElement)>
      Initializer: 
        IVariableInitializerOperation (OperationKind.VariableInitializer, Type: null, IsInvalid) (Syntax: '= New With {<a/>.<_>}')
          IAnonymousObjectCreationOperation (OperationKind.AnonymousObjectCreation, Type: <anonymous type: $0 As System.Collections.Generic.IEnumerable(Of System.Xml.Linq.XElement)>, IsInvalid) (Syntax: 'New With {<a/>.<_>}')
            Initializers(1):
                IOperation:  (OperationKind.None, Type: null, IsInvalid) (Syntax: '<a/>.<_>')
  IVariableDeclarationsOperation (1 declarations) (OperationKind.VariableDeclarations, Type: null) (Syntax: 'Dim ok = Ne ... {<a/>.<__>}')
    IVariableDeclarationOperation (1 variables) (OperationKind.VariableDeclaration, Type: null) (Syntax: 'ok')
      Variables: Local_1: ok As <anonymous type: __ As System.Collections.Generic.IEnumerable(Of System.Xml.Linq.XElement)>
      Initializer: 
        IVariableInitializerOperation (OperationKind.VariableInitializer, Type: null) (Syntax: '= New With {<a/>.<__>}')
          IAnonymousObjectCreationOperation (OperationKind.AnonymousObjectCreation, Type: <anonymous type: __ As System.Collections.Generic.IEnumerable(Of System.Xml.Linq.XElement)>) (Syntax: 'New With {<a/>.<__>}')
            Initializers(1):
<<<<<<< HEAD
                IOperation:  (OperationKind.None, Type: null) (Syntax: '<a/>.<__>')
  ILabeledOperation (Label: exit) (OperationKind.Labeled, Type: null) (Syntax: 'End Sub')
    Statement: 
      null
  IReturnOperation (OperationKind.Return, Type: null) (Syntax: 'End Sub')
=======
                IOperation:  (OperationKind.None) (Syntax: '<a/>.<__>')
  ILabeledStatement (Label: exit) (OperationKind.LabeledStatement, IsImplicit) (Syntax: 'End Sub')
    Statement: 
      null
  IReturnStatement (OperationKind.ReturnStatement, IsImplicit) (Syntax: 'End Sub')
>>>>>>> 7cdd69e7
    ReturnedValue: 
      null
]]>.Value

            Dim expectedDiagnostics = <![CDATA[
BC36613: Anonymous type member name cannot be inferred from an XML identifier that is not a valid Visual Basic identifier.
        Dim err = New With {<a/>.<_>}
                            ~~~~~~~~
]]>.Value

            VerifyOperationTreeAndDiagnosticsForTest(Of MethodBlockSyntax)(source, expectedOperationTree, expectedDiagnostics, additionalReferences:=XmlReferences)
        End Sub

        <CompilerTrait(CompilerFeature.IOperation)>
        <Fact>
        Public Sub AnonymousTypeFieldNameInferenceFromExpression01()
            Dim source = <![CDATA[
Module ModuleA
    Sub Main()
        Dim a As Integer = 0
        Dim b = New With {a * 2}'BIND:"New With {a * 2}"
    End Sub
End Module]]>.Value

            Dim expectedOperationTree = <![CDATA[
IAnonymousObjectCreationOperation (OperationKind.AnonymousObjectCreation, Type: <anonymous type: $0 As System.Int32>, IsInvalid) (Syntax: 'New With {a * 2}')
  Initializers(1):
      IBinaryOperation (BinaryOperatorKind.Multiply, Checked) (OperationKind.BinaryOperator, Type: System.Int32, IsInvalid) (Syntax: 'a * 2')
        Left: 
          ILocalReferenceOperation: a (OperationKind.LocalReference, Type: System.Int32, IsInvalid) (Syntax: 'a')
        Right: 
          ILiteralOperation (OperationKind.Literal, Type: System.Int32, Constant: 2, IsInvalid) (Syntax: '2')
]]>.Value

            Dim expectedDiagnostics = <![CDATA[
BC36556: Anonymous type member name can be inferred only from a simple or qualified name with no arguments.
        Dim b = New With {a * 2}'BIND:"New With {a * 2}"
                          ~~~~~
]]>.Value

            VerifyOperationTreeAndDiagnosticsForTest(Of AnonymousObjectCreationExpressionSyntax)(source, expectedOperationTree, expectedDiagnostics)
        End Sub

        <CompilerTrait(CompilerFeature.IOperation)>
        <Fact>
        Public Sub AnonymousTypeFieldNameInferenceFromExpression02()
            Dim source = <![CDATA[
Module ModuleA
    Sub Main()
        Dim a As Integer = 0
        Dim b = New With {.a = 1, a}'BIND:"New With {.a = 1, a}"
    End Sub
End Module]]>.Value

            Dim expectedOperationTree = <![CDATA[
IAnonymousObjectCreationOperation (OperationKind.AnonymousObjectCreation, Type: <anonymous type: a As System.Int32, a As System.Int32>, IsInvalid) (Syntax: 'New With {.a = 1, a}')
  Initializers(2):
      ISimpleAssignmentOperation (OperationKind.SimpleAssignment, Type: System.Int32, Constant: 1) (Syntax: '.a = 1')
        Left: 
          IPropertyReferenceOperation: Property <anonymous type: a As System.Int32, a As System.Int32>.a As System.Int32 (OperationKind.PropertyReference, Type: System.Int32) (Syntax: 'a')
            Instance Receiver: 
              null
        Right: 
          ILiteralOperation (OperationKind.Literal, Type: System.Int32, Constant: 1) (Syntax: '1')
      ILocalReferenceOperation: a (OperationKind.LocalReference, Type: System.Int32, IsInvalid) (Syntax: 'a')
]]>.Value

            Dim expectedDiagnostics = <![CDATA[
BC36547: Anonymous type member or property 'a' is already declared.
        Dim b = New With {.a = 1, a}'BIND:"New With {.a = 1, a}"
                                  ~
]]>.Value

            VerifyOperationTreeAndDiagnosticsForTest(Of AnonymousObjectCreationExpressionSyntax)(source, expectedOperationTree, expectedDiagnostics)
        End Sub

        <CompilerTrait(CompilerFeature.IOperation)>
        <Fact>
        Public Sub AnonymousTypeFieldNameInferenceFromExpression03()
            Dim source = <![CDATA[
Module ModuleA
    Structure S
        Public Property FLD As Integer
    End Structure
    Sub Main()
        Dim a As S = New S()
        Dim b = New With {a.FLD, a.FLD()}'BIND:"New With {a.FLD, a.FLD()}"
    End Sub
End Module]]>.Value

            Dim expectedOperationTree = <![CDATA[
IAnonymousObjectCreationOperation (OperationKind.AnonymousObjectCreation, Type: <anonymous type: FLD As System.Int32, FLD As System.Int32>, IsInvalid) (Syntax: 'New With {a ... D, a.FLD()}')
  Initializers(2):
      IPropertyReferenceOperation: Property ModuleA.S.FLD As System.Int32 (OperationKind.PropertyReference, Type: System.Int32) (Syntax: 'a.FLD')
        Instance Receiver: 
          ILocalReferenceOperation: a (OperationKind.LocalReference, Type: ModuleA.S) (Syntax: 'a')
      IPropertyReferenceOperation: Property ModuleA.S.FLD As System.Int32 (OperationKind.PropertyReference, Type: System.Int32, IsInvalid) (Syntax: 'a.FLD()')
        Instance Receiver: 
          ILocalReferenceOperation: a (OperationKind.LocalReference, Type: ModuleA.S, IsInvalid) (Syntax: 'a')
]]>.Value

            Dim expectedDiagnostics = <![CDATA[
BC36547: Anonymous type member or property 'FLD' is already declared.
        Dim b = New With {a.FLD, a.FLD()}'BIND:"New With {a.FLD, a.FLD()}"
                                 ~~~~~~~
]]>.Value

            VerifyOperationTreeAndDiagnosticsForTest(Of AnonymousObjectCreationExpressionSyntax)(source, expectedOperationTree, expectedDiagnostics)
        End Sub

        <CompilerTrait(CompilerFeature.IOperation)>
        <Fact>
        Public Sub AnonymousTypeFieldNameInferenceFromExpression04()
            Dim source = <![CDATA[
Imports System.Collections.Generic
Module ModuleA
    Sub Main()
        Dim a As New Dictionary(Of String, Integer)
        Dim b = New With {.x = 1, a!x}'BIND:"New With {.x = 1, a!x}"
    End Sub
End Module]]>.Value

            Dim expectedOperationTree = <![CDATA[
IAnonymousObjectCreationOperation (OperationKind.AnonymousObjectCreation, Type: <anonymous type: x As System.Int32, x As System.Int32>, IsInvalid) (Syntax: 'New With {.x = 1, a!x}')
  Initializers(2):
      ISimpleAssignmentOperation (OperationKind.SimpleAssignment, Type: System.Int32, Constant: 1) (Syntax: '.x = 1')
        Left: 
          IPropertyReferenceOperation: Property <anonymous type: x As System.Int32, x As System.Int32>.x As System.Int32 (OperationKind.PropertyReference, Type: System.Int32) (Syntax: 'x')
            Instance Receiver: 
              null
        Right: 
          ILiteralOperation (OperationKind.Literal, Type: System.Int32, Constant: 1) (Syntax: '1')
      IPropertyReferenceOperation: Property System.Collections.Generic.Dictionary(Of System.String, System.Int32).Item(key As System.String) As System.Int32 (OperationKind.PropertyReference, Type: System.Int32, IsInvalid) (Syntax: 'a!x')
        Instance Receiver: 
          ILocalReferenceOperation: a (OperationKind.LocalReference, Type: System.Collections.Generic.Dictionary(Of System.String, System.Int32), IsInvalid) (Syntax: 'a')
        Arguments(1):
            IArgumentOperation (ArgumentKind.Explicit, Matching Parameter: key) (OperationKind.Argument, Type: null, IsInvalid, IsImplicit) (Syntax: 'x')
              ILiteralOperation (OperationKind.Literal, Type: System.String, Constant: "x", IsInvalid) (Syntax: 'x')
              InConversion: CommonConversion (Exists: True, IsIdentity: True, IsNumeric: False, IsReference: False, IsUserDefined: False) (MethodSymbol: null)
              OutConversion: CommonConversion (Exists: True, IsIdentity: True, IsNumeric: False, IsReference: False, IsUserDefined: False) (MethodSymbol: null)
]]>.Value

            Dim expectedDiagnostics = <![CDATA[
BC36547: Anonymous type member or property 'x' is already declared.
        Dim b = New With {.x = 1, a!x}'BIND:"New With {.x = 1, a!x}"
                                  ~~~
]]>.Value

            VerifyOperationTreeAndDiagnosticsForTest(Of AnonymousObjectCreationExpressionSyntax)(source, expectedOperationTree, expectedDiagnostics)
        End Sub

        <CompilerTrait(CompilerFeature.IOperation)>
        <Fact>
        Public Sub AnonymousTypeFieldInitializedWithAddressOf()
            Dim source = <![CDATA[
Imports System
Module Program
    Sub Main(args As String())
        Console.WriteLine(New With {Key .a = AddressOf S})'BIND:"New With {Key .a = AddressOf S}"
    End Sub
    Sub S()
    End Sub
End Module]]>.Value

            Dim expectedOperationTree = <![CDATA[
IAnonymousObjectCreationOperation (OperationKind.AnonymousObjectCreation, Type: <anonymous type: Key a As ?>, IsInvalid) (Syntax: 'New With {K ... ddressOf S}')
  Initializers(1):
      ISimpleAssignmentOperation (OperationKind.SimpleAssignment, Type: ?, IsInvalid, IsImplicit) (Syntax: 'Key .a = AddressOf S')
        Left: 
          IPropertyReferenceOperation: ReadOnly Property <anonymous type: Key a As ?>.a As ? (OperationKind.PropertyReference, Type: ?) (Syntax: 'a')
            Instance Receiver: 
              null
        Right: 
          IInvalidOperation (OperationKind.Invalid, Type: ?, IsInvalid, IsImplicit) (Syntax: 'AddressOf S')
            Children(1):
                IOperation:  (OperationKind.None, Type: null, IsInvalid) (Syntax: 'AddressOf S')
                  Children(1):
                      IOperation:  (OperationKind.None, Type: null, IsInvalid) (Syntax: 'S')
                        Children(1):
                            IInstanceReferenceOperation (OperationKind.InstanceReference, Type: Program, IsInvalid, IsImplicit) (Syntax: 'S')
]]>.Value

            Dim expectedDiagnostics = <![CDATA[
BC30491: Expression does not produce a value.
        Console.WriteLine(New With {Key .a = AddressOf S})'BIND:"New With {Key .a = AddressOf S}"
                                             ~~~~~~~~~~~
]]>.Value

            VerifyOperationTreeAndDiagnosticsForTest(Of AnonymousObjectCreationExpressionSyntax)(source, expectedOperationTree, expectedDiagnostics)
        End Sub

        <CompilerTrait(CompilerFeature.IOperation)>
        <Fact>
        Public Sub AnonymousTypeFieldInitializedWithDelegate01()
            Dim source = <![CDATA[
Imports System
Module Program
    Sub Main(args As String())
        Console.WriteLine(New With {'BIND:"New With {"
                          Key .x = "--value--",
                          Key .a = DirectCast(Function() As String
                                                  Return .x.ToString()
                                              End Function, Func(Of String)).Invoke()})
    End Sub
End Module]]>.Value

            ' The IOperation tree for this test seems to have an unexpected ILocalReferenceExpression within IAnonymousFunctionExpression.
            ' See https://github.com/dotnet/roslyn/issues/20357.
            Dim expectedOperationTree = <![CDATA[
IAnonymousObjectCreationOperation (OperationKind.AnonymousObjectCreation, Type: <anonymous type: Key x As System.String, Key a As System.String>, IsInvalid) (Syntax: 'New With {' ... ).Invoke()}')
  Initializers(2):
      ISimpleAssignmentOperation (OperationKind.SimpleAssignment, Type: System.String, Constant: "--value--") (Syntax: 'Key .x = "--value--"')
        Left: 
          IPropertyReferenceOperation: ReadOnly Property <anonymous type: Key x As System.String, Key a As System.String>.x As System.String (OperationKind.PropertyReference, Type: System.String) (Syntax: 'x')
            Instance Receiver: 
              null
        Right: 
          ILiteralOperation (OperationKind.Literal, Type: System.String, Constant: "--value--") (Syntax: '"--value--"')
      ISimpleAssignmentOperation (OperationKind.SimpleAssignment, Type: System.String, IsInvalid) (Syntax: 'Key .a = Di ... )).Invoke()')
        Left: 
          IPropertyReferenceOperation: ReadOnly Property <anonymous type: Key x As System.String, Key a As System.String>.a As System.String (OperationKind.PropertyReference, Type: System.String) (Syntax: 'a')
            Instance Receiver: 
              null
        Right: 
          IInvocationOperation (virtual Function System.Func(Of System.String).Invoke() As System.String) (OperationKind.Invocation, Type: System.String, IsInvalid) (Syntax: 'DirectCast( ... )).Invoke()')
            Instance Receiver: 
              IDelegateCreationOperation (OperationKind.DelegateCreation, Type: System.Func(Of System.String), IsInvalid) (Syntax: 'DirectCast( ... Of String))')
                Target: 
                  IAnonymousFunctionOperation (Symbol: Function () As System.String) (OperationKind.AnonymousFunction, Type: null, IsInvalid) (Syntax: 'Function()  ... nd Function')
                    IBlockOperation (3 statements, 1 locals) (OperationKind.Block, Type: null, IsInvalid, IsImplicit) (Syntax: 'Function()  ... nd Function')
                      Locals: Local_1: <anonymous local> As System.String
                      IReturnOperation (OperationKind.Return, Type: null, IsInvalid) (Syntax: 'Return .x.ToString()')
                        ReturnedValue: 
                          IInvocationOperation (virtual Function System.String.ToString() As System.String) (OperationKind.Invocation, Type: System.String, IsInvalid) (Syntax: '.x.ToString()')
                            Instance Receiver: 
                              IPropertyReferenceOperation: ReadOnly Property <anonymous type: Key x As System.String, Key a As System.String>.x As System.String (OperationKind.PropertyReference, Type: System.String, IsInvalid) (Syntax: '.x')
                                Instance Receiver: 
                                  null
                            Arguments(0)
<<<<<<< HEAD
                      ILabeledOperation (Label: exit) (OperationKind.Labeled, Type: null) (Syntax: 'End Function')
                        Statement: 
                          null
                      IReturnOperation (OperationKind.Return, Type: null) (Syntax: 'End Function')
                        ReturnedValue: 
                          ILocalReferenceOperation:  (OperationKind.LocalReference, Type: System.String) (Syntax: 'End Function')
=======
                      ILabeledStatement (Label: exit) (OperationKind.LabeledStatement, IsImplicit) (Syntax: 'End Function')
                        Statement: 
                          null
                      IReturnStatement (OperationKind.ReturnStatement, IsImplicit) (Syntax: 'End Function')
                        ReturnedValue: 
                          ILocalReferenceExpression:  (OperationKind.LocalReferenceExpression, Type: System.String, IsImplicit) (Syntax: 'End Function')
>>>>>>> 7cdd69e7
            Arguments(0)
]]>.Value

            Dim expectedDiagnostics = <![CDATA[
BC36549: Anonymous type property 'x' cannot be used in the definition of a lambda expression within the same initialization list.
                                                  Return .x.ToString()
                                                         ~~
]]>.Value

            VerifyOperationTreeAndDiagnosticsForTest(Of AnonymousObjectCreationExpressionSyntax)(source, expectedOperationTree, expectedDiagnostics)
        End Sub

        <CompilerTrait(CompilerFeature.IOperation)>
        <Fact>
        Public Sub AnonymousTypeFieldInitializedWithDelegate02()
            Dim source = <![CDATA[
Imports System
Module Program
    Sub Main(args As String())
        Console.WriteLine(New With {'BIND:"New With {"
                          Key .a = DirectCast(Function() As String
                                                  Return .a.ToString()
                                              End Function, Func(Of String)).Invoke()})
    End Sub
End Module]]>.Value

            ' The IOperation tree for this test seems to have an unexpected ILocalReferenceExpression within IAnonymousFunctionExpression.
            ' See https://github.com/dotnet/roslyn/issues/20357.
            Dim expectedOperationTree = <![CDATA[
IAnonymousObjectCreationOperation (OperationKind.AnonymousObjectCreation, Type: <anonymous type: Key a As System.String>, IsInvalid) (Syntax: 'New With {' ... ).Invoke()}')
  Initializers(1):
      ISimpleAssignmentOperation (OperationKind.SimpleAssignment, Type: System.String, IsInvalid) (Syntax: 'Key .a = Di ... )).Invoke()')
        Left: 
          IPropertyReferenceOperation: ReadOnly Property <anonymous type: Key a As System.String>.a As System.String (OperationKind.PropertyReference, Type: System.String) (Syntax: 'a')
            Instance Receiver: 
              null
        Right: 
          IInvocationOperation (virtual Function System.Func(Of System.String).Invoke() As System.String) (OperationKind.Invocation, Type: System.String, IsInvalid) (Syntax: 'DirectCast( ... )).Invoke()')
            Instance Receiver: 
              IDelegateCreationOperation (OperationKind.DelegateCreation, Type: System.Func(Of System.String), IsInvalid) (Syntax: 'DirectCast( ... Of String))')
                Target: 
                  IAnonymousFunctionOperation (Symbol: Function () As System.String) (OperationKind.AnonymousFunction, Type: null, IsInvalid) (Syntax: 'Function()  ... nd Function')
                    IBlockOperation (3 statements, 1 locals) (OperationKind.Block, Type: null, IsInvalid, IsImplicit) (Syntax: 'Function()  ... nd Function')
                      Locals: Local_1: <anonymous local> As System.String
                      IReturnOperation (OperationKind.Return, Type: null, IsInvalid) (Syntax: 'Return .a.ToString()')
                        ReturnedValue: 
                          IConversionOperation (Implicit, TryCast: False, Unchecked) (OperationKind.Conversion, Type: System.String, IsInvalid, IsImplicit) (Syntax: '.a.ToString()')
                            Conversion: CommonConversion (Exists: False, IsIdentity: False, IsNumeric: False, IsReference: False, IsUserDefined: False) (MethodSymbol: null)
                            Operand: 
                              IInvalidOperation (OperationKind.Invalid, Type: ?, IsInvalid) (Syntax: '.a.ToString()')
                                Children(1):
                                    IInvalidOperation (OperationKind.Invalid, Type: ?, IsInvalid, IsImplicit) (Syntax: '.a.ToString')
                                      Children(1):
                                          IInvalidOperation (OperationKind.Invalid, Type: ?, IsInvalid) (Syntax: '.a.ToString')
                                            Children(1):
                                                IInvalidOperation (OperationKind.Invalid, Type: ?, IsInvalid) (Syntax: '.a')
                                                  Children(0)
<<<<<<< HEAD
                      ILabeledOperation (Label: exit) (OperationKind.Labeled, Type: null) (Syntax: 'End Function')
                        Statement: 
                          null
                      IReturnOperation (OperationKind.Return, Type: null) (Syntax: 'End Function')
                        ReturnedValue: 
                          ILocalReferenceOperation:  (OperationKind.LocalReference, Type: System.String) (Syntax: 'End Function')
=======
                      ILabeledStatement (Label: exit) (OperationKind.LabeledStatement, IsImplicit) (Syntax: 'End Function')
                        Statement: 
                          null
                      IReturnStatement (OperationKind.ReturnStatement, IsImplicit) (Syntax: 'End Function')
                        ReturnedValue: 
                          ILocalReferenceExpression:  (OperationKind.LocalReferenceExpression, Type: System.String, IsImplicit) (Syntax: 'End Function')
>>>>>>> 7cdd69e7
            Arguments(0)
]]>.Value

            Dim expectedDiagnostics = <![CDATA[
BC36559: Anonymous type member property 'a' cannot be used to infer the type of another member property because the type of 'a' is not yet established.
                                                  Return .a.ToString()
                                                         ~~
]]>.Value

            VerifyOperationTreeAndDiagnosticsForTest(Of AnonymousObjectCreationExpressionSyntax)(source, expectedOperationTree, expectedDiagnostics)
        End Sub

        <CompilerTrait(CompilerFeature.IOperation)>
        <Fact>
        Public Sub AnonymousTypeFieldInitializedWithDelegate03()
            Dim source = <![CDATA[
Imports System
Module Program
    Sub Main(args As String())
        Console.WriteLine(New With {'BIND:"New With {"
                          Key .a = DirectCast(Function() As String
                                                  Return .x.ToString()
                                              End Function, Func(Of String)).Invoke()})
    End Sub
End Module]]>.Value

            ' The IOperation tree for this test seems to have an unexpected ILocalReferenceExpression within IAnonymousFunctionExpression.
            ' See https://github.com/dotnet/roslyn/issues/20357.
            Dim expectedOperationTree = <![CDATA[
IAnonymousObjectCreationOperation (OperationKind.AnonymousObjectCreation, Type: <anonymous type: Key a As System.String>, IsInvalid) (Syntax: 'New With {' ... ).Invoke()}')
  Initializers(1):
      ISimpleAssignmentOperation (OperationKind.SimpleAssignment, Type: System.String, IsInvalid) (Syntax: 'Key .a = Di ... )).Invoke()')
        Left: 
          IPropertyReferenceOperation: ReadOnly Property <anonymous type: Key a As System.String>.a As System.String (OperationKind.PropertyReference, Type: System.String) (Syntax: 'a')
            Instance Receiver: 
              null
        Right: 
          IInvocationOperation (virtual Function System.Func(Of System.String).Invoke() As System.String) (OperationKind.Invocation, Type: System.String, IsInvalid) (Syntax: 'DirectCast( ... )).Invoke()')
            Instance Receiver: 
              IDelegateCreationOperation (OperationKind.DelegateCreation, Type: System.Func(Of System.String), IsInvalid) (Syntax: 'DirectCast( ... Of String))')
                Target: 
                  IAnonymousFunctionOperation (Symbol: Function () As System.String) (OperationKind.AnonymousFunction, Type: null, IsInvalid) (Syntax: 'Function()  ... nd Function')
                    IBlockOperation (3 statements, 1 locals) (OperationKind.Block, Type: null, IsInvalid, IsImplicit) (Syntax: 'Function()  ... nd Function')
                      Locals: Local_1: <anonymous local> As System.String
                      IReturnOperation (OperationKind.Return, Type: null, IsInvalid) (Syntax: 'Return .x.ToString()')
                        ReturnedValue: 
                          IConversionOperation (Implicit, TryCast: False, Unchecked) (OperationKind.Conversion, Type: System.String, IsInvalid, IsImplicit) (Syntax: '.x.ToString()')
                            Conversion: CommonConversion (Exists: False, IsIdentity: False, IsNumeric: False, IsReference: False, IsUserDefined: False) (MethodSymbol: null)
                            Operand: 
                              IInvalidOperation (OperationKind.Invalid, Type: ?, IsInvalid) (Syntax: '.x.ToString()')
                                Children(1):
                                    IInvalidOperation (OperationKind.Invalid, Type: ?, IsInvalid, IsImplicit) (Syntax: '.x.ToString')
                                      Children(1):
                                          IInvalidOperation (OperationKind.Invalid, Type: ?, IsInvalid) (Syntax: '.x.ToString')
                                            Children(1):
                                                IInvalidOperation (OperationKind.Invalid, Type: ?, IsInvalid) (Syntax: '.x')
                                                  Children(0)
<<<<<<< HEAD
                      ILabeledOperation (Label: exit) (OperationKind.Labeled, Type: null) (Syntax: 'End Function')
                        Statement: 
                          null
                      IReturnOperation (OperationKind.Return, Type: null) (Syntax: 'End Function')
                        ReturnedValue: 
                          ILocalReferenceOperation:  (OperationKind.LocalReference, Type: System.String) (Syntax: 'End Function')
=======
                      ILabeledStatement (Label: exit) (OperationKind.LabeledStatement, IsImplicit) (Syntax: 'End Function')
                        Statement: 
                          null
                      IReturnStatement (OperationKind.ReturnStatement, IsImplicit) (Syntax: 'End Function')
                        ReturnedValue: 
                          ILocalReferenceExpression:  (OperationKind.LocalReferenceExpression, Type: System.String, IsImplicit) (Syntax: 'End Function')
>>>>>>> 7cdd69e7
            Arguments(0)
]]>.Value

            Dim expectedDiagnostics = <![CDATA[
BC36557: 'x' is not a member of '<anonymous type>'; it does not exist in the current context.
                                                  Return .x.ToString()
                                                         ~~
]]>.Value

            VerifyOperationTreeAndDiagnosticsForTest(Of AnonymousObjectCreationExpressionSyntax)(source, expectedOperationTree, expectedDiagnostics)
        End Sub

        <CompilerTrait(CompilerFeature.IOperation)>
        <Fact>
        Public Sub AnonymousTypeFieldInitializedWithDelegate04()
            Dim source = <![CDATA[
Imports System
Module Program
    Sub Main(args As String())
        Console.WriteLine(New With {'BIND:"New With {"
                          Key .a = DirectCast(Function() As String
                                                  Return DirectCast(Function() As String
                                                                        Return .x.ToString()
                                                                    End Function, Func(Of String)).Invoke()
                                              End Function, Func(Of String)).Invoke()})
    End Sub
End Module]]>.Value

            ' The IOperation tree for this test seems to have an unexpected ILocalReferenceExpression within IAnonymousFunctionExpression.
            ' See https://github.com/dotnet/roslyn/issues/20357.
            Dim expectedOperationTree = <![CDATA[
IAnonymousObjectCreationOperation (OperationKind.AnonymousObjectCreation, Type: <anonymous type: Key a As System.String>, IsInvalid) (Syntax: 'New With {' ... ).Invoke()}')
  Initializers(1):
      ISimpleAssignmentOperation (OperationKind.SimpleAssignment, Type: System.String, IsInvalid) (Syntax: 'Key .a = Di ... )).Invoke()')
        Left: 
          IPropertyReferenceOperation: ReadOnly Property <anonymous type: Key a As System.String>.a As System.String (OperationKind.PropertyReference, Type: System.String) (Syntax: 'a')
            Instance Receiver: 
              null
        Right: 
          IInvocationOperation (virtual Function System.Func(Of System.String).Invoke() As System.String) (OperationKind.Invocation, Type: System.String, IsInvalid) (Syntax: 'DirectCast( ... )).Invoke()')
            Instance Receiver: 
              IDelegateCreationOperation (OperationKind.DelegateCreation, Type: System.Func(Of System.String), IsInvalid) (Syntax: 'DirectCast( ... Of String))')
                Target: 
                  IAnonymousFunctionOperation (Symbol: Function () As System.String) (OperationKind.AnonymousFunction, Type: null, IsInvalid) (Syntax: 'Function()  ... nd Function')
                    IBlockOperation (3 statements, 1 locals) (OperationKind.Block, Type: null, IsInvalid, IsImplicit) (Syntax: 'Function()  ... nd Function')
                      Locals: Local_1: <anonymous local> As System.String
                      IReturnOperation (OperationKind.Return, Type: null, IsInvalid) (Syntax: 'Return Dire ... )).Invoke()')
                        ReturnedValue: 
                          IInvocationOperation (virtual Function System.Func(Of System.String).Invoke() As System.String) (OperationKind.Invocation, Type: System.String, IsInvalid) (Syntax: 'DirectCast( ... )).Invoke()')
                            Instance Receiver: 
                              IDelegateCreationOperation (OperationKind.DelegateCreation, Type: System.Func(Of System.String), IsInvalid) (Syntax: 'DirectCast( ... Of String))')
                                Target: 
                                  IAnonymousFunctionOperation (Symbol: Function () As System.String) (OperationKind.AnonymousFunction, Type: null, IsInvalid) (Syntax: 'Function()  ... nd Function')
                                    IBlockOperation (3 statements, 1 locals) (OperationKind.Block, Type: null, IsInvalid, IsImplicit) (Syntax: 'Function()  ... nd Function')
                                      Locals: Local_1: <anonymous local> As System.String
                                      IReturnOperation (OperationKind.Return, Type: null, IsInvalid) (Syntax: 'Return .x.ToString()')
                                        ReturnedValue: 
                                          IConversionOperation (Implicit, TryCast: False, Unchecked) (OperationKind.Conversion, Type: System.String, IsInvalid, IsImplicit) (Syntax: '.x.ToString()')
                                            Conversion: CommonConversion (Exists: False, IsIdentity: False, IsNumeric: False, IsReference: False, IsUserDefined: False) (MethodSymbol: null)
                                            Operand: 
                                              IInvalidOperation (OperationKind.Invalid, Type: ?, IsInvalid) (Syntax: '.x.ToString()')
                                                Children(1):
                                                    IInvalidOperation (OperationKind.Invalid, Type: ?, IsInvalid, IsImplicit) (Syntax: '.x.ToString')
                                                      Children(1):
                                                          IInvalidOperation (OperationKind.Invalid, Type: ?, IsInvalid) (Syntax: '.x.ToString')
                                                            Children(1):
                                                                IInvalidOperation (OperationKind.Invalid, Type: ?, IsInvalid) (Syntax: '.x')
                                                                  Children(0)
<<<<<<< HEAD
                                      ILabeledOperation (Label: exit) (OperationKind.Labeled, Type: null) (Syntax: 'End Function')
                                        Statement: 
                                          null
                                      IReturnOperation (OperationKind.Return, Type: null) (Syntax: 'End Function')
                                        ReturnedValue: 
                                          ILocalReferenceOperation:  (OperationKind.LocalReference, Type: System.String) (Syntax: 'End Function')
                            Arguments(0)
                      ILabeledOperation (Label: exit) (OperationKind.Labeled, Type: null) (Syntax: 'End Function')
                        Statement: 
                          null
                      IReturnOperation (OperationKind.Return, Type: null) (Syntax: 'End Function')
                        ReturnedValue: 
                          ILocalReferenceOperation:  (OperationKind.LocalReference, Type: System.String) (Syntax: 'End Function')
=======
                                      ILabeledStatement (Label: exit) (OperationKind.LabeledStatement, IsImplicit) (Syntax: 'End Function')
                                        Statement: 
                                          null
                                      IReturnStatement (OperationKind.ReturnStatement, IsImplicit) (Syntax: 'End Function')
                                        ReturnedValue: 
                                          ILocalReferenceExpression:  (OperationKind.LocalReferenceExpression, Type: System.String, IsImplicit) (Syntax: 'End Function')
                            Arguments(0)
                      ILabeledStatement (Label: exit) (OperationKind.LabeledStatement, IsImplicit) (Syntax: 'End Function')
                        Statement: 
                          null
                      IReturnStatement (OperationKind.ReturnStatement, IsImplicit) (Syntax: 'End Function')
                        ReturnedValue: 
                          ILocalReferenceExpression:  (OperationKind.LocalReferenceExpression, Type: System.String, IsImplicit) (Syntax: 'End Function')
>>>>>>> 7cdd69e7
            Arguments(0)
]]>.Value

            Dim expectedDiagnostics = <![CDATA[
BC36557: 'x' is not a member of '<anonymous type>'; it does not exist in the current context.
                                                                        Return .x.ToString()
                                                                               ~~
]]>.Value

            VerifyOperationTreeAndDiagnosticsForTest(Of AnonymousObjectCreationExpressionSyntax)(source, expectedOperationTree, expectedDiagnostics)
        End Sub

        <CompilerTrait(CompilerFeature.IOperation)>
        <WorkItem(542940, "http://vstfdevdiv:8080/DevDiv2/DevDiv/_workitems/edit/542940")>
        <Fact>
        Public Sub LambdaReturningAnonymousType()
            Dim source = <![CDATA[
Module Program
    Sub Main(args As String())
        Dim x1 As Object = Function() New With {.Default = "Test"}'BIND:"New With {.Default = "Test"}"
        System.Console.WriteLine(x1)
    End Sub
End Module]]>.Value

            Dim expectedOperationTree = <![CDATA[
IAnonymousObjectCreationOperation (OperationKind.AnonymousObjectCreation, Type: <anonymous type: Default As System.String>) (Syntax: 'New With {. ... t = "Test"}')
  Initializers(1):
      ISimpleAssignmentOperation (OperationKind.SimpleAssignment, Type: System.String, Constant: "Test") (Syntax: '.Default = "Test"')
        Left: 
          IPropertyReferenceOperation: Property <anonymous type: Default As System.String>.Default As System.String (OperationKind.PropertyReference, Type: System.String) (Syntax: 'Default')
            Instance Receiver: 
              null
        Right: 
          ILiteralOperation (OperationKind.Literal, Type: System.String, Constant: "Test") (Syntax: '"Test"')
]]>.Value

            Dim expectedDiagnostics = String.Empty

            VerifyOperationTreeAndDiagnosticsForTest(Of AnonymousObjectCreationExpressionSyntax)(source, expectedOperationTree, expectedDiagnostics)
        End Sub

        <WorkItem(543286, "http://vstfdevdiv:8080/DevDiv2/DevDiv/_workitems/edit/543286")>
        <Fact>
        Public Sub AnonymousTypeInALambdaInGenericMethod1()
            Dim compilationDef =
<compilation name="AnonymousTypeInALambdaInGenericMethod1">
    <file name="a.vb">
Imports System

Module S1
    Public Function Goo(Of T)() As System.Func(Of Object)
        Dim x2 As T = Nothing
        return Function()
                     Return new With {x2}
               End Function
    End Function

    Sub Main()
        Console.WriteLine(Goo(Of Integer)()())
    End Sub
End Module
    </file>
</compilation>

            Dim compilation = CompilationUtils.CreateCompilationWithMscorlibAndVBRuntime(compilationDef, TestOptions.ReleaseExe)
            CompilationUtils.AssertTheseDiagnostics(compilation, <expected></expected>)
            Dim verifier = CompileAndVerify(compilation, expectedOutput:="{ x2 = 0 }")
        End Sub

        <CompilerTrait(CompilerFeature.IOperation)>
        <Fact>
        Public Sub AnonymousTypeInALambdaInGenericMethod1_OperationTree()
            Dim source = <![CDATA[
Imports System

Module S1
    Public Function Foo(Of T)() As System.Func(Of Object)
        Dim x2 As T = Nothing
        Return Function()
                   Return New With {x2}'BIND:"New With {x2}"
               End Function
    End Function

    Sub Main()
        Console.WriteLine(Foo(Of Integer)()())
    End Sub
End Module]]>.Value

            Dim expectedOperationTree = <![CDATA[
IAnonymousObjectCreationOperation (OperationKind.AnonymousObjectCreation, Type: <anonymous type: x2 As T>) (Syntax: 'New With {x2}')
  Initializers(1):
      ILocalReferenceOperation: x2 (OperationKind.LocalReference, Type: T) (Syntax: 'x2')
]]>.Value

            Dim expectedDiagnostics = String.Empty

            VerifyOperationTreeAndDiagnosticsForTest(Of AnonymousObjectCreationExpressionSyntax)(source, expectedOperationTree, expectedDiagnostics)
        End Sub

        <WorkItem(543286, "http://vstfdevdiv:8080/DevDiv2/DevDiv/_workitems/edit/543286")>
        <Fact>
        Public Sub AnonymousTypeInALambdaInGenericMethod2()
            Dim compilationDef =
<compilation name="AnonymousTypeInALambdaInGenericMethod2">
    <file name="a.vb">
Imports System

Module S1
    Public Function Goo(Of T)() As System.Func(Of Object)
        Dim x2 As T = Nothing
        Dim x3 = Function()
                     Dim result = new With {x2}
                     Return result
               End Function

        return x3
    End Function

    Sub Main()
        Console.WriteLine(Goo(Of Integer)()())
    End Sub
End Module
    </file>
</compilation>

            Dim compilation = CompilationUtils.CreateCompilationWithMscorlibAndVBRuntime(compilationDef, TestOptions.ReleaseExe)
            CompilationUtils.AssertTheseDiagnostics(compilation, <expected></expected>)
            Dim verifier = CompileAndVerify(compilation, expectedOutput:="{ x2 = 0 }")
        End Sub

        <Fact()>
        Public Sub AnonymousTypeInALambdaInGenericMethod3()
            Dim compilationDef =
<compilation name="AnonymousTypeInALambdaInGenericMethod3">
    <file name="a.vb">
Imports System

Module S1
    Public Function Goo(Of T)() As System.Func(Of Object)
        Dim x2 As T = Nothing
        Dim x3 = Function()
                     Dim result = new With {x2}
                     Dim tmp = result.x2 ' Property getter should be also rewritten
                     Return result
               End Function

        return x3
    End Function

    Sub Main()
        Console.WriteLine(Goo(Of Integer)()())
    End Sub
End Module
    </file>
</compilation>

            Dim compilation = CompilationUtils.CreateCompilationWithMscorlibAndVBRuntime(compilationDef, TestOptions.ReleaseExe)
            CompilationUtils.AssertTheseDiagnostics(compilation, <expected></expected>)
            Dim verifier = CompileAndVerify(compilation, expectedOutput:="{ x2 = 0 }")
        End Sub

        <WorkItem(529688, "http://vstfdevdiv:8080/DevDiv2/DevDiv/_workitems/edit/529688")>
        <Fact()>
        Public Sub AssociatedAnonymousDelegate_Valid()
            Dim compilationDef =
<compilation>
    <file name="a.vb">
Imports System

Module S1
    Public Sub Goo()
        Dim sss = Sub(x) Console.WriteLine() 'BIND2:"x"
        sss(x:=1)'BIND1:"sss(x:=1)"
    End Sub
End Module
    </file>
</compilation>

            Dim compilation = CompilationUtils.CreateCompilationWithMscorlibAndVBRuntime(compilationDef, TestOptions.ReleaseExe)
            Dim tree = compilation.SyntaxTrees(0)
            Dim model = compilation.GetSemanticModel(tree)

            Dim node2 As ParameterSyntax = CompilationUtils.FindBindingText(Of ParameterSyntax)(compilation, "a.vb", 2)
            Dim symbol2 = model.GetDeclaredSymbol(node2)
            Assert.Equal(SymbolKind.Parameter, symbol2.Kind)
            Assert.Equal("x As Object", symbol2.ToDisplayString())

            Dim lambda2 = DirectCast(symbol2.ContainingSymbol, MethodSymbol)
            Assert.Equal(MethodKind.LambdaMethod, lambda2.MethodKind)
            Assert.Equal("Private Shared Sub (x As Object)", symbol2.ContainingSymbol.ToDisplayString())

            Dim associatedDelegate = lambda2.AssociatedAnonymousDelegate
            Assert.NotNull(associatedDelegate)
            Assert.True(associatedDelegate.IsDelegateType)
            Assert.True(associatedDelegate.IsAnonymousType)
            Assert.Equal("Sub <generated method>(x As Object)", associatedDelegate.ToDisplayString)
            Assert.Same(associatedDelegate, DirectCast(lambda2, IMethodSymbol).AssociatedAnonymousDelegate)

            Dim node As InvocationExpressionSyntax = CompilationUtils.FindBindingText(Of InvocationExpressionSyntax)(compilation, "a.vb", 1)
            Dim info = model.GetSymbolInfo(node)
            Assert.Equal("Public Overridable Sub Invoke(x As Object)", info.Symbol.ToDisplayString())
            Assert.Equal("Sub <generated method>(x As Object)", info.Symbol.ContainingSymbol.ToDisplayString())

            Assert.Same(associatedDelegate, info.Symbol.ContainingSymbol)
        End Sub

        <WorkItem(529688, "http://vstfdevdiv:8080/DevDiv2/DevDiv/_workitems/edit/529688")>
        <Fact()>
        Public Sub AssociatedAnonymousDelegate_Action_SameSignature()
            Dim compilationDef =
<compilation>
    <file name="a.vb">
Imports System

Module S1
    Public Sub Goo()
        Dim sss As Action(Of Object) = Sub(x) Console.WriteLine() 'BIND2:"x"
        sss(obj:=1)'BIND1:"sss(obj:=1)"
    End Sub
End Module
    </file>
</compilation>

            Dim compilation = CompilationUtils.CreateCompilationWithMscorlibAndVBRuntime(compilationDef, TestOptions.ReleaseExe)
            Dim tree = compilation.SyntaxTrees(0)
            Dim model = compilation.GetSemanticModel(tree)

            Dim node2 As ParameterSyntax = CompilationUtils.FindBindingText(Of ParameterSyntax)(compilation, "a.vb", 2)
            Dim symbol2 = model.GetDeclaredSymbol(node2)
            Assert.Equal(SymbolKind.Parameter, symbol2.Kind)
            Assert.Equal("x As Object", symbol2.ToDisplayString())

            Dim lambda2 = DirectCast(symbol2.ContainingSymbol, MethodSymbol)
            Assert.Equal(MethodKind.LambdaMethod, lambda2.MethodKind)
            Assert.Equal("Private Shared Sub (x As Object)", symbol2.ContainingSymbol.ToDisplayString())

            Dim associatedDelegate = lambda2.AssociatedAnonymousDelegate
            'Assert.Null(associatedDelegate)
            Assert.True(associatedDelegate.IsDelegateType)
            Assert.True(associatedDelegate.IsAnonymousType)
            Assert.Equal("Sub <generated method>(x As Object)", associatedDelegate.ToDisplayString)
            Assert.Same(associatedDelegate, DirectCast(lambda2, IMethodSymbol).AssociatedAnonymousDelegate)

            Dim node As InvocationExpressionSyntax = CompilationUtils.FindBindingText(Of InvocationExpressionSyntax)(compilation, "a.vb", 1)
            Dim info = model.GetSymbolInfo(node)
            Assert.Equal("Public Overridable Overloads Sub Invoke(obj As Object)", info.Symbol.ToDisplayString())
            Assert.Equal("System.Action(Of Object)", info.Symbol.ContainingSymbol.ToDisplayString())

            Assert.NotSame(associatedDelegate, info.Symbol.ContainingSymbol)
        End Sub

        <WorkItem(529688, "http://vstfdevdiv:8080/DevDiv2/DevDiv/_workitems/edit/529688")>
        <Fact()>
        Public Sub AssociatedAnonymousDelegate_Action_DifferentSignature()
            Dim compilationDef =
<compilation>
    <file name="a.vb">
Imports System

Module S1
    Public Sub Goo()
        Dim sss As Action = Sub(x) Console.WriteLine() 'BIND2:"x"
        sss()'BIND1:"sss()"
    End Sub
End Module
    </file>
</compilation>

            Dim compilation = CompilationUtils.CreateCompilationWithMscorlibAndVBRuntime(compilationDef, TestOptions.ReleaseExe)
            Dim tree = compilation.SyntaxTrees(0)
            Dim model = compilation.GetSemanticModel(tree)

            Dim node2 As ParameterSyntax = CompilationUtils.FindBindingText(Of ParameterSyntax)(compilation, "a.vb", 2)
            Dim symbol2 = model.GetDeclaredSymbol(node2)
            Assert.Equal(SymbolKind.Parameter, symbol2.Kind)
            Assert.Equal("x As Object", symbol2.ToDisplayString())

            Dim lambda2 = DirectCast(symbol2.ContainingSymbol, MethodSymbol)
            Assert.Equal(MethodKind.LambdaMethod, lambda2.MethodKind)
            Assert.Equal("Private Shared Sub (x As Object)", symbol2.ContainingSymbol.ToDisplayString())

            Dim associatedDelegate = lambda2.AssociatedAnonymousDelegate
            Assert.Null(associatedDelegate)
            Assert.Same(associatedDelegate, DirectCast(lambda2, IMethodSymbol).AssociatedAnonymousDelegate)

            Dim node As InvocationExpressionSyntax = CompilationUtils.FindBindingText(Of InvocationExpressionSyntax)(compilation, "a.vb", 1)
            Dim info = model.GetSymbolInfo(node)
            Assert.Equal("Public Overridable Overloads Sub Invoke()", info.Symbol.ToDisplayString())
            Assert.Equal("System.Action", info.Symbol.ContainingSymbol.ToDisplayString())
        End Sub
    End Class

End Namespace

<|MERGE_RESOLUTION|>--- conflicted
+++ resolved
@@ -159,19 +159,11 @@
                               Element Values(1):
                                   IArrayInitializerOperation (1 elements) (OperationKind.ArrayInitializer, Type: null, IsInvalid) (Syntax: '{tr}')
                                     Element Values(1):
-<<<<<<< HEAD
                                         IParameterReferenceOperation: tr (OperationKind.ParameterReference, Type: System.TypedReference, IsInvalid) (Syntax: 'tr')
-  ILabeledOperation (Label: exit) (OperationKind.Labeled, Type: null) (Syntax: 'End Sub')
+  ILabeledOperation (Label: exit) (OperationKind.Labeled, Type: null, IsImplicit) (Syntax: 'End Sub')
     Statement: 
       null
-  IReturnOperation (OperationKind.Return, Type: null) (Syntax: 'End Sub')
-=======
-                                        IParameterReferenceExpression: tr (OperationKind.ParameterReferenceExpression, Type: System.TypedReference, IsInvalid) (Syntax: 'tr')
-  ILabeledStatement (Label: exit) (OperationKind.LabeledStatement, IsImplicit) (Syntax: 'End Sub')
-    Statement: 
-      null
-  IReturnStatement (OperationKind.ReturnStatement, IsImplicit) (Syntax: 'End Sub')
->>>>>>> 7cdd69e7
+  IReturnOperation (OperationKind.Return, Type: null, IsImplicit) (Syntax: 'End Sub')
     ReturnedValue: 
       null
 ]]>.Value
@@ -741,19 +733,11 @@
         IVariableInitializerOperation (OperationKind.VariableInitializer, Type: null) (Syntax: '= New With {<a/>.<__>}')
           IAnonymousObjectCreationOperation (OperationKind.AnonymousObjectCreation, Type: <anonymous type: __ As System.Collections.Generic.IEnumerable(Of System.Xml.Linq.XElement)>) (Syntax: 'New With {<a/>.<__>}')
             Initializers(1):
-<<<<<<< HEAD
                 IOperation:  (OperationKind.None, Type: null) (Syntax: '<a/>.<__>')
-  ILabeledOperation (Label: exit) (OperationKind.Labeled, Type: null) (Syntax: 'End Sub')
+  ILabeledOperation (Label: exit) (OperationKind.Labeled, Type: null, IsImplicit) (Syntax: 'End Sub')
     Statement: 
       null
-  IReturnOperation (OperationKind.Return, Type: null) (Syntax: 'End Sub')
-=======
-                IOperation:  (OperationKind.None) (Syntax: '<a/>.<__>')
-  ILabeledStatement (Label: exit) (OperationKind.LabeledStatement, IsImplicit) (Syntax: 'End Sub')
-    Statement: 
-      null
-  IReturnStatement (OperationKind.ReturnStatement, IsImplicit) (Syntax: 'End Sub')
->>>>>>> 7cdd69e7
+  IReturnOperation (OperationKind.Return, Type: null, IsImplicit) (Syntax: 'End Sub')
     ReturnedValue: 
       null
 ]]>.Value
@@ -993,21 +977,12 @@
                                 Instance Receiver: 
                                   null
                             Arguments(0)
-<<<<<<< HEAD
-                      ILabeledOperation (Label: exit) (OperationKind.Labeled, Type: null) (Syntax: 'End Function')
+                      ILabeledOperation (Label: exit) (OperationKind.Labeled, Type: null, IsImplicit) (Syntax: 'End Function')
                         Statement: 
                           null
-                      IReturnOperation (OperationKind.Return, Type: null) (Syntax: 'End Function')
+                      IReturnOperation (OperationKind.Return, Type: null, IsImplicit) (Syntax: 'End Function')
                         ReturnedValue: 
-                          ILocalReferenceOperation:  (OperationKind.LocalReference, Type: System.String) (Syntax: 'End Function')
-=======
-                      ILabeledStatement (Label: exit) (OperationKind.LabeledStatement, IsImplicit) (Syntax: 'End Function')
-                        Statement: 
-                          null
-                      IReturnStatement (OperationKind.ReturnStatement, IsImplicit) (Syntax: 'End Function')
-                        ReturnedValue: 
-                          ILocalReferenceExpression:  (OperationKind.LocalReferenceExpression, Type: System.String, IsImplicit) (Syntax: 'End Function')
->>>>>>> 7cdd69e7
+                          ILocalReferenceOperation:  (OperationKind.LocalReference, Type: System.String, IsImplicit) (Syntax: 'End Function')
             Arguments(0)
 ]]>.Value
 
@@ -1065,21 +1040,12 @@
                                             Children(1):
                                                 IInvalidOperation (OperationKind.Invalid, Type: ?, IsInvalid) (Syntax: '.a')
                                                   Children(0)
-<<<<<<< HEAD
-                      ILabeledOperation (Label: exit) (OperationKind.Labeled, Type: null) (Syntax: 'End Function')
+                      ILabeledOperation (Label: exit) (OperationKind.Labeled, Type: null, IsImplicit) (Syntax: 'End Function')
                         Statement: 
                           null
-                      IReturnOperation (OperationKind.Return, Type: null) (Syntax: 'End Function')
+                      IReturnOperation (OperationKind.Return, Type: null, IsImplicit) (Syntax: 'End Function')
                         ReturnedValue: 
-                          ILocalReferenceOperation:  (OperationKind.LocalReference, Type: System.String) (Syntax: 'End Function')
-=======
-                      ILabeledStatement (Label: exit) (OperationKind.LabeledStatement, IsImplicit) (Syntax: 'End Function')
-                        Statement: 
-                          null
-                      IReturnStatement (OperationKind.ReturnStatement, IsImplicit) (Syntax: 'End Function')
-                        ReturnedValue: 
-                          ILocalReferenceExpression:  (OperationKind.LocalReferenceExpression, Type: System.String, IsImplicit) (Syntax: 'End Function')
->>>>>>> 7cdd69e7
+                          ILocalReferenceOperation:  (OperationKind.LocalReference, Type: System.String, IsImplicit) (Syntax: 'End Function')
             Arguments(0)
 ]]>.Value
 
@@ -1137,21 +1103,12 @@
                                             Children(1):
                                                 IInvalidOperation (OperationKind.Invalid, Type: ?, IsInvalid) (Syntax: '.x')
                                                   Children(0)
-<<<<<<< HEAD
-                      ILabeledOperation (Label: exit) (OperationKind.Labeled, Type: null) (Syntax: 'End Function')
+                      ILabeledOperation (Label: exit) (OperationKind.Labeled, Type: null, IsImplicit) (Syntax: 'End Function')
                         Statement: 
                           null
-                      IReturnOperation (OperationKind.Return, Type: null) (Syntax: 'End Function')
+                      IReturnOperation (OperationKind.Return, Type: null, IsImplicit) (Syntax: 'End Function')
                         ReturnedValue: 
-                          ILocalReferenceOperation:  (OperationKind.LocalReference, Type: System.String) (Syntax: 'End Function')
-=======
-                      ILabeledStatement (Label: exit) (OperationKind.LabeledStatement, IsImplicit) (Syntax: 'End Function')
-                        Statement: 
-                          null
-                      IReturnStatement (OperationKind.ReturnStatement, IsImplicit) (Syntax: 'End Function')
-                        ReturnedValue: 
-                          ILocalReferenceExpression:  (OperationKind.LocalReferenceExpression, Type: System.String, IsImplicit) (Syntax: 'End Function')
->>>>>>> 7cdd69e7
+                          ILocalReferenceOperation:  (OperationKind.LocalReference, Type: System.String, IsImplicit) (Syntax: 'End Function')
             Arguments(0)
 ]]>.Value
 
@@ -1220,35 +1177,19 @@
                                                             Children(1):
                                                                 IInvalidOperation (OperationKind.Invalid, Type: ?, IsInvalid) (Syntax: '.x')
                                                                   Children(0)
-<<<<<<< HEAD
-                                      ILabeledOperation (Label: exit) (OperationKind.Labeled, Type: null) (Syntax: 'End Function')
+                                      ILabeledOperation (Label: exit) (OperationKind.Labeled, Type: null, IsImplicit) (Syntax: 'End Function')
                                         Statement: 
                                           null
-                                      IReturnOperation (OperationKind.Return, Type: null) (Syntax: 'End Function')
+                                      IReturnOperation (OperationKind.Return, Type: null, IsImplicit) (Syntax: 'End Function')
                                         ReturnedValue: 
-                                          ILocalReferenceOperation:  (OperationKind.LocalReference, Type: System.String) (Syntax: 'End Function')
+                                          ILocalReferenceOperation:  (OperationKind.LocalReference, Type: System.String, IsImplicit) (Syntax: 'End Function')
                             Arguments(0)
-                      ILabeledOperation (Label: exit) (OperationKind.Labeled, Type: null) (Syntax: 'End Function')
+                      ILabeledOperation (Label: exit) (OperationKind.Labeled, Type: null, IsImplicit) (Syntax: 'End Function')
                         Statement: 
                           null
-                      IReturnOperation (OperationKind.Return, Type: null) (Syntax: 'End Function')
+                      IReturnOperation (OperationKind.Return, Type: null, IsImplicit) (Syntax: 'End Function')
                         ReturnedValue: 
-                          ILocalReferenceOperation:  (OperationKind.LocalReference, Type: System.String) (Syntax: 'End Function')
-=======
-                                      ILabeledStatement (Label: exit) (OperationKind.LabeledStatement, IsImplicit) (Syntax: 'End Function')
-                                        Statement: 
-                                          null
-                                      IReturnStatement (OperationKind.ReturnStatement, IsImplicit) (Syntax: 'End Function')
-                                        ReturnedValue: 
-                                          ILocalReferenceExpression:  (OperationKind.LocalReferenceExpression, Type: System.String, IsImplicit) (Syntax: 'End Function')
-                            Arguments(0)
-                      ILabeledStatement (Label: exit) (OperationKind.LabeledStatement, IsImplicit) (Syntax: 'End Function')
-                        Statement: 
-                          null
-                      IReturnStatement (OperationKind.ReturnStatement, IsImplicit) (Syntax: 'End Function')
-                        ReturnedValue: 
-                          ILocalReferenceExpression:  (OperationKind.LocalReferenceExpression, Type: System.String, IsImplicit) (Syntax: 'End Function')
->>>>>>> 7cdd69e7
+                          ILocalReferenceOperation:  (OperationKind.LocalReference, Type: System.String, IsImplicit) (Syntax: 'End Function')
             Arguments(0)
 ]]>.Value
 

--- conflicted
+++ resolved
@@ -2,7 +2,6 @@
 <xliff xmlns="urn:oasis:names:tc:xliff:document:1.2" xmlns:xsi="http://www.w3.org/2001/XMLSchema-instance" version="1.2" xsi:schemaLocation="urn:oasis:names:tc:xliff:document:1.2 xliff-core-1.2-transitional.xsd">
   <file datatype="xml" source-language="en" target-language="zh-Hant" original="../VBResources.resx">
     <body>
-<<<<<<< HEAD
       <trans-unit id="ERR_CommentsAfterLineContinuationNotAvailable1">
         <source>Please use language version {0} or greater to use comments after line continuation character.</source>
         <target state="new">Please use language version {0} or greater to use comments after line continuation character.</target>
@@ -11,11 +10,11 @@
       <trans-unit id="FEATURE_CommentsAfterLineContinuation">
         <source>comments after line continuation</source>
         <target state="new">comments after line continuation</target>
-=======
+        <note />
+      </trans-unit>
       <trans-unit id="FEATURE_UnconstrainedTypeParameterInConditional">
         <source>unconstrained type parameters in binary conditional expressions</source>
         <target state="new">unconstrained type parameters in binary conditional expressions</target>
->>>>>>> ece298f8
         <note />
       </trans-unit>
       <trans-unit id="Trees0">

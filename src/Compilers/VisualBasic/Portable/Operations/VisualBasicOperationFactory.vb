--- conflicted
+++ resolved
@@ -42,37 +42,6 @@
             Return _cache.GetOrAdd(boundNode, Function(n) CreateInternal(n))
         End Function
 
-<<<<<<< HEAD
-        Private Shared Function IsIgnoredNode(boundNode As BoundNode) As Boolean
-            ' since boundNode doesn't have parent pointer, it can't just look around using bound node
-            ' it needs to use syntax node.  we ignore these because this will return its own operation tree
-            ' that don't belong to its parent operation tree.
-            Select Case boundNode.Kind
-                Case BoundKind.LocalDeclaration
-                    Return boundNode.Syntax.Kind() = SyntaxKind.ModifiedIdentifier AndAlso
-                           If(boundNode.Syntax.Parent?.Kind() = SyntaxKind.VariableDeclarator, False)
-                Case BoundKind.ExpressionStatement
-                    Return boundNode.Syntax.Kind() = SyntaxKind.SelectStatement
-                Case BoundKind.CaseBlock
-                    Return True
-                Case BoundKind.CaseStatement
-                    Return True
-                Case BoundKind.EventAccess
-                    Return boundNode.Syntax.Parent.Kind() = SyntaxKind.AddHandlerStatement OrElse
-                           boundNode.Syntax.Parent.Kind() = SyntaxKind.RemoveHandlerStatement OrElse
-                           boundNode.Syntax.Parent.Kind() = SyntaxKind.RaiseEventStatement
-                Case BoundKind.FieldAccess
-                    Return boundNode.Syntax.Parent.Kind() = SyntaxKind.RaiseEventStatement
-                Case BoundKind.Call
-                    Return boundNode.Syntax.Parent.Kind() = SyntaxKind.RaiseEventStatement
-
-            End Select
-
-            Return False
-        End Function
-
-=======
->>>>>>> ae877468
         Private Function CreateInternal(boundNode As BoundNode) As IOperation
             Select Case boundNode.Kind
                 Case BoundKind.AssignmentOperator

--- conflicted
+++ resolved
@@ -620,22 +620,22 @@
                         stateMachine = stateMachine ?? asyncStateMachine;
                     }
 
-                    if (!diagnosticsThisMethod.HasAnyErrors() && !_globalHasErrors)
-                    {
-                        emittedBody = GenerateMethodBody(
-                            _moduleBeingBuiltOpt,
-                            method,
-                            methodOrdinal,
+                if (!diagnosticsThisMethod.HasAnyErrors() && !_globalHasErrors)
+                {
+                    emittedBody = GenerateMethodBody(
+                        _moduleBeingBuiltOpt,
+                        method,
+                        methodOrdinal,
                             loweredBody,
-                            ImmutableArray<LambdaDebugInfo>.Empty,
-                            ImmutableArray<ClosureDebugInfo>.Empty,
+                        ImmutableArray<LambdaDebugInfo>.Empty,
+                        ImmutableArray<ClosureDebugInfo>.Empty,
                             stateMachine,
-                            variableSlotAllocatorOpt,
-                            diagnosticsThisMethod,
-                            _debugDocumentProvider,
-                            methodWithBody.ImportChainOpt,
-                            emittingPdb: _emittingPdb);
-                    }
+                        variableSlotAllocatorOpt,
+                        diagnosticsThisMethod,
+                        _debugDocumentProvider,
+                        methodWithBody.ImportChainOpt,
+                        emittingPdb: _emittingPdb);
+                }
                 }
                 catch (BoundTreeVisitor.CancelledByStackGuardException ex)
                 {
@@ -1516,13 +1516,8 @@
                 {
                     var inMethodBinder = factory.GetBinder(blockSyntax);
 
-<<<<<<< HEAD
-                    Binder binder = new ExecutableCodeBinder(blockSyntax, sourceMethod, inMethodBinder);
+                    var binder = new ExecutableCodeBinder(blockSyntax, sourceMethod, inMethodBinder);
                     body = (BoundBlock)binder.BindEmbeddedBlock(blockSyntax, diagnostics);
-=======
-                    var binder = new ExecutableCodeBinder(blockSyntax, sourceMethod, inMethodBinder);
-                    body = binder.BindBlock(blockSyntax, diagnostics);
->>>>>>> 1d7795fc
                     importChain = binder.ImportChain;
 
                     foreach (var iterator in binder.MethodSymbolsWithYield)

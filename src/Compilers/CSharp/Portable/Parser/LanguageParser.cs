--- conflicted
+++ resolved
@@ -1826,11 +1826,7 @@
                 }
                 else
                 {
-<<<<<<< HEAD
                     TypeSyntax firstType = this.ParseType();
-=======
-                    TypeSyntax firstType = this.ParseDeclarationType();
->>>>>>> bd4ec3d5
 
                     list.Add(_syntaxFactory.SimpleBaseType(firstType));
 
@@ -1851,11 +1847,7 @@
                             }
                             else
                             {
-<<<<<<< HEAD
                                 list.Add(_syntaxFactory.SimpleBaseType(this.ParseType()));
-=======
-                                list.Add(_syntaxFactory.SimpleBaseType(this.ParseDeclarationType()));
->>>>>>> bd4ec3d5
                             }
 
                             continue;
@@ -2002,17 +1994,6 @@
                 p => this.CurrentToken.Kind != SyntaxKind.CommaToken && !this.IsPossibleTypeParameterConstraint(),
                 p => this.CurrentToken.Kind == SyntaxKind.OpenBraceToken || this.IsPossibleTypeParameterConstraintClauseStart() || this.IsTerminator(),
                 expected);
-        }
-
-        private TypeSyntax ParseDeclarationType()
-        {
-            var type = this.ParseType();
-            if (type.Kind != SyntaxKind.PredefinedType && !SyntaxFacts.IsName(type.Kind))
-            {
-                type = this.AddError(type, ErrorCode.ERR_BadBaseType);
-            }
-
-            return type;
         }
 
         private bool IsPossibleMemberStart()

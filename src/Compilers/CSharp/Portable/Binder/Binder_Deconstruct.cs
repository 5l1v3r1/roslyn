--- conflicted
+++ resolved
@@ -560,15 +560,9 @@
             ImmutableArray<bool> inferredPositions = tupleNames.IsDefault ? default : tupleNames.SelectAsArray(n => n != null);
             bool disallowInferredNames = this.Compilation.LanguageVersion.DisallowInferredTupleElementNames();
 
-<<<<<<< HEAD
-            var type = TupleTypeSymbol.Create(syntax.Location,
-                typesBuilder.ToImmutableAndFree(),
-                locationsBuilder.ToImmutableAndFree(),
-=======
             var type = TupleTypeSymbol.Create(
                 syntax.Location,
                 typesBuilder.ToImmutableAndFree(), locationsBuilder.ToImmutableAndFree(),
->>>>>>> 1bc93344
                 tupleNames, this.Compilation,
                 shouldCheckConstraints: !ignoreDiagnosticsFromTuple,
                 errorPositions: disallowInferredNames ? inferredPositions : default,

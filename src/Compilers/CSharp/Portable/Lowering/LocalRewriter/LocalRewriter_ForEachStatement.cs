--- conflicted
+++ resolved
@@ -378,65 +378,8 @@
 
             InstrumentForEachStatement(node, ref result);
 
-<<<<<<< HEAD
-                if (isImplicit)
-                {
-                    Debug.Assert(enumeratorInfo.NeedsDisposeMethod);
-
-                    Conversion receiverConversion = enumeratorType.IsStructType() ?
-                        Conversion.Boxing :
-                        Conversion.ImplicitReference;
-
-                    // ((IDisposable)e).Dispose(); or e.Dispose();
-                    BoundStatement disposeCall = new BoundExpressionStatement(forEachSyntax,
-                        expression: SynthesizeCall(forEachSyntax, boundEnumeratorVar, disposeMethod, receiverConversion, idisposableTypeSymbol));
-
-                    BoundStatement disposeStmt;
-                    if (enumeratorType.IsValueType)
-                    {
-                        // No way for the struct to be nullable and disposable.
-                        Debug.Assert(!enumeratorType.IsNullableType());
-
-                        // For non-nullable structs, no null check is required.
-                        disposeStmt = disposeCall;
-                    }
-                    else
-                    {
-                        // NB: cast to object missing from spec.  Needed to ignore user-defined operators and box type parameters.
-                        // if ((object)e != null) ((IDisposable)e).Dispose(); 
-                        disposeStmt = RewriteIfStatement(
-                            syntax: forEachSyntax,
-                            rewrittenCondition: new BoundBinaryOperator(forEachSyntax,
-                                operatorKind: BinaryOperatorKind.NotEqual,
-                                left: MakeConversionNode(
-                                    syntax: forEachSyntax,
-                                    rewrittenOperand: boundEnumeratorVar,
-                                    conversion: enumeratorInfo.EnumeratorConversion,
-                                    rewrittenType: _compilation.GetSpecialType(SpecialType.System_Object),
-                                    @checked: false),
-                                right: MakeLiteral(forEachSyntax,
-                                    constantValue: ConstantValue.Null,
-                                    type: null),
-                                constantValueOpt: null,
-                                methodOpt: null,
-                                resultKind: LookupResultKind.Viable,
-                                type: _compilation.GetSpecialType(SpecialType.System_Boolean)),
-                            rewrittenConsequence: disposeCall,
-                            rewrittenAlternativeOpt: null,
-                            hasErrors: false);
-                    }
-
-                    finallyBlockOpt = new BoundBlock(forEachSyntax,
-                        locals: ImmutableArray<LocalSymbol>.Empty,
-                        statements: ImmutableArray.Create<BoundStatement>(disposeStmt));
-                }
-                else
-                {
-                    Debug.Assert(!enumeratorType.IsSealed);
-=======
             return result;
         }
->>>>>>> 384f188e
 
         private BoundStatement WrapWithTryFinallyDispose(CommonForEachStatementSyntax forEachSyntax, ForEachEnumeratorInfo enumeratorInfo, 
             TypeSymbol enumeratorType, BoundLocal boundEnumeratorVar, BoundStatement rewrittenBody, MethodSymbol disposeMethod, AwaitableInfo disposeAwaitableInfoOpt)

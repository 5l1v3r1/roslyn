--- conflicted
+++ resolved
@@ -5740,11 +5740,7 @@
                 if (!_disableDiagnostics)
                 {
                     var locations = tupleOpt.TupleElements.SelectAsArray((element, location) => element.Locations.FirstOrDefault() ?? location, node.Syntax.Location);
-<<<<<<< HEAD
-                    tupleOpt.CheckConstraints(_conversions, includeNullability: true, typeSyntax: node.Syntax, locations, currentCompilation: compilation, diagnosticsOpt: null, nullabilityDiagnosticsOpt: new BindingDiagnosticBag(Diagnostics));
-=======
-                    tupleOpt.CheckConstraints(_conversions, typeSyntax: node.Syntax, locations, currentCompilation: compilation, diagnosticsOpt: null, nullabilityDiagnosticsOpt: Diagnostics);
->>>>>>> 37429b83
+                    tupleOpt.CheckConstraints(_conversions, typeSyntax: node.Syntax, locations, currentCompilation: compilation, diagnosticsOpt: null, nullabilityDiagnosticsOpt: new BindingDiagnosticBag(Diagnostics));
                 }
 
                 SetResultType(node, TypeWithState.Create(tupleOpt, NullableFlowState.NotNull));

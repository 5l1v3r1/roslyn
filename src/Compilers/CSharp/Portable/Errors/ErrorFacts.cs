﻿// Licensed to the .NET Foundation under one or more agreements.
// The .NET Foundation licenses this file to you under the MIT license.
// See the LICENSE file in the project root for more information.

using System;
using System.Collections.Generic;
using System.Collections.Immutable;
using System.Diagnostics;
using System.Globalization;
using System.Reflection;

namespace Microsoft.CodeAnalysis.CSharp
{
    internal static partial class ErrorFacts
    {
        private const string s_titleSuffix = "_Title";
        private const string s_descriptionSuffix = "_Description";
        private static readonly Lazy<ImmutableDictionary<ErrorCode, string>> s_helpLinksMap = new Lazy<ImmutableDictionary<ErrorCode, string>>(CreateHelpLinks);
        private static readonly Lazy<ImmutableDictionary<ErrorCode, string>> s_categoriesMap = new Lazy<ImmutableDictionary<ErrorCode, string>>(CreateCategoriesMap);
        public static readonly ImmutableHashSet<string> NullableWarnings;

        static ErrorFacts()
        {
            ImmutableHashSet<string>.Builder nullableWarnings = ImmutableHashSet.CreateBuilder<string>();

            nullableWarnings.Add(getId(ErrorCode.WRN_NullReferenceAssignment));
            nullableWarnings.Add(getId(ErrorCode.WRN_NullReferenceReceiver));
            nullableWarnings.Add(getId(ErrorCode.WRN_NullReferenceReturn));
            nullableWarnings.Add(getId(ErrorCode.WRN_NullReferenceArgument));
            nullableWarnings.Add(getId(ErrorCode.WRN_UninitializedNonNullableField));
            nullableWarnings.Add(getId(ErrorCode.WRN_NullabilityMismatchInAssignment));
            nullableWarnings.Add(getId(ErrorCode.WRN_NullabilityMismatchInArgument));
            nullableWarnings.Add(getId(ErrorCode.WRN_NullabilityMismatchInArgumentForOutput));
            nullableWarnings.Add(getId(ErrorCode.WRN_NullabilityMismatchInReturnTypeOfTargetDelegate));
            nullableWarnings.Add(getId(ErrorCode.WRN_NullabilityMismatchInParameterTypeOfTargetDelegate));
            nullableWarnings.Add(getId(ErrorCode.WRN_NullAsNonNullable));
            nullableWarnings.Add(getId(ErrorCode.WRN_NullableValueTypeMayBeNull));
            nullableWarnings.Add(getId(ErrorCode.WRN_NullabilityMismatchInTypeParameterConstraint));
            nullableWarnings.Add(getId(ErrorCode.WRN_NullabilityMismatchInTypeParameterReferenceTypeConstraint));
            nullableWarnings.Add(getId(ErrorCode.WRN_NullabilityMismatchInTypeParameterNotNullConstraint));
            nullableWarnings.Add(getId(ErrorCode.WRN_ThrowPossibleNull));
            nullableWarnings.Add(getId(ErrorCode.WRN_UnboxPossibleNull));
            nullableWarnings.Add(getId(ErrorCode.WRN_SwitchExpressionNotExhaustiveForNull));

            nullableWarnings.Add(getId(ErrorCode.WRN_ConvertingNullableToNonNullable));
            nullableWarnings.Add(getId(ErrorCode.WRN_DisallowNullAttributeForbidsMaybeNullAssignment));
            nullableWarnings.Add(getId(ErrorCode.WRN_ParameterConditionallyDisallowsNull));
            nullableWarnings.Add(getId(ErrorCode.WRN_ShouldNotReturn));

            nullableWarnings.Add(getId(ErrorCode.WRN_NullabilityMismatchInTypeOnOverride));
            nullableWarnings.Add(getId(ErrorCode.WRN_NullabilityMismatchInReturnTypeOnOverride));
            nullableWarnings.Add(getId(ErrorCode.WRN_NullabilityMismatchInParameterTypeOnOverride));
            nullableWarnings.Add(getId(ErrorCode.WRN_NullabilityMismatchInParameterTypeOnPartial));
            nullableWarnings.Add(getId(ErrorCode.WRN_NullabilityMismatchInTypeOnImplicitImplementation));
            nullableWarnings.Add(getId(ErrorCode.WRN_NullabilityMismatchInReturnTypeOnImplicitImplementation));
            nullableWarnings.Add(getId(ErrorCode.WRN_NullabilityMismatchInParameterTypeOnImplicitImplementation));
            nullableWarnings.Add(getId(ErrorCode.WRN_NullabilityMismatchInTypeOnExplicitImplementation));
            nullableWarnings.Add(getId(ErrorCode.WRN_NullabilityMismatchInReturnTypeOnExplicitImplementation));
            nullableWarnings.Add(getId(ErrorCode.WRN_NullabilityMismatchInParameterTypeOnExplicitImplementation));
            nullableWarnings.Add(getId(ErrorCode.WRN_NullabilityMismatchInConstraintsOnImplicitImplementation));
            nullableWarnings.Add(getId(ErrorCode.WRN_NullabilityMismatchInExplicitlyImplementedInterface));
            nullableWarnings.Add(getId(ErrorCode.WRN_NullabilityMismatchInInterfaceImplementedByBase));
            nullableWarnings.Add(getId(ErrorCode.WRN_DuplicateInterfaceWithNullabilityMismatchInBaseList));
            nullableWarnings.Add(getId(ErrorCode.WRN_NullabilityMismatchInConstraintsOnPartialImplementation));
            nullableWarnings.Add(getId(ErrorCode.WRN_NullReferenceInitializer));
            nullableWarnings.Add(getId(ErrorCode.WRN_ShouldNotReturn));
            nullableWarnings.Add(getId(ErrorCode.WRN_DoesNotReturnMismatch));
            nullableWarnings.Add(getId(ErrorCode.WRN_ParameterConditionallyDisallowsNull));
            nullableWarnings.Add(getId(ErrorCode.WRN_TopLevelNullabilityMismatchInParameterTypeOnExplicitImplementation));
            nullableWarnings.Add(getId(ErrorCode.WRN_TopLevelNullabilityMismatchInParameterTypeOnImplicitImplementation));
            nullableWarnings.Add(getId(ErrorCode.WRN_TopLevelNullabilityMismatchInParameterTypeOnOverride));
            nullableWarnings.Add(getId(ErrorCode.WRN_TopLevelNullabilityMismatchInReturnTypeOnExplicitImplementation));
            nullableWarnings.Add(getId(ErrorCode.WRN_TopLevelNullabilityMismatchInReturnTypeOnImplicitImplementation));
            nullableWarnings.Add(getId(ErrorCode.WRN_TopLevelNullabilityMismatchInReturnTypeOnOverride));
            nullableWarnings.Add(getId(ErrorCode.WRN_MemberNotNull));
            nullableWarnings.Add(getId(ErrorCode.WRN_MemberNotNullBadMember));
            nullableWarnings.Add(getId(ErrorCode.WRN_MemberNotNullWhen));

            NullableWarnings = nullableWarnings.ToImmutable();

            static string getId(ErrorCode errorCode)
            {
                return MessageProvider.Instance.GetIdForErrorCode((int)errorCode);
            }
        }

        private static ImmutableDictionary<ErrorCode, string> CreateHelpLinks()
        {
            var map = new Dictionary<ErrorCode, string>()
            {
                // { ERROR_CODE,    HELP_LINK }
            };

            return map.ToImmutableDictionary();
        }

        private static ImmutableDictionary<ErrorCode, string> CreateCategoriesMap()
        {
            var map = new Dictionary<ErrorCode, string>()
            {
                // { ERROR_CODE,    CATEGORY }
            };

            return map.ToImmutableDictionary();
        }

        internal static DiagnosticSeverity GetSeverity(ErrorCode code)
        {
            if (code == ErrorCode.Void)
            {
                return InternalDiagnosticSeverity.Void;
            }
            else if (code == ErrorCode.Unknown)
            {
                return InternalDiagnosticSeverity.Unknown;
            }
            else if (IsWarning(code))
            {
                return DiagnosticSeverity.Warning;
            }
            else if (IsInfo(code))
            {
                return DiagnosticSeverity.Info;
            }
            else if (IsHidden(code))
            {
                return DiagnosticSeverity.Hidden;
            }
            else
            {
                return DiagnosticSeverity.Error;
            }
        }

        /// <remarks>Don't call this during a parse--it loads resources</remarks>
        public static string GetMessage(MessageID code, CultureInfo culture)
        {
            string message = ResourceManager.GetString(code.ToString(), culture);
            Debug.Assert(!string.IsNullOrEmpty(message), code.ToString());
            return message;
        }

        /// <remarks>Don't call this during a parse--it loads resources</remarks>
        public static string GetMessage(ErrorCode code, CultureInfo culture)
        {
            string message = ResourceManager.GetString(code.ToString(), culture);
            Debug.Assert(!string.IsNullOrEmpty(message), code.ToString());
            return message;
        }

        public static LocalizableResourceString GetMessageFormat(ErrorCode code)
        {
            return new LocalizableResourceString(code.ToString(), ResourceManager, typeof(ErrorFacts));
        }

        public static LocalizableResourceString GetTitle(ErrorCode code)
        {
            return new LocalizableResourceString(code.ToString() + s_titleSuffix, ResourceManager, typeof(ErrorFacts));
        }

        public static LocalizableResourceString GetDescription(ErrorCode code)
        {
            return new LocalizableResourceString(code.ToString() + s_descriptionSuffix, ResourceManager, typeof(ErrorFacts));
        }

        public static string GetHelpLink(ErrorCode code)
        {
            string helpLink;
            if (s_helpLinksMap.Value.TryGetValue(code, out helpLink))
            {
                return helpLink;
            }

            return string.Empty;
        }

        public static string GetCategory(ErrorCode code)
        {
            string category;
            if (s_categoriesMap.Value.TryGetValue(code, out category))
            {
                return category;
            }

            return Diagnostic.CompilerDiagnosticCategory;
        }

        /// <remarks>Don't call this during a parse--it loads resources</remarks>
        public static string GetMessage(XmlParseErrorCode id, CultureInfo culture)
        {
            return ResourceManager.GetString(id.ToString(), culture);
        }

        private static System.Resources.ResourceManager s_resourceManager;
        private static System.Resources.ResourceManager ResourceManager
        {
            get
            {
                if (s_resourceManager == null)
                {
                    s_resourceManager = new System.Resources.ResourceManager(typeof(CSharpResources).FullName, typeof(ErrorCode).GetTypeInfo().Assembly);
                }

                return s_resourceManager;
            }
        }

        internal static int GetWarningLevel(ErrorCode code)
        {
            if (IsInfo(code) || IsHidden(code))
            {
                // Info and hidden diagnostics have least warning level.
                return Diagnostic.HighestValidWarningLevel;
            }

            switch (code)
            {
                case ErrorCode.WRN_InvalidMainSig:
                case ErrorCode.WRN_LowercaseEllSuffix:
                case ErrorCode.WRN_NewNotRequired:
                case ErrorCode.WRN_MainCantBeGeneric:
                case ErrorCode.WRN_ProtectedInSealed:
                case ErrorCode.WRN_UnassignedInternalField:
                case ErrorCode.WRN_MissingParamTag:
                case ErrorCode.WRN_MissingXMLComment:
                case ErrorCode.WRN_MissingTypeParamTag:
                case ErrorCode.WRN_InvalidVersionFormat:
                    return 4;
                case ErrorCode.WRN_UnreferencedEvent:
                case ErrorCode.WRN_DuplicateUsing:
                case ErrorCode.WRN_UnreferencedVar:
                case ErrorCode.WRN_UnreferencedField:
                case ErrorCode.WRN_UnreferencedVarAssg:
                case ErrorCode.WRN_UnreferencedLocalFunction:
                case ErrorCode.WRN_SequentialOnPartialClass:
                case ErrorCode.WRN_UnreferencedFieldAssg:
                case ErrorCode.WRN_AmbiguousXMLReference:
                case ErrorCode.WRN_PossibleMistakenNullStatement:
                case ErrorCode.WRN_EqualsWithoutGetHashCode:
                case ErrorCode.WRN_EqualityOpWithoutEquals:
                case ErrorCode.WRN_EqualityOpWithoutGetHashCode:
                case ErrorCode.WRN_IncorrectBooleanAssg:
                case ErrorCode.WRN_BitwiseOrSignExtend:
                case ErrorCode.WRN_TypeParameterSameAsOuterTypeParameter:
                case ErrorCode.WRN_InvalidAssemblyName:
                case ErrorCode.WRN_UnifyReferenceBldRev:
                case ErrorCode.WRN_AssignmentToSelf:
                case ErrorCode.WRN_ComparisonToSelf:
                case ErrorCode.WRN_IsDynamicIsConfusing:
                case ErrorCode.WRN_DebugFullNameTooLong:
                case ErrorCode.WRN_PdbLocalNameTooLong:
                    return 3;
                case ErrorCode.WRN_NewRequired:
                case ErrorCode.WRN_NewOrOverrideExpected:
                case ErrorCode.WRN_UnreachableCode:
                case ErrorCode.WRN_UnreferencedLabel:
                case ErrorCode.WRN_NegativeArrayIndex:
                case ErrorCode.WRN_BadRefCompareLeft:
                case ErrorCode.WRN_BadRefCompareRight:
                case ErrorCode.WRN_PatternIsAmbiguous:
                case ErrorCode.WRN_PatternStaticOrInaccessible:
                case ErrorCode.WRN_PatternBadSignature:
                case ErrorCode.WRN_SameFullNameThisNsAgg:
                case ErrorCode.WRN_SameFullNameThisAggAgg:
                case ErrorCode.WRN_SameFullNameThisAggNs:
                case ErrorCode.WRN_GlobalAliasDefn:
                case ErrorCode.WRN_AlwaysNull:
                case ErrorCode.WRN_CmpAlwaysFalse:
                case ErrorCode.WRN_GotoCaseShouldConvert:
                case ErrorCode.WRN_NubExprIsConstBool:
                case ErrorCode.WRN_NubExprIsConstBool2:
                case ErrorCode.WRN_ExplicitImplCollision:
                case ErrorCode.WRN_DeprecatedSymbolStr:
                case ErrorCode.WRN_VacuousIntegralComp:
                case ErrorCode.WRN_AssignmentToLockOrDispose:
                case ErrorCode.WRN_DeprecatedCollectionInitAddStr:
                case ErrorCode.WRN_DeprecatedCollectionInitAdd:
                case ErrorCode.WRN_DuplicateParamTag:
                case ErrorCode.WRN_UnmatchedParamTag:
                case ErrorCode.WRN_UnprocessedXMLComment:
                case ErrorCode.WRN_InvalidSearchPathDir:
                case ErrorCode.WRN_UnifyReferenceMajMin:
                case ErrorCode.WRN_DuplicateTypeParamTag:
                case ErrorCode.WRN_UnmatchedTypeParamTag:
                case ErrorCode.WRN_UnmatchedParamRefTag:
                case ErrorCode.WRN_UnmatchedTypeParamRefTag:
                case ErrorCode.WRN_CantHaveManifestForModule:
                case ErrorCode.WRN_DynamicDispatchToConditionalMethod:
                case ErrorCode.WRN_NoSources:
                case ErrorCode.WRN_CLS_MeaninglessOnPrivateType:
                case ErrorCode.WRN_CLS_AssemblyNotCLS2:
                case ErrorCode.WRN_MainIgnored:
                case ErrorCode.WRN_UnqualifiedNestedTypeInCref:
                case ErrorCode.WRN_NoRuntimeMetadataVersion:
                    return 2;
                case ErrorCode.WRN_IsAlwaysTrue:
                case ErrorCode.WRN_IsAlwaysFalse:
                case ErrorCode.WRN_ByRefNonAgileField:
                case ErrorCode.WRN_VolatileByRef:
                case ErrorCode.WRN_FinalizeMethod:
                case ErrorCode.WRN_DeprecatedSymbol:
                case ErrorCode.WRN_ExternMethodNoImplementation:
                case ErrorCode.WRN_AttributeLocationOnBadDeclaration:
                case ErrorCode.WRN_InvalidAttributeLocation:
                case ErrorCode.WRN_NonObsoleteOverridingObsolete:
                case ErrorCode.WRN_CoClassWithoutComImport:
                case ErrorCode.WRN_ObsoleteOverridingNonObsolete:
                case ErrorCode.WRN_ExternCtorNoImplementation:
                case ErrorCode.WRN_WarningDirective:
                case ErrorCode.WRN_UnreachableGeneralCatch:
                case ErrorCode.WRN_DefaultValueForUnconsumedLocation:
                case ErrorCode.WRN_EmptySwitch:
                case ErrorCode.WRN_XMLParseError:
                case ErrorCode.WRN_BadXMLRef:
                case ErrorCode.WRN_BadXMLRefParamType:
                case ErrorCode.WRN_BadXMLRefReturnType:
                case ErrorCode.WRN_BadXMLRefSyntax:
                case ErrorCode.WRN_FailedInclude:
                case ErrorCode.WRN_InvalidInclude:
                case ErrorCode.WRN_XMLParseIncludeError:
                case ErrorCode.WRN_ALinkWarn:
                case ErrorCode.WRN_AssemblyAttributeFromModuleIsOverridden:
                case ErrorCode.WRN_CmdOptionConflictsSource:
                case ErrorCode.WRN_IllegalPragma:
                case ErrorCode.WRN_IllegalPPWarning:
                case ErrorCode.WRN_BadRestoreNumber:
                case ErrorCode.WRN_NonECMAFeature:
                case ErrorCode.WRN_ErrorOverride:
                case ErrorCode.WRN_MultiplePredefTypes:
                case ErrorCode.WRN_TooManyLinesForDebugger:
                case ErrorCode.WRN_CallOnNonAgileField:
                case ErrorCode.WRN_InvalidNumber:
                case ErrorCode.WRN_IllegalPPChecksum:
                case ErrorCode.WRN_EndOfPPLineExpected:
                case ErrorCode.WRN_ConflictingChecksum:
                case ErrorCode.WRN_DotOnDefault:
                case ErrorCode.WRN_BadXMLRefTypeVar:
                case ErrorCode.WRN_ReferencedAssemblyReferencesLinkedPIA:
                case ErrorCode.WRN_MultipleRuntimeImplementationMatches:
                case ErrorCode.WRN_MultipleRuntimeOverrideMatches:
                case ErrorCode.WRN_FileAlreadyIncluded:
                case ErrorCode.WRN_NoConfigNotOnCommandLine:
                case ErrorCode.WRN_AnalyzerCannotBeCreated:
                case ErrorCode.WRN_NoAnalyzerInAssembly:
                case ErrorCode.WRN_UnableToLoadAnalyzer:
                case ErrorCode.WRN_DefineIdentifierRequired:
                case ErrorCode.WRN_CLS_NoVarArgs:
                case ErrorCode.WRN_CLS_BadArgType:
                case ErrorCode.WRN_CLS_BadReturnType:
                case ErrorCode.WRN_CLS_BadFieldPropType:
                case ErrorCode.WRN_CLS_BadIdentifierCase:
                case ErrorCode.WRN_CLS_OverloadRefOut:
                case ErrorCode.WRN_CLS_OverloadUnnamed:
                case ErrorCode.WRN_CLS_BadIdentifier:
                case ErrorCode.WRN_CLS_BadBase:
                case ErrorCode.WRN_CLS_BadInterfaceMember:
                case ErrorCode.WRN_CLS_NoAbstractMembers:
                case ErrorCode.WRN_CLS_NotOnModules:
                case ErrorCode.WRN_CLS_ModuleMissingCLS:
                case ErrorCode.WRN_CLS_AssemblyNotCLS:
                case ErrorCode.WRN_CLS_BadAttributeType:
                case ErrorCode.WRN_CLS_ArrayArgumentToAttribute:
                case ErrorCode.WRN_CLS_NotOnModules2:
                case ErrorCode.WRN_CLS_IllegalTrueInFalse:
                case ErrorCode.WRN_CLS_MeaninglessOnParam:
                case ErrorCode.WRN_CLS_MeaninglessOnReturn:
                case ErrorCode.WRN_CLS_BadTypeVar:
                case ErrorCode.WRN_CLS_VolatileField:
                case ErrorCode.WRN_CLS_BadInterface:
                case ErrorCode.WRN_UnobservedAwaitableExpression:
                case ErrorCode.WRN_CallerLineNumberParamForUnconsumedLocation:
                case ErrorCode.WRN_CallerFilePathParamForUnconsumedLocation:
                case ErrorCode.WRN_CallerMemberNameParamForUnconsumedLocation:
                case ErrorCode.WRN_CallerFilePathPreferredOverCallerMemberName:
                case ErrorCode.WRN_CallerLineNumberPreferredOverCallerMemberName:
                case ErrorCode.WRN_CallerLineNumberPreferredOverCallerFilePath:
                case ErrorCode.WRN_DelaySignButNoKey:
                case ErrorCode.WRN_UnimplementedCommandLineSwitch:
                case ErrorCode.WRN_AsyncLacksAwaits:
                case ErrorCode.WRN_BadUILang:
                case ErrorCode.WRN_RefCultureMismatch:
                case ErrorCode.WRN_ConflictingMachineAssembly:
                case ErrorCode.WRN_FilterIsConstantTrue:
                case ErrorCode.WRN_FilterIsConstantFalse:
                case ErrorCode.WRN_FilterIsConstantFalseRedundantTryCatch:
                case ErrorCode.WRN_IdentifierOrNumericLiteralExpected:
                case ErrorCode.WRN_ReferencedAssemblyDoesNotHaveStrongName:
                case ErrorCode.WRN_AlignmentMagnitude:
                case ErrorCode.WRN_AttributeIgnoredWhenPublicSigning:
                case ErrorCode.WRN_TupleLiteralNameMismatch:
                case ErrorCode.WRN_Experimental:
                case ErrorCode.WRN_AttributesOnBackingFieldsNotAvailable:
                case ErrorCode.WRN_TupleBinopLiteralNameMismatch:
                case ErrorCode.WRN_TypeParameterSameAsOuterMethodTypeParameter:
                case ErrorCode.WRN_ConvertingNullableToNonNullable:
                case ErrorCode.WRN_NullReferenceAssignment:
                case ErrorCode.WRN_NullReferenceReceiver:
                case ErrorCode.WRN_NullReferenceReturn:
                case ErrorCode.WRN_NullReferenceArgument:
                case ErrorCode.WRN_NullabilityMismatchInTypeOnOverride:
                case ErrorCode.WRN_NullabilityMismatchInReturnTypeOnOverride:
                case ErrorCode.WRN_NullabilityMismatchInParameterTypeOnOverride:
                case ErrorCode.WRN_NullabilityMismatchInParameterTypeOnPartial:
                case ErrorCode.WRN_NullabilityMismatchInConstraintsOnPartialImplementation:
                case ErrorCode.WRN_NullabilityMismatchInTypeOnImplicitImplementation:
                case ErrorCode.WRN_NullabilityMismatchInReturnTypeOnImplicitImplementation:
                case ErrorCode.WRN_NullabilityMismatchInParameterTypeOnImplicitImplementation:
                case ErrorCode.WRN_DuplicateInterfaceWithNullabilityMismatchInBaseList:
                case ErrorCode.WRN_NullabilityMismatchInInterfaceImplementedByBase:
                case ErrorCode.WRN_NullabilityMismatchInExplicitlyImplementedInterface:
                case ErrorCode.WRN_NullabilityMismatchInTypeOnExplicitImplementation:
                case ErrorCode.WRN_NullabilityMismatchInReturnTypeOnExplicitImplementation:
                case ErrorCode.WRN_NullabilityMismatchInParameterTypeOnExplicitImplementation:
                case ErrorCode.WRN_UninitializedNonNullableField:
                case ErrorCode.WRN_NullabilityMismatchInAssignment:
                case ErrorCode.WRN_NullabilityMismatchInArgument:
                case ErrorCode.WRN_NullabilityMismatchInArgumentForOutput:
                case ErrorCode.WRN_NullabilityMismatchInReturnTypeOfTargetDelegate:
                case ErrorCode.WRN_NullabilityMismatchInParameterTypeOfTargetDelegate:
                case ErrorCode.WRN_NullAsNonNullable:
                case ErrorCode.WRN_NullableValueTypeMayBeNull:
                case ErrorCode.WRN_NullabilityMismatchInTypeParameterConstraint:
                case ErrorCode.WRN_MissingNonNullTypesContextForAnnotation:
                case ErrorCode.WRN_MissingNonNullTypesContextForAnnotationInGeneratedCode:
                case ErrorCode.WRN_NullabilityMismatchInConstraintsOnImplicitImplementation:
                case ErrorCode.WRN_NullabilityMismatchInTypeParameterReferenceTypeConstraint:
                case ErrorCode.WRN_SwitchExpressionNotExhaustive:
                case ErrorCode.WRN_IsTypeNamedUnderscore:
                case ErrorCode.WRN_GivenExpressionNeverMatchesPattern:
                case ErrorCode.WRN_GivenExpressionAlwaysMatchesConstant:
                case ErrorCode.WRN_CaseConstantNamedUnderscore:
                case ErrorCode.WRN_ThrowPossibleNull:
                case ErrorCode.WRN_UnboxPossibleNull:
                case ErrorCode.WRN_SwitchExpressionNotExhaustiveForNull:
                case ErrorCode.WRN_ImplicitCopyInReadOnlyMember:
                case ErrorCode.WRN_UnconsumedEnumeratorCancellationAttributeUsage:
                case ErrorCode.WRN_UndecoratedCancellationTokenParameter:
                case ErrorCode.WRN_NullabilityMismatchInTypeParameterNotNullConstraint:
                case ErrorCode.WRN_DisallowNullAttributeForbidsMaybeNullAssignment:
                case ErrorCode.WRN_ParameterConditionallyDisallowsNull:
                case ErrorCode.WRN_NullReferenceInitializer:
                case ErrorCode.WRN_ShouldNotReturn:
                case ErrorCode.WRN_DoesNotReturnMismatch:
                case ErrorCode.WRN_TopLevelNullabilityMismatchInReturnTypeOnOverride:
                case ErrorCode.WRN_TopLevelNullabilityMismatchInParameterTypeOnOverride:
                case ErrorCode.WRN_TopLevelNullabilityMismatchInReturnTypeOnImplicitImplementation:
                case ErrorCode.WRN_TopLevelNullabilityMismatchInParameterTypeOnImplicitImplementation:
                case ErrorCode.WRN_TopLevelNullabilityMismatchInReturnTypeOnExplicitImplementation:
                case ErrorCode.WRN_TopLevelNullabilityMismatchInParameterTypeOnExplicitImplementation:
                case ErrorCode.WRN_MemberNotNull:
                case ErrorCode.WRN_MemberNotNullBadMember:
                case ErrorCode.WRN_MemberNotNullWhen:
<<<<<<< HEAD
                case ErrorCode.WRN_GivenExpressionAlwaysMatchesPattern:
                case ErrorCode.WRN_IsPatternAlways:
=======
                case ErrorCode.WRN_GeneratorFailedDuringInitialization:
                case ErrorCode.WRN_GeneratorFailedDuringGeneration:
>>>>>>> d73229b4
                    return 1;
                default:
                    return 0;
            }
            // Note: when adding a warning here, consider whether it should be registered as a nullability warning too
        }

        /// <summary>
        /// When converting an anonymous function to a delegate type, there are some diagnostics
        /// that will occur regardless of the delegate type - particularly those that do not
        /// depend on the substituted types (e.g. name uniqueness).  Even though we need to
        /// produce a diagnostic in such cases, we do not need to abandon overload resolution -
        /// we can choose the overload that is best without regard to such diagnostics.
        /// </summary>
        /// <returns>True if seeing the ErrorCode should prevent a delegate conversion
        /// from completing successfully.</returns>
        internal static bool PreventsSuccessfulDelegateConversion(ErrorCode code)
        {
            if (code == ErrorCode.Void || code == ErrorCode.Unknown)
            {
                return false;
            }

            if (IsWarning(code))
            {
                return false;
            }

            switch (code)
            {
                case ErrorCode.ERR_DuplicateParamName:
                case ErrorCode.ERR_LocalDuplicate:
                case ErrorCode.ERR_LocalIllegallyOverrides:
                case ErrorCode.ERR_LocalSameNameAsTypeParam:
                case ErrorCode.ERR_QueryRangeVariableOverrides:
                case ErrorCode.ERR_QueryRangeVariableSameAsTypeParam:
                case ErrorCode.ERR_DeprecatedCollectionInitAddStr:
                case ErrorCode.ERR_DeprecatedSymbolStr:
                    return false;
                default:
                    return true;
            }
        }

        /// <remarks>
        /// WARNING: will resolve lazy diagnostics - do not call this before the member lists are completed
        /// or you could trigger infinite recursion.
        /// </remarks>
        internal static bool PreventsSuccessfulDelegateConversion(DiagnosticBag diagnostics)
        {
            foreach (Diagnostic diag in diagnostics.AsEnumerable()) // Checking the code would have resolved them anyway.
            {
                if (ErrorFacts.PreventsSuccessfulDelegateConversion((ErrorCode)diag.Code))
                {
                    return true;
                }
            }

            return false;
        }

        internal static bool PreventsSuccessfulDelegateConversion(ImmutableArray<Diagnostic> diagnostics)
        {
            foreach (var diag in diagnostics)
            {
                if (ErrorFacts.PreventsSuccessfulDelegateConversion((ErrorCode)diag.Code))
                {
                    return true;
                }
            }

            return false;
        }
    }
}<|MERGE_RESOLUTION|>--- conflicted
+++ resolved
@@ -450,13 +450,10 @@
                 case ErrorCode.WRN_MemberNotNull:
                 case ErrorCode.WRN_MemberNotNullBadMember:
                 case ErrorCode.WRN_MemberNotNullWhen:
-<<<<<<< HEAD
+                case ErrorCode.WRN_GeneratorFailedDuringInitialization:
+                case ErrorCode.WRN_GeneratorFailedDuringGeneration:
                 case ErrorCode.WRN_GivenExpressionAlwaysMatchesPattern:
                 case ErrorCode.WRN_IsPatternAlways:
-=======
-                case ErrorCode.WRN_GeneratorFailedDuringInitialization:
-                case ErrorCode.WRN_GeneratorFailedDuringGeneration:
->>>>>>> d73229b4
                     return 1;
                 default:
                     return 0;

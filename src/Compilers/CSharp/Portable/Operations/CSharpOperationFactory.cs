--- conflicted
+++ resolved
@@ -1274,13 +1274,9 @@
             ITypeSymbol throwExpressionType = boundThrowStatement.ExpressionOpt?.Type;
             ITypeSymbol statementType = null;
             Optional<object> constantValue = default(Optional<object>);
-<<<<<<< HEAD
-            IOperation throwExpression = new LazyThrowExpression(thrownObject, _semanticModel, syntax, throwExpressionType, constantValue);
-            return new ExpressionStatement(throwExpression, _semanticModel, syntax, statementType, constantValue);
-=======
             bool isImplicit = boundThrowStatement.WasCompilerGenerated;
-            return new LazyThrowStatement(thrownObject, _semanticModel, syntax, type, constantValue, isImplicit);
->>>>>>> a2840b98
+            IOperation throwExpression = new LazyThrowExpression(thrownObject, _semanticModel, syntax, throwExpressionType, constantValue, isImplicit);
+            return new ExpressionStatement(throwExpression, _semanticModel, syntax, statementType, constantValue, isImplicit);
         }
 
         private IReturnStatement CreateBoundReturnStatementOperation(BoundReturnStatement boundReturnStatement)

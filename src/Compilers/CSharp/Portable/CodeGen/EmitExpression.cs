--- conflicted
+++ resolved
@@ -3059,15 +3059,11 @@
                 case BoundKind.Conversion:
                     var conversion = (BoundConversion)expr;
                     var conversionKind = conversion.ConversionKind;
-<<<<<<< HEAD
+                    Debug.Assert(conversionKind != ConversionKind.DefaultOrNullLiteral);
+
                     if (conversionKind.IsImplicitConversion() &&
                         conversionKind != ConversionKind.MethodGroup &&
                         conversionKind != ConversionKind.NullLiteral)
-=======
-                    Debug.Assert(conversionKind != ConversionKind.DefaultOrNullLiteral);
-
-                    if (conversionKind.IsImplicitConversion())
->>>>>>> 658c7286
                     {
                         return StackMergeType(conversion.Operand);
                     }

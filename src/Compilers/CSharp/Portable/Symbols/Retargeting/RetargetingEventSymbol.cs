--- conflicted
+++ resolved
@@ -29,11 +29,7 @@
         //we want to compute this lazily since it may be expensive for the underlying symbol
         private ImmutableArray<EventSymbol> _lazyExplicitInterfaceImplementations;
 
-<<<<<<< HEAD
         private CachedUseSiteInfo<AssemblySymbol> _lazyCachedUseSiteInfo = CachedUseSiteInfo<AssemblySymbol>.Uninitialized;
-=======
-        private DiagnosticInfo? _lazyUseSiteDiagnostic = CSDiagnosticInfo.EmptyErrorInfo; // Indicates unknown state. 
->>>>>>> aeb47891
 
         public RetargetingEventSymbol(RetargetingModuleSymbol retargetingModule, EventSymbol underlyingEvent)
             : base(underlyingEvent)
@@ -177,20 +173,12 @@
             }
         }
 
-<<<<<<< HEAD
         internal override UseSiteInfo<AssemblySymbol> GetUseSiteInfo()
-=======
-        internal override DiagnosticInfo? GetUseSiteDiagnostic()
->>>>>>> aeb47891
         {
             if (!_lazyCachedUseSiteInfo.IsInitialized)
             {
-<<<<<<< HEAD
                 AssemblySymbol primaryDependency = PrimaryDependency;
                 var result = new UseSiteInfo<AssemblySymbol>(primaryDependency);
-=======
-                DiagnosticInfo? result = null;
->>>>>>> aeb47891
                 CalculateUseSiteDiagnostic(ref result);
                 _lazyCachedUseSiteInfo.Initialize(primaryDependency, result);
             }

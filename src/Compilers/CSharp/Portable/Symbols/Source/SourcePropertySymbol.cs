﻿// Copyright (c) Microsoft.  All Rights Reserved.  Licensed under the Apache License, Version 2.0.  See License.txt in the project root for license information.

using System;
using System.Collections.Generic;
using System.Collections.Immutable;
using System.Diagnostics;
using System.Globalization;
using System.Linq;
using System.Runtime.CompilerServices;
using System.Threading;
using Microsoft.CodeAnalysis.CSharp.Emit;
using Microsoft.CodeAnalysis.CSharp.Syntax;
using Microsoft.CodeAnalysis.PooledObjects;
using Roslyn.Utilities;

namespace Microsoft.CodeAnalysis.CSharp.Symbols
{
    internal sealed class SourcePropertySymbol : SourceOrRecordPropertySymbol
    {
        /// <summary>
        /// Condensed flags storing useful information about the <see cref="SourcePropertySymbol"/> 
        /// so that we do not have to go back to source to compute this data.
        /// </summary>
        [Flags]
        private enum Flags : byte
        {
            IsExpressionBodied = 1 << 0,
            IsAutoProperty = 1 << 1,
            IsExplicitInterfaceImplementation = 1 << 2,
        }

        private const string DefaultIndexerName = "Item";

        // TODO (tomat): consider splitting into multiple subclasses/rare data.

        private readonly SourceMemberContainerTypeSymbol _containingType;
        private readonly string _name;
        private readonly SyntaxReference _syntaxRef;
        private readonly DeclarationModifiers _modifiers;
        private readonly ImmutableArray<CustomModifier> _refCustomModifiers;
        private readonly SourcePropertyAccessorSymbol _getMethod;
        private readonly SourcePropertyAccessorSymbol _setMethod;
        private readonly SynthesizedBackingFieldSymbol _backingField;
        private readonly TypeSymbol _explicitInterfaceType;
        private readonly ImmutableArray<PropertySymbol> _explicitInterfaceImplementations;
        private readonly Flags _propertyFlags;
        private readonly RefKind _refKind;

        private SymbolCompletionState _state;
        private ImmutableArray<ParameterSymbol> _lazyParameters;
        private TypeWithAnnotations.Boxed _lazyType;

        /// <summary>
        /// Set in constructor, might be changed while decoding <see cref="IndexerNameAttribute"/>.
        /// </summary>
        private readonly string _sourceName;

        private string _lazyDocComment;
        private string _lazyExpandedDocComment;
        private OverriddenOrHiddenMembersResult _lazyOverriddenOrHiddenMembers;
        private SynthesizedSealedPropertyAccessor _lazySynthesizedSealedAccessor;
        private CustomAttributesBag<CSharpAttributeData> _lazyCustomAttributesBag;

        // CONSIDER: if the parameters were computed lazily, ParameterCount could be overridden to fall back on the syntax (as in SourceMemberMethodSymbol).

        private SourcePropertySymbol(
           SourceMemberContainerTypeSymbol containingType,
           Binder bodyBinder,
           BasePropertyDeclarationSyntax syntax,
           string name,
           Location location,
           DiagnosticBag diagnostics)
            : base(location)
        {
            // This has the value that IsIndexer will ultimately have, once we've populated the fields of this object.
            bool isIndexer = syntax.Kind() == SyntaxKind.IndexerDeclaration;
            var interfaceSpecifier = GetExplicitInterfaceSpecifier(syntax);
            bool isExplicitInterfaceImplementation = interfaceSpecifier != null;
            if (isExplicitInterfaceImplementation)
            {
                _propertyFlags |= Flags.IsExplicitInterfaceImplementation;
            }

            _containingType = containingType;
            _syntaxRef = syntax.GetReference();
            _refKind = syntax.Type.GetRefKind();

            SyntaxTokenList modifiers = syntax.Modifiers;
            bodyBinder = bodyBinder.WithUnsafeRegionIfNecessary(modifiers);
            bodyBinder = bodyBinder.WithAdditionalFlagsAndContainingMemberOrLambda(BinderFlags.SuppressConstraintChecks, this);

            var propertySyntax = syntax as PropertyDeclarationSyntax;
            var arrowExpression = propertySyntax != null
                ? propertySyntax.ExpressionBody
                : ((IndexerDeclarationSyntax)syntax).ExpressionBody;
            bool hasExpressionBody = arrowExpression != null;
            bool hasInitializer = !isIndexer && propertySyntax.Initializer != null;

            GetAcessorDeclarations(syntax, diagnostics, out bool isAutoProperty, out bool hasAccessorList,
                                   out AccessorDeclarationSyntax getSyntax, out AccessorDeclarationSyntax setSyntax);

            bool accessorsHaveImplementation;
            if (hasAccessorList)
            {
                accessorsHaveImplementation = (getSyntax != null && (getSyntax.Body != null || getSyntax.ExpressionBody != null)) ||
                                              (setSyntax != null && (setSyntax.Body != null || setSyntax.ExpressionBody != null));
            }
            else
            {
                accessorsHaveImplementation = hasExpressionBody;
            }

            bool modifierErrors;
            _modifiers = MakeModifiers(modifiers, isExplicitInterfaceImplementation, isIndexer,
                                       accessorsHaveImplementation, location,
                                       diagnostics, out modifierErrors);
            this.CheckAccessibility(location, diagnostics, isExplicitInterfaceImplementation);

            this.CheckModifiers(isExplicitInterfaceImplementation, location, isIndexer, diagnostics);

            isAutoProperty = isAutoProperty && (!(containingType.IsInterface && !IsStatic) && !IsAbstract && !IsExtern && !isIndexer && hasAccessorList);

            if (isIndexer && !isExplicitInterfaceImplementation)
            {
                // Evaluate the attributes immediately in case the IndexerNameAttribute has been applied.
                // NOTE: we want IsExplicitInterfaceImplementation, IsOverride, Locations, and the syntax reference
                // to be initialized before we pass this symbol to LoadCustomAttributes.

                // CONSIDER: none of the information from this early binding pass is cached.  Everything will
                // be re-bound when someone calls GetAttributes.  If this gets to be a problem, we could
                // always use the real attribute bag of this symbol and modify LoadAndValidateAttributes to
                // handle partially filled bags.
                CustomAttributesBag<CSharpAttributeData> temp = null;
                LoadAndValidateAttributes(OneOrMany.Create(this.CSharpSyntaxNode.AttributeLists), ref temp, earlyDecodingOnly: true);
                if (temp != null)
                {
                    Debug.Assert(temp.IsEarlyDecodedWellKnownAttributeDataComputed);
                    var propertyData = (PropertyEarlyWellKnownAttributeData)temp.EarlyDecodedWellKnownAttributeData;
                    if (propertyData != null)
                    {
                        _sourceName = propertyData.IndexerName;
                    }
                }
            }

            string aliasQualifierOpt;
            string memberName = ExplicitInterfaceHelpers.GetMemberNameAndInterfaceSymbol(bodyBinder, interfaceSpecifier, name, diagnostics, out _explicitInterfaceType, out aliasQualifierOpt);
            _sourceName = _sourceName ?? memberName; //sourceName may have been set while loading attributes
            _name = isIndexer ? ExplicitInterfaceHelpers.GetMemberName(WellKnownMemberNames.Indexer, _explicitInterfaceType, aliasQualifierOpt) : _sourceName;

            if (hasInitializer)
            {
                CheckInitializer(isAutoProperty, location, diagnostics);
            }

            if (isAutoProperty || hasInitializer)
            {
                var hasGetSyntax = getSyntax != null;
                var isAutoPropertyWithGetSyntax = isAutoProperty && hasGetSyntax;
                if (isAutoPropertyWithGetSyntax)
                {
                    _propertyFlags |= Flags.IsAutoProperty;
                }

                bool isGetterOnly = hasGetSyntax && setSyntax == null;

                if (isAutoPropertyWithGetSyntax && !IsStatic && !isGetterOnly)
                {
                    if (ContainingType.IsReadOnly)
                    {
                        diagnostics.Add(ErrorCode.ERR_AutoPropsInRoStruct, location);
                    }
                    else if (HasReadOnlyModifier)
                    {
                        diagnostics.Add(ErrorCode.ERR_AutoPropertyWithSetterCantBeReadOnly, location, this);
                    }
                }

                if (isAutoPropertyWithGetSyntax || hasInitializer)
                {
                    if (isAutoPropertyWithGetSyntax)
                    {
                        //issue a diagnostic if the compiler generated attribute ctor is not found.
                        Binder.ReportUseSiteDiagnosticForSynthesizedAttribute(bodyBinder.Compilation,
                        WellKnownMember.System_Runtime_CompilerServices_CompilerGeneratedAttribute__ctor, diagnostics, syntax: syntax);

                        if (this._refKind != RefKind.None && !_containingType.IsInterface)
                        {
                            diagnostics.Add(ErrorCode.ERR_AutoPropertyCannotBeRefReturning, location, this);
                        }
                    }

                    string fieldName = GeneratedNames.MakeBackingFieldName(_sourceName);
                    _backingField = new SynthesizedBackingFieldSymbol(this,
                                                                          fieldName,
                                                                          isGetterOnly,
                                                                          this.IsStatic,
                                                                          hasInitializer);
                }

                if (isAutoProperty)
                {
                    Binder.CheckFeatureAvailability(
                        syntax,
                        isGetterOnly ? MessageID.IDS_FeatureReadonlyAutoImplementedProperties : MessageID.IDS_FeatureAutoImplementedProperties,
                        diagnostics,
                        location);
                }
            }

            PropertySymbol explicitlyImplementedProperty = null;
            _refCustomModifiers = ImmutableArray<CustomModifier>.Empty;

            // The runtime will not treat the accessors of this property as overrides or implementations
            // of those of another property unless both the signatures and the custom modifiers match.
            // Hence, in the case of overrides and *explicit* implementations, we need to copy the custom
            // modifiers that are in the signatures of the overridden/implemented property accessors.
            // (From source, we know that there can only be one overridden/implemented property, so there
            // are no conflicts.)  This is unnecessary for implicit implementations because, if the custom
            // modifiers don't match, we'll insert bridge methods for the accessors (explicit implementations 
            // that delegate to the implicit implementations) with the correct custom modifiers
            // (see SourceMemberContainerTypeSymbol.SynthesizeInterfaceMemberImplementation).

            // Note: we're checking if the syntax indicates explicit implementation rather,
            // than if explicitInterfaceType is null because we don't want to look for an
            // overridden property if this is supposed to be an explicit implementation.
            if (isExplicitInterfaceImplementation || this.IsOverride)
            {
                // Type and parameters for overrides and explicit implementations cannot be bound
                // lazily since the property name depends on the metadata name of the base property,
                // and the property name is required to add the property to the containing type, and
                // the type and parameters are required to determine the override or implementation.
                var type = this.ComputeType(bodyBinder, syntax, diagnostics);
                _lazyType = new TypeWithAnnotations.Boxed(type);
                _lazyParameters = this.ComputeParameters(bodyBinder, syntax, diagnostics);

                bool isOverride = false;
                PropertySymbol overriddenOrImplementedProperty = null;

                if (!isExplicitInterfaceImplementation)
                {
                    // If this property is an override, we may need to copy custom modifiers from
                    // the overridden property (so that the runtime will recognize it as an override).
                    // We check for this case here, while we can still modify the parameters and
                    // return type without losing the appearance of immutability.
                    isOverride = true;
                    overriddenOrImplementedProperty = this.OverriddenProperty;
                }
                else
                {
                    string interfacePropertyName = isIndexer ? WellKnownMemberNames.Indexer : name;
                    explicitlyImplementedProperty = this.FindExplicitlyImplementedProperty(_explicitInterfaceType, interfacePropertyName, interfaceSpecifier, diagnostics);
                    this.FindExplicitlyImplementedMemberVerification(explicitlyImplementedProperty, diagnostics);
                    overriddenOrImplementedProperty = explicitlyImplementedProperty;
                }

                if ((object)overriddenOrImplementedProperty != null)
                {
                    _refCustomModifiers = _refKind != RefKind.None ? overriddenOrImplementedProperty.RefCustomModifiers : ImmutableArray<CustomModifier>.Empty;

                    TypeWithAnnotations overriddenPropertyType = overriddenOrImplementedProperty.TypeWithAnnotations;

                    // We do an extra check before copying the type to handle the case where the overriding
                    // property (incorrectly) has a different type than the overridden property.  In such cases,
                    // we want to retain the original (incorrect) type to avoid hiding the type given in source.
                    if (type.Type.Equals(overriddenPropertyType.Type, TypeCompareKind.IgnoreCustomModifiersAndArraySizesAndLowerBounds | TypeCompareKind.IgnoreNullableModifiersForReferenceTypes | TypeCompareKind.IgnoreDynamic))
                    {
                        type = type.WithTypeAndModifiers(
                            CustomModifierUtils.CopyTypeCustomModifiers(overriddenPropertyType.Type, type.Type, this.ContainingAssembly),
                            overriddenPropertyType.CustomModifiers);

                        _lazyType = new TypeWithAnnotations.Boxed(type);
                    }

                    _lazyParameters = CustomModifierUtils.CopyParameterCustomModifiers(overriddenOrImplementedProperty.Parameters, _lazyParameters, alsoCopyParamsModifier: isOverride);
                }
            }
            else if (_refKind == RefKind.RefReadOnly)
            {
                var modifierType = bodyBinder.GetWellKnownType(WellKnownType.System_Runtime_InteropServices_InAttribute, diagnostics, syntax.Type);

                _refCustomModifiers = ImmutableArray.Create(CSharpCustomModifier.CreateRequired(modifierType));
            }

            if (!hasAccessorList)
            {
                if (hasExpressionBody)
                {
                    _propertyFlags |= Flags.IsExpressionBodied;
                    _getMethod = SourcePropertyAccessorSymbol.CreateAccessorSymbol(
                        containingType,
                        this,
                        _modifiers,
                        _sourceName,
                        arrowExpression,
                        explicitlyImplementedProperty,
                        aliasQualifierOpt,
                        isExplicitInterfaceImplementation,
                        diagnostics);
                }
                else
                {
                    _getMethod = null;
                }
                _setMethod = null;
            }
            else
            {
                _getMethod = CreateAccessorSymbol(getSyntax, explicitlyImplementedProperty, aliasQualifierOpt, isAutoProperty, isExplicitInterfaceImplementation, diagnostics);
                _setMethod = CreateAccessorSymbol(setSyntax, explicitlyImplementedProperty, aliasQualifierOpt, isAutoProperty, isExplicitInterfaceImplementation, diagnostics);

                if ((getSyntax == null) || (setSyntax == null))
                {
                    if ((getSyntax == null) && (setSyntax == null))
                    {
                        diagnostics.Add(ErrorCode.ERR_PropertyWithNoAccessors, location, this);
                    }
                    else if (_refKind != RefKind.None)
                    {
                        if (getSyntax == null)
                        {
                            diagnostics.Add(ErrorCode.ERR_RefPropertyMustHaveGetAccessor, location, this);
                        }
                    }
                    else if (isAutoProperty)
                    {
                        var accessor = _getMethod ?? _setMethod;
                        if (getSyntax == null)
                        {
                            diagnostics.Add(ErrorCode.ERR_AutoPropertyMustHaveGetAccessor, accessor.Locations[0], accessor);
                        }
                    }
                }

                // Check accessor accessibility is more restrictive than property accessibility.
                CheckAccessibilityMoreRestrictive(_getMethod, diagnostics);
                CheckAccessibilityMoreRestrictive(_setMethod, diagnostics);

                if (((object)_getMethod != null) && ((object)_setMethod != null))
                {
                    if (_refKind != RefKind.None)
                    {
                        diagnostics.Add(ErrorCode.ERR_RefPropertyCannotHaveSetAccessor, _setMethod.Locations[0], _setMethod);
                    }
                    else if ((_getMethod.LocalAccessibility != Accessibility.NotApplicable) &&
                        (_setMethod.LocalAccessibility != Accessibility.NotApplicable))
                    {
                        // Check accessibility is set on at most one accessor.
                        diagnostics.Add(ErrorCode.ERR_DuplicatePropertyAccessMods, location, this);
                    }
                    else if (_getMethod.LocalDeclaredReadOnly && _setMethod.LocalDeclaredReadOnly)
                    {
                        diagnostics.Add(ErrorCode.ERR_DuplicatePropertyReadOnlyMods, location, this);
                    }
                    else if (this.IsAbstract)
                    {
                        // Check abstract property accessors are not private.
                        CheckAbstractPropertyAccessorNotPrivate(_getMethod, diagnostics);
                        CheckAbstractPropertyAccessorNotPrivate(_setMethod, diagnostics);
                    }
                }
                else
                {
                    if (!this.IsOverride)
                    {
                        var accessor = _getMethod ?? _setMethod;
                        if ((object)accessor != null)
                        {
                            // Check accessibility is not set on the one accessor.
                            if (accessor.LocalAccessibility != Accessibility.NotApplicable)
                            {
                                diagnostics.Add(ErrorCode.ERR_AccessModMissingAccessor, location, this);
                            }

                            // Check that 'readonly' is not set on the one accessor.
                            if (accessor.LocalDeclaredReadOnly)
                            {
                                diagnostics.Add(ErrorCode.ERR_ReadOnlyModMissingAccessor, location, this);
                            }
                        }
                    }
                }
            }

            if ((object)explicitlyImplementedProperty != null)
            {
                CheckExplicitImplementationAccessor(this.GetMethod, explicitlyImplementedProperty.GetMethod, explicitlyImplementedProperty, diagnostics);
                CheckExplicitImplementationAccessor(this.SetMethod, explicitlyImplementedProperty.SetMethod, explicitlyImplementedProperty, diagnostics);
            }

            _explicitInterfaceImplementations =
                (object)explicitlyImplementedProperty == null ?
                    ImmutableArray<PropertySymbol>.Empty :
                    ImmutableArray.Create(explicitlyImplementedProperty);

            // get-only auto property should not override settable properties
            if ((_propertyFlags & Flags.IsAutoProperty) != 0)
            {
                if (_setMethod is null && !this.IsReadOnly)
                {
                    diagnostics.Add(ErrorCode.ERR_AutoPropertyMustOverrideSet, location, this);
                }

                CheckForFieldTargetedAttribute(syntax, diagnostics);
            }

            CheckForBlockAndExpressionBody(
                syntax.AccessorList, syntax.GetExpressionBodySyntax(), syntax, diagnostics);
        }

        private void CheckForFieldTargetedAttribute(BasePropertyDeclarationSyntax syntax, DiagnosticBag diagnostics)
        {
            var languageVersion = this.DeclaringCompilation.LanguageVersion;
            if (languageVersion.AllowAttributesOnBackingFields())
            {
                return;
            }

            foreach (var attribute in syntax.AttributeLists)
            {
                if (attribute.Target?.GetAttributeLocation() == AttributeLocation.Field)
                {
                    diagnostics.Add(
                        new CSDiagnosticInfo(ErrorCode.WRN_AttributesOnBackingFieldsNotAvailable,
                            languageVersion.ToDisplayString(),
                            new CSharpRequiredLanguageVersion(MessageID.IDS_FeatureAttributesOnBackingFields.RequiredVersion())),
                        attribute.Target.Location);
                }
            }
        }

        private static void GetAcessorDeclarations(BasePropertyDeclarationSyntax syntax, DiagnosticBag diagnostics,
                                                   out bool isAutoProperty, out bool hasAccessorList,
                                                   out AccessorDeclarationSyntax getSyntax, out AccessorDeclarationSyntax setSyntax)
        {
            isAutoProperty = true;
            hasAccessorList = syntax.AccessorList != null;
            getSyntax = null;
            setSyntax = null;

            if (hasAccessorList)
            {
                foreach (var accessor in syntax.AccessorList.Accessors)
                {
                    switch (accessor.Kind())
                    {
                        case SyntaxKind.GetAccessorDeclaration:
                            if (getSyntax == null)
                            {
                                getSyntax = accessor;
                            }
                            else
                            {
                                diagnostics.Add(ErrorCode.ERR_DuplicateAccessor, accessor.Keyword.GetLocation());
                            }
                            break;
                        case SyntaxKind.SetAccessorDeclaration:
                            if (setSyntax == null)
                            {
                                setSyntax = accessor;
                            }
                            else
                            {
                                diagnostics.Add(ErrorCode.ERR_DuplicateAccessor, accessor.Keyword.GetLocation());
                            }
                            break;
                        case SyntaxKind.AddAccessorDeclaration:
                        case SyntaxKind.RemoveAccessorDeclaration:
                            diagnostics.Add(ErrorCode.ERR_GetOrSetExpected, accessor.Keyword.GetLocation());
                            continue;
                        case SyntaxKind.UnknownAccessorDeclaration:
                            // We don't need to report an error here as the parser will already have
                            // done that for us.
                            continue;
                        default:
                            throw ExceptionUtilities.UnexpectedValue(accessor.Kind());
                    }

                    if (accessor.Body != null || accessor.ExpressionBody != null)
                    {
                        isAutoProperty = false;
                    }
                }
            }
            else
            {
                isAutoProperty = false;
            }
        }

        internal bool IsExpressionBodied
            => (_propertyFlags & Flags.IsExpressionBodied) != 0;

        private void CheckInitializer(
            bool isAutoProperty,
            Location location,
            DiagnosticBag diagnostics)
        {
            if (!isAutoProperty)
            {
                diagnostics.Add(ErrorCode.ERR_InitializerOnNonAutoProperty, location, this);
            }
        }

        internal static SourcePropertySymbol Create(SourceMemberContainerTypeSymbol containingType, Binder bodyBinder, PropertyDeclarationSyntax syntax, DiagnosticBag diagnostics)
        {
            var nameToken = syntax.Identifier;
            var location = nameToken.GetLocation();
            return new SourcePropertySymbol(containingType, bodyBinder, syntax, nameToken.ValueText, location, diagnostics);
        }

        internal static SourcePropertySymbol Create(SourceMemberContainerTypeSymbol containingType, Binder bodyBinder, IndexerDeclarationSyntax syntax, DiagnosticBag diagnostics)
        {
            var location = syntax.ThisKeyword.GetLocation();
            return new SourcePropertySymbol(containingType, bodyBinder, syntax, DefaultIndexerName, location, diagnostics);
        }

        public override RefKind RefKind
        {
            get
            {
                return _refKind;
            }
        }

        public override TypeWithAnnotations TypeWithAnnotations
        {
            get
            {
                if (_lazyType == null)
                {
                    var diagnostics = DiagnosticBag.GetInstance();
                    var binder = this.CreateBinderForTypeAndParameters();
                    var syntax = (BasePropertyDeclarationSyntax)_syntaxRef.GetSyntax();
                    var result = this.ComputeType(binder, syntax, diagnostics);
                    if (Interlocked.CompareExchange(ref _lazyType, new TypeWithAnnotations.Boxed(result), null) == null)
                    {
                        this.AddDeclarationDiagnostics(diagnostics);
                    }
                    diagnostics.Free();
                }

                return _lazyType.Value;
            }
        }

        internal override bool HasPointerType
        {
            get
            {
                if (_lazyType != null)
                {
                    return _lazyType.Value.DefaultType.IsPointerType();
                }

                var syntax = (BasePropertyDeclarationSyntax)_syntaxRef.GetSyntax();
                RefKind refKind;
                var typeSyntax = syntax.Type.SkipRef(out refKind);
                return typeSyntax.Kind() == SyntaxKind.PointerType;
            }
        }

        /// <remarks>
        /// To facilitate lookup, all indexer symbols have the same name.
        /// Check the MetadataName property to find the name that will be
        /// emitted (based on IndexerNameAttribute, or the default "Item").
        /// </remarks>
        public override string Name
        {
            get
            {
                return _name;
            }
        }

        public override string MetadataName
        {
            get
            {
                // Explicit implementation names may have spaces if the interface
                // is generic (between the type arguments).
                return _sourceName.Replace(" ", "");
            }
        }

        public override Symbol ContainingSymbol
        {
            get
            {
                return _containingType;
            }
        }

        public override NamedTypeSymbol ContainingType
        {
            get
            {
                return _containingType;
            }
        }

        internal override LexicalSortKey GetLexicalSortKey()
        {
            return new LexicalSortKey(Location, this.DeclaringCompilation);
        }

        public override ImmutableArray<Location> Locations
        {
            get
            {
                return ImmutableArray.Create(Location);
            }
        }

        public override ImmutableArray<SyntaxReference> DeclaringSyntaxReferences
        {
            get
            {
                return ImmutableArray.Create(_syntaxRef);
            }
        }

        public override bool IsAbstract
        {
            get { return (_modifiers & DeclarationModifiers.Abstract) != 0; }
        }

        public override bool IsExtern
        {
            get { return (_modifiers & DeclarationModifiers.Extern) != 0; }
        }

        public override bool IsStatic
        {
            get { return (_modifiers & DeclarationModifiers.Static) != 0; }
        }

        internal bool IsFixed
        {
            get { return false; }
        }

        /// <remarks>
        /// Even though it is declared with an IndexerDeclarationSyntax, an explicit
        /// interface implementation is not an indexer because it will not cause the
        /// containing type to be emitted with a DefaultMemberAttribute (and even if
        /// there is another indexer, the name of the explicit implementation won't
        /// match).  This is important for round-tripping.
        /// </remarks>
        public override bool IsIndexer
        {
            get { return (_modifiers & DeclarationModifiers.Indexer) != 0; }
        }

        public override bool IsOverride
        {
            get { return (_modifiers & DeclarationModifiers.Override) != 0; }
        }

        public override bool IsSealed
        {
            get { return (_modifiers & DeclarationModifiers.Sealed) != 0; }
        }

        public override bool IsVirtual
        {
            get { return (_modifiers & DeclarationModifiers.Virtual) != 0; }
        }

        internal bool IsNew
        {
            get { return (_modifiers & DeclarationModifiers.New) != 0; }
        }

        internal bool HasReadOnlyModifier => (_modifiers & DeclarationModifiers.ReadOnly) != 0;

        public override MethodSymbol GetMethod
        {
            get { return _getMethod; }
        }

        public override MethodSymbol SetMethod
        {
            get { return _setMethod; }
        }

        internal override Microsoft.Cci.CallingConvention CallingConvention
        {
            get { return (IsStatic ? 0 : Microsoft.Cci.CallingConvention.HasThis); }
        }

        public override ImmutableArray<ParameterSymbol> Parameters
        {
            get
            {
                if (_lazyParameters.IsDefault)
                {
                    var diagnostics = DiagnosticBag.GetInstance();
                    var binder = this.CreateBinderForTypeAndParameters();
                    var syntax = (BasePropertyDeclarationSyntax)_syntaxRef.GetSyntax();
                    var result = this.ComputeParameters(binder, syntax, diagnostics);
                    if (ImmutableInterlocked.InterlockedInitialize(ref _lazyParameters, result))
                    {
                        this.AddDeclarationDiagnostics(diagnostics);
                    }
                    diagnostics.Free();
                }

                return _lazyParameters;
            }
        }

        internal override bool IsExplicitInterfaceImplementation
            => (_propertyFlags & Flags.IsExplicitInterfaceImplementation) != 0;

        public override ImmutableArray<PropertySymbol> ExplicitInterfaceImplementations
        {
            get { return _explicitInterfaceImplementations; }
        }

        public override ImmutableArray<CustomModifier> RefCustomModifiers
        {
            get { return _refCustomModifiers; }
        }

        public override Accessibility DeclaredAccessibility
        {
            get
            {
                return ModifierUtils.EffectiveAccessibility(_modifiers);
            }
        }

        internal bool IsAutoProperty
            => (_propertyFlags & Flags.IsAutoProperty) != 0;

        /// <summary>
        /// Backing field for automatically implemented property, or
        /// for a property with an initializer.
        /// </summary>
        internal SynthesizedBackingFieldSymbol BackingField
        {
            get { return _backingField; }
        }

        internal override bool MustCallMethodsDirectly
        {
            get { return false; }
        }

        internal SyntaxReference SyntaxReference
        {
            get
            {
                return _syntaxRef;
            }
        }

        internal BasePropertyDeclarationSyntax CSharpSyntaxNode
        {
            get
            {
                return (BasePropertyDeclarationSyntax)_syntaxRef.GetSyntax();
            }
        }

        public override SyntaxList<AttributeListSyntax> AttributeDeclarationSyntaxList
            => CSharpSyntaxNode.AttributeLists;

        internal SyntaxTree SyntaxTree
        {
            get
            {
                return _syntaxRef.SyntaxTree;
            }
        }

        internal override void AfterAddingTypeMembersChecks(ConversionsBase conversions, DiagnosticBag diagnostics)
        {
            Location location = CSharpSyntaxNode.Type.Location;
            var compilation = DeclaringCompilation;

            Debug.Assert(location != null);

            // Check constraints on return type and parameters. Note: Dev10 uses the
            // property name location for any such errors. We'll do the same for return
            // type errors but for parameter errors, we'll use the parameter location.

            if ((object)_explicitInterfaceType != null)
            {
                var explicitInterfaceSpecifier = GetExplicitInterfaceSpecifier(this.CSharpSyntaxNode);
                Debug.Assert(explicitInterfaceSpecifier != null);
                _explicitInterfaceType.CheckAllConstraints(compilation, conversions, new SourceLocation(explicitInterfaceSpecifier.Name), diagnostics);

                // Note: we delayed nullable-related checks that could pull on NonNullTypes
                if (!_explicitInterfaceImplementations.IsEmpty)
                {
                    TypeSymbol.CheckNullableReferenceTypeMismatchOnImplementingMember(this.ContainingType, this, _explicitInterfaceImplementations[0], isExplicit: true, diagnostics);
                }
            }

            if (_refKind == RefKind.RefReadOnly)
            {
                compilation.EnsureIsReadOnlyAttributeExists(diagnostics, location, modifyCompilation: true);
            }

            ParameterHelpers.EnsureIsReadOnlyAttributeExists(compilation, Parameters, diagnostics, modifyCompilation: true);

            if (compilation.ShouldEmitNullableAttributes(this) &&
                this.TypeWithAnnotations.NeedsNullableAttribute())
            {
                compilation.EnsureNullableAttributeExists(diagnostics, location, modifyCompilation: true);
            }

            ParameterHelpers.EnsureNullableAttributeExists(compilation, this, Parameters, diagnostics, modifyCompilation: true);
        }

        private void CheckAccessibility(Location location, DiagnosticBag diagnostics, bool isExplicitInterfaceImplementation)
        {
            var info = ModifierUtils.CheckAccessibility(_modifiers, this, isExplicitInterfaceImplementation);
            if (info != null)
            {
                diagnostics.Add(new CSDiagnostic(info, location));
            }
        }

        private DeclarationModifiers MakeModifiers(SyntaxTokenList modifiers, bool isExplicitInterfaceImplementation,
                                                   bool isIndexer, bool accessorsHaveImplementation,
                                                   Location location, DiagnosticBag diagnostics, out bool modifierErrors)
        {
            bool isInterface = this.ContainingType.IsInterface;
            var defaultAccess = isInterface && !isExplicitInterfaceImplementation ? DeclarationModifiers.Public : DeclarationModifiers.Private;

            // Check that the set of modifiers is allowed
            var allowedModifiers = DeclarationModifiers.Unsafe;
            var defaultInterfaceImplementationModifiers = DeclarationModifiers.None;

            if (!isExplicitInterfaceImplementation)
            {
                allowedModifiers |= DeclarationModifiers.New |
                                    DeclarationModifiers.Sealed |
                                    DeclarationModifiers.Abstract |
                                    DeclarationModifiers.Virtual |
                                    DeclarationModifiers.AccessibilityMask;

                if (!isIndexer)
                {
                    allowedModifiers |= DeclarationModifiers.Static;
                }

                if (!isInterface)
                {
                    allowedModifiers |= DeclarationModifiers.Override;
                }
                else
                {
                    // This is needed to make sure we can detect 'public' modifier specified explicitly and
                    // check it against language version below.
                    defaultAccess = DeclarationModifiers.None;

                    defaultInterfaceImplementationModifiers |= DeclarationModifiers.Sealed |
                                                               DeclarationModifiers.Abstract |
                                                               (isIndexer ? 0 : DeclarationModifiers.Static) |
                                                               DeclarationModifiers.Virtual |
                                                               DeclarationModifiers.Extern |
                                                               DeclarationModifiers.AccessibilityMask;
                }
            }
            else if (isInterface)
            {
                Debug.Assert(isExplicitInterfaceImplementation);
                allowedModifiers |= DeclarationModifiers.Abstract;
            }

            if (ContainingType.IsStructType())
            {
                allowedModifiers |= DeclarationModifiers.ReadOnly;
            }

            allowedModifiers |= DeclarationModifiers.Extern;

            var mods = ModifierUtils.MakeAndCheckNontypeMemberModifiers(modifiers, defaultAccess, allowedModifiers, location, diagnostics, out modifierErrors);

            this.CheckUnsafeModifier(mods, diagnostics);

            ModifierUtils.ReportDefaultInterfaceImplementationModifiers(accessorsHaveImplementation, mods,
                                                                        defaultInterfaceImplementationModifiers,
                                                                        location, diagnostics);

            // Let's overwrite modifiers for interface properties with what they are supposed to be. 
            // Proper errors must have been reported by now.
            if (isInterface)
            {
                mods = ModifierUtils.AdjustModifiersForAnInterfaceMember(mods, accessorsHaveImplementation, isExplicitInterfaceImplementation);
            }

            if (isIndexer)
            {
                mods |= DeclarationModifiers.Indexer;
            }

            return mods;
        }

        private static ImmutableArray<ParameterSymbol> MakeParameters(
            Binder binder, SourcePropertySymbol owner, BaseParameterListSyntax parameterSyntaxOpt, DiagnosticBag diagnostics, bool addRefReadOnlyModifier)
        {
            if (parameterSyntaxOpt == null)
            {
                return ImmutableArray<ParameterSymbol>.Empty;
            }

            if (parameterSyntaxOpt.Parameters.Count < 1)
            {
                diagnostics.Add(ErrorCode.ERR_IndexerNeedsParam, parameterSyntaxOpt.GetLastToken().GetLocation());
            }

            SyntaxToken arglistToken;
            var parameters = ParameterHelpers.MakeParameters(
                binder, owner, parameterSyntaxOpt, out arglistToken,
                allowRefOrOut: false,
                allowThis: false,
                addRefReadOnlyModifier: addRefReadOnlyModifier,
                diagnostics: diagnostics);

            if (arglistToken.Kind() != SyntaxKind.None)
            {
                diagnostics.Add(ErrorCode.ERR_IllegalVarArgs, arglistToken.GetLocation());
            }

            // There is a special warning for an indexer with exactly one parameter, which is optional.
            // ParameterHelpers already warns for default values on explicit interface implementations.
            if (parameters.Length == 1 && !owner.IsExplicitInterfaceImplementation)
            {
                ParameterSyntax parameterSyntax = parameterSyntaxOpt.Parameters[0];
                if (parameterSyntax.Default != null)
                {
                    SyntaxToken paramNameToken = parameterSyntax.Identifier;
                    diagnostics.Add(ErrorCode.WRN_DefaultValueForUnconsumedLocation, paramNameToken.GetLocation(), paramNameToken.ValueText);
                }
            }

            return parameters;
        }

        private void CheckModifiers(bool isExplicitInterfaceImplementation, Location location, bool isIndexer, DiagnosticBag diagnostics)
        {
            bool isExplicitInterfaceImplementationInInterface = isExplicitInterfaceImplementation && ContainingType.IsInterface;

            if (this.DeclaredAccessibility == Accessibility.Private && (IsVirtual || (IsAbstract && !isExplicitInterfaceImplementationInInterface) || IsOverride))
            {
                diagnostics.Add(ErrorCode.ERR_VirtualPrivate, location, this);
            }
            else if (IsStatic && (IsOverride || IsVirtual || IsAbstract))
            {
                // A static member '{0}' cannot be marked as override, virtual, or abstract
                diagnostics.Add(ErrorCode.ERR_StaticNotVirtual, location, this);
            }
            else if (IsStatic && HasReadOnlyModifier)
            {
                // Static member '{0}' cannot be marked 'readonly'.
                diagnostics.Add(ErrorCode.ERR_StaticMemberCantBeReadOnly, location, this);
            }
            else if (IsOverride && (IsNew || IsVirtual))
            {
                // A member '{0}' marked as override cannot be marked as new or virtual
                diagnostics.Add(ErrorCode.ERR_OverrideNotNew, location, this);
            }
            else if (IsSealed && !IsOverride && !(IsAbstract && isExplicitInterfaceImplementationInInterface))
            {
                // '{0}' cannot be sealed because it is not an override
                diagnostics.Add(ErrorCode.ERR_SealedNonOverride, location, this);
            }
            else if (IsAbstract && ContainingType.TypeKind == TypeKind.Struct)
            {
                // The modifier '{0}' is not valid for this item
                diagnostics.Add(ErrorCode.ERR_BadMemberFlag, location, SyntaxFacts.GetText(SyntaxKind.AbstractKeyword));
            }
            else if (IsVirtual && ContainingType.TypeKind == TypeKind.Struct)
            {
                // The modifier '{0}' is not valid for this item
                diagnostics.Add(ErrorCode.ERR_BadMemberFlag, location, SyntaxFacts.GetText(SyntaxKind.VirtualKeyword));
            }
            else if (IsAbstract && IsExtern)
            {
                diagnostics.Add(ErrorCode.ERR_AbstractAndExtern, location, this);
            }
            else if (IsAbstract && IsSealed && !isExplicitInterfaceImplementationInInterface)
            {
                diagnostics.Add(ErrorCode.ERR_AbstractAndSealed, location, this);
            }
            else if (IsAbstract && IsVirtual)
            {
                diagnostics.Add(ErrorCode.ERR_AbstractNotVirtual, location, this.Kind.Localize(), this);
            }
            else if (ContainingType.IsSealed && this.DeclaredAccessibility.HasProtected() && !this.IsOverride)
            {
                diagnostics.Add(AccessCheck.GetProtectedMemberInSealedTypeError(ContainingType), location, this);
            }
            else if (ContainingType.IsStatic && !IsStatic)
            {
                ErrorCode errorCode = isIndexer ? ErrorCode.ERR_IndexerInStaticClass : ErrorCode.ERR_InstanceMemberInStaticClass;
                diagnostics.Add(errorCode, location, this);
            }
        }

        // Create AccessorSymbol for AccessorDeclarationSyntax
        private SourcePropertyAccessorSymbol CreateAccessorSymbol(AccessorDeclarationSyntax syntaxOpt,
            PropertySymbol explicitlyImplementedPropertyOpt, string aliasQualifierOpt, bool isAutoPropertyAccessor, bool isExplicitInterfaceImplementation, DiagnosticBag diagnostics)
        {
            if (syntaxOpt == null)
            {
                return null;
            }
            return SourcePropertyAccessorSymbol.CreateAccessorSymbol(_containingType, this, _modifiers, _sourceName, syntaxOpt,
                explicitlyImplementedPropertyOpt, aliasQualifierOpt, isAutoPropertyAccessor, isExplicitInterfaceImplementation, diagnostics);
        }

        private void CheckAccessibilityMoreRestrictive(SourcePropertyAccessorSymbol accessor, DiagnosticBag diagnostics)
        {
            if (((object)accessor != null) &&
                !IsAccessibilityMoreRestrictive(this.DeclaredAccessibility, accessor.LocalAccessibility))
            {
                diagnostics.Add(ErrorCode.ERR_InvalidPropertyAccessMod, accessor.Locations[0], accessor, this);
            }
        }

        /// <summary>
        /// Return true if the accessor accessibility is more restrictive
        /// than the property accessibility, otherwise false.
        /// </summary>
        private static bool IsAccessibilityMoreRestrictive(Accessibility property, Accessibility accessor)
        {
            if (accessor == Accessibility.NotApplicable)
            {
                return true;
            }
            return (accessor < property) &&
                ((accessor != Accessibility.Protected) || (property != Accessibility.Internal));
        }

        private static void CheckAbstractPropertyAccessorNotPrivate(SourcePropertyAccessorSymbol accessor, DiagnosticBag diagnostics)
        {
            if (accessor.LocalAccessibility == Accessibility.Private)
            {
                diagnostics.Add(ErrorCode.ERR_PrivateAbstractAccessor, accessor.Locations[0], accessor);
            }
        }

        public override string GetDocumentationCommentXml(CultureInfo preferredCulture = null, bool expandIncludes = false, CancellationToken cancellationToken = default(CancellationToken))
        {
            ref var lazyDocComment = ref expandIncludes ? ref _lazyExpandedDocComment : ref _lazyDocComment;
            return SourceDocumentationCommentUtils.GetAndCacheDocumentationComment(this, expandIncludes, ref lazyDocComment);
        }

        // Separate these checks out of FindExplicitlyImplementedProperty because they depend on the accessor symbols,
        // which depend on the explicitly implemented property
        private void CheckExplicitImplementationAccessor(MethodSymbol thisAccessor, MethodSymbol otherAccessor, PropertySymbol explicitlyImplementedProperty, DiagnosticBag diagnostics)
        {
            var thisHasAccessor = (object)thisAccessor != null;
            var otherHasAccessor = otherAccessor.IsImplementable();

            if (otherHasAccessor && !thisHasAccessor)
            {
                diagnostics.Add(ErrorCode.ERR_ExplicitPropertyMissingAccessor, this.Location, this, otherAccessor);
            }
            else if (!otherHasAccessor && thisHasAccessor)
            {
                diagnostics.Add(ErrorCode.ERR_ExplicitPropertyAddingAccessor, thisAccessor.Locations[0], thisAccessor, explicitlyImplementedProperty);
            }
        }

        internal override OverriddenOrHiddenMembersResult OverriddenOrHiddenMembers
        {
            get
            {
                if (_lazyOverriddenOrHiddenMembers == null)
                {
                    Interlocked.CompareExchange(ref _lazyOverriddenOrHiddenMembers, this.MakeOverriddenOrHiddenMembers(), null);
                }
                return _lazyOverriddenOrHiddenMembers;
            }
        }

        /// <summary>
        /// If this property is sealed, then we have to emit both accessors - regardless of whether
        /// they are present in the source - so that they can be marked final. (i.e. sealed).
        /// </summary>
        internal SynthesizedSealedPropertyAccessor SynthesizedSealedAccessorOpt
        {
            get
            {
                bool hasGetter = (object)_getMethod != null;
                bool hasSetter = (object)_setMethod != null;
                if (!this.IsSealed || (hasGetter && hasSetter))
                {
                    return null;
                }

                // This has to be cached because the CCI layer depends on reference equality.
                // However, there's no point in having more than one field, since we don't
                // expect to have to synthesize more than one accessor.
                if ((object)_lazySynthesizedSealedAccessor == null)
                {
                    Interlocked.CompareExchange(ref _lazySynthesizedSealedAccessor, MakeSynthesizedSealedAccessor(), null);
                }
                return _lazySynthesizedSealedAccessor;
            }
        }

        /// <remarks>
        /// Only non-null for sealed properties without both accessors.
        /// </remarks>
        private SynthesizedSealedPropertyAccessor MakeSynthesizedSealedAccessor()
        {
            Debug.Assert(this.IsSealed && ((object)_getMethod == null || (object)_setMethod == null));

            if ((object)_getMethod != null)
            {
                // need to synthesize setter
                MethodSymbol overriddenAccessor = this.GetOwnOrInheritedSetMethod();
                return (object)overriddenAccessor == null ? null : new SynthesizedSealedPropertyAccessor(this, overriddenAccessor);
            }
            else if ((object)_setMethod != null)
            {
                // need to synthesize getter
                MethodSymbol overriddenAccessor = this.GetOwnOrInheritedGetMethod();
                return (object)overriddenAccessor == null ? null : new SynthesizedSealedPropertyAccessor(this, overriddenAccessor);
            }
            else
            {
                // Arguably, it would be more correct to return an array containing two
                // synthesized accessors, but we're already in an error case, so we'll
                // minimize the cascading error behavior by suppressing synthesis.
                return null;
            }
        }

        #region Attributes

        protected override IAttributeTargetSymbol AttributesOwner => this;

        protected override AttributeLocation DefaultAttributeLocation => AttributeLocation.Property;

<<<<<<< HEAD
        protected override AttributeLocation AllowedAttributeLocations
            => _isAutoProperty
=======
        AttributeLocation IAttributeTargetSymbol.AllowedAttributeLocations
            => (_propertyFlags & Flags.IsAutoProperty) != 0
>>>>>>> 157b30ea
                ? AttributeLocation.Property | AttributeLocation.Field
                : AttributeLocation.Property;

        /// <summary>
        /// Returns a bag of custom attributes applied on the property and data decoded from well-known attributes. Returns null if there are no attributes.
        /// </summary>
        /// <remarks>
        /// Forces binding and decoding of attributes.
        /// </remarks>
        private CustomAttributesBag<CSharpAttributeData> GetAttributesBag()
        {
            var bag = _lazyCustomAttributesBag;
            if (bag != null && bag.IsSealed)
            {
                return bag;
            }

            // The property is responsible for completion of the backing field
            _ = _backingField?.GetAttributes();

            if (LoadAndValidateAttributes(OneOrMany.Create(this.CSharpSyntaxNode.AttributeLists), ref _lazyCustomAttributesBag))
            {
                var completed = _state.NotePartComplete(CompletionPart.Attributes);
                Debug.Assert(completed);
            }

            Debug.Assert(_lazyCustomAttributesBag.IsSealed);
            return _lazyCustomAttributesBag;
        }

        /// <summary>
        /// Gets the attributes applied on this symbol.
        /// Returns an empty array if there are no attributes.
        /// </summary>
        /// <remarks>
        /// NOTE: This method should always be kept as a sealed override.
        /// If you want to override attribute binding logic for a sub-class, then override <see cref="GetAttributesBag"/> method.
        /// </remarks>
        public sealed override ImmutableArray<CSharpAttributeData> GetAttributes()
        {
            return this.GetAttributesBag().Attributes;
        }

        /// <summary>
        /// Returns data decoded from well-known attributes applied to the symbol or null if there are no applied attributes.
        /// </summary>
        /// <remarks>
        /// Forces binding and decoding of attributes.
        /// </remarks>
        private PropertyWellKnownAttributeData GetDecodedWellKnownAttributeData()
        {
            var attributesBag = _lazyCustomAttributesBag;
            if (attributesBag == null || !attributesBag.IsDecodedWellKnownAttributeDataComputed)
            {
                attributesBag = this.GetAttributesBag();
            }

            return (PropertyWellKnownAttributeData)attributesBag.DecodedWellKnownAttributeData;
        }

        /// <summary>
        /// Returns data decoded from special early bound well-known attributes applied to the symbol or null if there are no applied attributes.
        /// </summary>
        /// <remarks>
        /// Forces binding and decoding of attributes.
        /// </remarks>
        internal PropertyEarlyWellKnownAttributeData GetEarlyDecodedWellKnownAttributeData()
        {
            var attributesBag = _lazyCustomAttributesBag;
            if (attributesBag == null || !attributesBag.IsEarlyDecodedWellKnownAttributeDataComputed)
            {
                attributesBag = this.GetAttributesBag();
            }

            return (PropertyEarlyWellKnownAttributeData)attributesBag.EarlyDecodedWellKnownAttributeData;
        }

        internal override void AddSynthesizedAttributes(PEModuleBuilder moduleBuilder, ref ArrayBuilder<SynthesizedAttributeData> attributes)
        {
            base.AddSynthesizedAttributes(moduleBuilder, ref attributes);

            var compilation = this.DeclaringCompilation;
            var type = this.TypeWithAnnotations;

            if (type.Type.ContainsDynamic())
            {
                AddSynthesizedAttribute(ref attributes,
                    compilation.SynthesizeDynamicAttribute(type.Type, type.CustomModifiers.Length + RefCustomModifiers.Length, _refKind));
            }

            if (type.Type.ContainsTupleNames())
            {
                AddSynthesizedAttribute(ref attributes,
                    compilation.SynthesizeTupleNamesAttribute(type.Type));
            }

            if (compilation.ShouldEmitNullableAttributes(this))
            {
                AddSynthesizedAttribute(ref attributes, moduleBuilder.SynthesizeNullableAttributeIfNecessary(this, ContainingType.GetNullableContextValue(), type));
            }

            if (this.ReturnsByRefReadonly)
            {
                AddSynthesizedAttribute(ref attributes, moduleBuilder.SynthesizeIsReadOnlyAttribute(this));
            }
        }

        internal sealed override bool IsDirectlyExcludedFromCodeCoverage =>
            GetDecodedWellKnownAttributeData()?.HasExcludeFromCodeCoverageAttribute == true;

        internal override bool HasSpecialName
        {
            get
            {
                var data = GetDecodedWellKnownAttributeData();
                return data != null && data.HasSpecialNameAttribute;
            }
        }

        internal override CSharpAttributeData EarlyDecodeWellKnownAttribute(ref EarlyDecodeWellKnownAttributeArguments<EarlyWellKnownAttributeBinder, NamedTypeSymbol, AttributeSyntax, AttributeLocation> arguments)
        {
            CSharpAttributeData boundAttribute;
            ObsoleteAttributeData obsoleteData;

            if (EarlyDecodeDeprecatedOrExperimentalOrObsoleteAttribute(ref arguments, out boundAttribute, out obsoleteData))
            {
                if (obsoleteData != null)
                {
                    arguments.GetOrCreateData<PropertyEarlyWellKnownAttributeData>().ObsoleteAttributeData = obsoleteData;
                }

                return boundAttribute;
            }

            if (CSharpAttributeData.IsTargetEarlyAttribute(arguments.AttributeType, arguments.AttributeSyntax, AttributeDescription.IndexerNameAttribute))
            {
                bool hasAnyDiagnostics;
                boundAttribute = arguments.Binder.GetAttribute(arguments.AttributeSyntax, arguments.AttributeType, out hasAnyDiagnostics);
                if (!boundAttribute.HasErrors)
                {
                    string indexerName = boundAttribute.CommonConstructorArguments[0].DecodeValue<string>(SpecialType.System_String);
                    if (indexerName != null)
                    {
                        arguments.GetOrCreateData<PropertyEarlyWellKnownAttributeData>().IndexerName = indexerName;
                    }

                    if (!hasAnyDiagnostics)
                    {
                        return boundAttribute;
                    }
                }

                return null;
            }

            return base.EarlyDecodeWellKnownAttribute(ref arguments);
        }

        /// <summary>
        /// Returns data decoded from Obsolete attribute or null if there is no Obsolete attribute.
        /// This property returns ObsoleteAttributeData.Uninitialized if attribute arguments haven't been decoded yet.
        /// </summary>
        internal override ObsoleteAttributeData ObsoleteAttributeData
        {
            get
            {
                if (!_containingType.AnyMemberHasAttributes)
                {
                    return null;
                }

                var lazyCustomAttributesBag = _lazyCustomAttributesBag;
                if (lazyCustomAttributesBag != null && lazyCustomAttributesBag.IsEarlyDecodedWellKnownAttributeDataComputed)
                {
                    return ((PropertyEarlyWellKnownAttributeData)lazyCustomAttributesBag.EarlyDecodedWellKnownAttributeData)?.ObsoleteAttributeData;
                }

                return ObsoleteAttributeData.Uninitialized;
            }
        }

        internal override void DecodeWellKnownAttribute(ref DecodeWellKnownAttributeArguments<AttributeSyntax, CSharpAttributeData, AttributeLocation> arguments)
        {
            Debug.Assert(arguments.AttributeSyntaxOpt != null);

            var attribute = arguments.Attribute;
            Debug.Assert(!attribute.HasErrors);
            Debug.Assert(arguments.SymbolPart == AttributeLocation.None);

            if (attribute.IsTargetAttribute(this, AttributeDescription.IndexerNameAttribute))
            {
                //NOTE: decoding was done by EarlyDecodeWellKnownAttribute.
                ValidateIndexerNameAttribute(attribute, arguments.AttributeSyntaxOpt, arguments.Diagnostics);
            }
            else if (attribute.IsTargetAttribute(this, AttributeDescription.SpecialNameAttribute))
            {
                arguments.GetOrCreateData<PropertyWellKnownAttributeData>().HasSpecialNameAttribute = true;
            }
            else if (attribute.IsTargetAttribute(this, AttributeDescription.ExcludeFromCodeCoverageAttribute))
            {
                arguments.GetOrCreateData<PropertyWellKnownAttributeData>().HasExcludeFromCodeCoverageAttribute = true;
            }
            else if (attribute.IsTargetAttribute(this, AttributeDescription.DynamicAttribute))
            {
                // DynamicAttribute should not be set explicitly.
                arguments.Diagnostics.Add(ErrorCode.ERR_ExplicitDynamicAttr, arguments.AttributeSyntaxOpt.Location);
            }
            else if (attribute.IsTargetAttribute(this, AttributeDescription.IsReadOnlyAttribute))
            {
                // IsReadOnlyAttribute should not be set explicitly.
                arguments.Diagnostics.Add(ErrorCode.ERR_ExplicitReservedAttr, arguments.AttributeSyntaxOpt.Location, AttributeDescription.IsReadOnlyAttribute.FullName);
            }
            else if (attribute.IsTargetAttribute(this, AttributeDescription.IsUnmanagedAttribute))
            {
                // IsUnmanagedAttribute should not be set explicitly.
                arguments.Diagnostics.Add(ErrorCode.ERR_ExplicitReservedAttr, arguments.AttributeSyntaxOpt.Location, AttributeDescription.IsUnmanagedAttribute.FullName);
            }
            else if (attribute.IsTargetAttribute(this, AttributeDescription.IsByRefLikeAttribute))
            {
                // IsByRefLikeAttribute should not be set explicitly.
                arguments.Diagnostics.Add(ErrorCode.ERR_ExplicitReservedAttr, arguments.AttributeSyntaxOpt.Location, AttributeDescription.IsByRefLikeAttribute.FullName);
            }
            else if (attribute.IsTargetAttribute(this, AttributeDescription.TupleElementNamesAttribute))
            {
                arguments.Diagnostics.Add(ErrorCode.ERR_ExplicitTupleElementNamesAttribute, arguments.AttributeSyntaxOpt.Location);
            }
            else if (attribute.IsTargetAttribute(this, AttributeDescription.NullableAttribute))
            {
                // NullableAttribute should not be set explicitly.
                arguments.Diagnostics.Add(ErrorCode.ERR_ExplicitNullableAttribute, arguments.AttributeSyntaxOpt.Location);
            }
            else if (attribute.IsTargetAttribute(this, AttributeDescription.DisallowNullAttribute))
            {
                arguments.GetOrCreateData<PropertyWellKnownAttributeData>().HasDisallowNullAttribute = true;
            }
            else if (attribute.IsTargetAttribute(this, AttributeDescription.AllowNullAttribute))
            {
                arguments.GetOrCreateData<PropertyWellKnownAttributeData>().HasAllowNullAttribute = true;
            }
            else if (attribute.IsTargetAttribute(this, AttributeDescription.MaybeNullAttribute))
            {
                arguments.GetOrCreateData<PropertyWellKnownAttributeData>().HasMaybeNullAttribute = true;
            }
            else if (attribute.IsTargetAttribute(this, AttributeDescription.NotNullAttribute))
            {
                arguments.GetOrCreateData<PropertyWellKnownAttributeData>().HasNotNullAttribute = true;
            }
        }

        internal bool HasDisallowNull
        {
            get
            {
                var data = GetDecodedWellKnownAttributeData();
                return data != null && data.HasDisallowNullAttribute;
            }
        }

        internal bool HasAllowNull
        {
            get
            {
                var data = GetDecodedWellKnownAttributeData();
                return data != null && data.HasAllowNullAttribute;
            }
        }

        internal bool HasMaybeNull
        {
            get
            {
                var data = GetDecodedWellKnownAttributeData();
                return data != null && data.HasMaybeNullAttribute;
            }
        }

        internal bool HasNotNull
        {
            get
            {
                var data = GetDecodedWellKnownAttributeData();
                return data != null && data.HasNotNullAttribute;
            }
        }

        internal SourceAttributeData DisallowNullAttributeIfExists
            => FindAttribute(AttributeDescription.DisallowNullAttribute);

        internal SourceAttributeData AllowNullAttributeIfExists
            => FindAttribute(AttributeDescription.AllowNullAttribute);

        internal SourceAttributeData MaybeNullAttributeIfExists
            => FindAttribute(AttributeDescription.MaybeNullAttribute);

        internal SourceAttributeData NotNullAttributeIfExists
            => FindAttribute(AttributeDescription.NotNullAttribute);

        private SourceAttributeData FindAttribute(AttributeDescription attributeDescription)
            => (SourceAttributeData)GetAttributes().First(a => a.IsTargetAttribute(this, attributeDescription));

        internal override void PostDecodeWellKnownAttributes(ImmutableArray<CSharpAttributeData> boundAttributes, ImmutableArray<AttributeSyntax> allAttributeSyntaxNodes, DiagnosticBag diagnostics, AttributeLocation symbolPart, WellKnownAttributeData decodedData)
        {
            Debug.Assert(!boundAttributes.IsDefault);
            Debug.Assert(!allAttributeSyntaxNodes.IsDefault);
            Debug.Assert(boundAttributes.Length == allAttributeSyntaxNodes.Length);
            Debug.Assert(_lazyCustomAttributesBag != null);
            Debug.Assert(_lazyCustomAttributesBag.IsDecodedWellKnownAttributeDataComputed);
            Debug.Assert(symbolPart == AttributeLocation.None);

            base.PostDecodeWellKnownAttributes(boundAttributes, allAttributeSyntaxNodes, diagnostics, symbolPart, decodedData);
        }

        private void ValidateIndexerNameAttribute(CSharpAttributeData attribute, AttributeSyntax node, DiagnosticBag diagnostics)
        {
            if (!this.IsIndexer || this.IsExplicitInterfaceImplementation)
            {
                diagnostics.Add(ErrorCode.ERR_BadIndexerNameAttr, node.Name.Location, node.GetErrorDisplayName());
            }
            else
            {
                string indexerName = attribute.CommonConstructorArguments[0].DecodeValue<string>(SpecialType.System_String);
                if (indexerName == null || !SyntaxFacts.IsValidIdentifier(indexerName))
                {
                    diagnostics.Add(ErrorCode.ERR_BadArgumentToAttribute, node.ArgumentList.Arguments[0].Location, node.GetErrorDisplayName());
                }
            }
        }

        #endregion

        #region Completion

        internal sealed override bool RequiresCompletion
        {
            get { return true; }
        }

        internal sealed override bool HasComplete(CompletionPart part)
        {
            return _state.HasComplete(part);
        }

        internal override void ForceComplete(SourceLocation locationOpt, CancellationToken cancellationToken)
        {
            while (true)
            {
                cancellationToken.ThrowIfCancellationRequested();
                var incompletePart = _state.NextIncompletePart;
                switch (incompletePart)
                {
                    case CompletionPart.Attributes:
                        GetAttributes();
                        break;

                    case CompletionPart.StartPropertyParameters:
                    case CompletionPart.FinishPropertyParameters:
                        {
                            if (_state.NotePartComplete(CompletionPart.StartPropertyParameters))
                            {
                                var parameters = this.Parameters;
                                if (parameters.Length > 0)
                                {
                                    var diagnostics = DiagnosticBag.GetInstance();
                                    var conversions = new TypeConversions(this.ContainingAssembly.CorLibrary);
                                    foreach (var parameter in this.Parameters)
                                    {
                                        parameter.ForceComplete(locationOpt, cancellationToken);
                                        parameter.Type.CheckAllConstraints(DeclaringCompilation, conversions, parameter.Locations[0], diagnostics);
                                    }

                                    this.AddDeclarationDiagnostics(diagnostics);
                                    diagnostics.Free();
                                }

                                DeclaringCompilation.SymbolDeclaredEvent(this);
                                var completedOnThisThread = _state.NotePartComplete(CompletionPart.FinishPropertyParameters);
                                Debug.Assert(completedOnThisThread);
                            }
                            else
                            {
                                // StartPropertyParameters was completed by another thread. Wait for it to finish the parameters.
                                _state.SpinWaitComplete(CompletionPart.FinishPropertyParameters, cancellationToken);
                            }
                        }
                        break;

                    case CompletionPart.StartPropertyType:
                    case CompletionPart.FinishPropertyType:
                        {
                            if (_state.NotePartComplete(CompletionPart.StartPropertyType))
                            {
                                var diagnostics = DiagnosticBag.GetInstance();
                                var conversions = new TypeConversions(this.ContainingAssembly.CorLibrary);
                                this.Type.CheckAllConstraints(DeclaringCompilation, conversions, Location, diagnostics);

                                var type = this.Type;
                                if (type.IsRestrictedType(ignoreSpanLikeTypes: true))
                                {
                                    diagnostics.Add(ErrorCode.ERR_FieldCantBeRefAny, this.CSharpSyntaxNode.Type.Location, type);
                                }
                                else if (this.IsAutoProperty && type.IsRefLikeType && (this.IsStatic || !this.ContainingType.IsRefLikeType))
                                {
                                    diagnostics.Add(ErrorCode.ERR_FieldAutoPropCantBeByRefLike, this.CSharpSyntaxNode.Type.Location, type);
                                }

                                this.AddDeclarationDiagnostics(diagnostics);
                                var completedOnThisThread = _state.NotePartComplete(CompletionPart.FinishPropertyType);
                                Debug.Assert(completedOnThisThread);
                                diagnostics.Free();
                            }
                            else
                            {
                                // StartPropertyType was completed by another thread. Wait for it to finish the type.
                                _state.SpinWaitComplete(CompletionPart.FinishPropertyType, cancellationToken);
                            }
                        }
                        break;

                    case CompletionPart.None:
                        return;

                    default:
                        // any other values are completion parts intended for other kinds of symbols
                        _state.NotePartComplete(CompletionPart.All & ~CompletionPart.PropertySymbolAll);
                        break;
                }

                _state.SpinWaitComplete(incompletePart, cancellationToken);
            }
        }

        #endregion

        private TypeWithAnnotations ComputeType(Binder binder, BasePropertyDeclarationSyntax syntax, DiagnosticBag diagnostics)
        {
            RefKind refKind;
            var typeSyntax = syntax.Type.SkipRef(out refKind);
            var type = binder.BindType(typeSyntax, diagnostics);
            HashSet<DiagnosticInfo> useSiteDiagnostics = null;

            if (syntax.ExplicitInterfaceSpecifier == null && !this.IsNoMoreVisibleThan(type, ref useSiteDiagnostics))
            {
                // "Inconsistent accessibility: indexer return type '{1}' is less accessible than indexer '{0}'"
                // "Inconsistent accessibility: property type '{1}' is less accessible than property '{0}'"
                diagnostics.Add((this.IsIndexer ? ErrorCode.ERR_BadVisIndexerReturn : ErrorCode.ERR_BadVisPropertyType), Location, this, type.Type);
            }

            diagnostics.Add(Location, useSiteDiagnostics);

            if (type.IsVoidType())
            {
                ErrorCode errorCode = this.IsIndexer ? ErrorCode.ERR_IndexerCantHaveVoidType : ErrorCode.ERR_PropertyCantHaveVoidType;
                diagnostics.Add(errorCode, Location, this);
            }

            return type;
        }

        private ImmutableArray<ParameterSymbol> ComputeParameters(Binder binder, BasePropertyDeclarationSyntax syntax, DiagnosticBag diagnostics)
        {
            var parameterSyntaxOpt = GetParameterListSyntax(syntax);
            var parameters = MakeParameters(binder, this, parameterSyntaxOpt, diagnostics, addRefReadOnlyModifier: IsVirtual || IsAbstract);
            HashSet<DiagnosticInfo> useSiteDiagnostics = null;

            foreach (ParameterSymbol param in parameters)
            {
                if (syntax.ExplicitInterfaceSpecifier == null && !this.IsNoMoreVisibleThan(param.Type, ref useSiteDiagnostics))
                {
                    diagnostics.Add(ErrorCode.ERR_BadVisIndexerParam, Location, this, param.Type);
                }
                else if ((object)_setMethod != null && param.Name == ParameterSymbol.ValueParameterName)
                {
                    diagnostics.Add(ErrorCode.ERR_DuplicateGeneratedName, param.Locations.FirstOrDefault() ?? Location, param.Name);
                }
            }

            diagnostics.Add(Location, useSiteDiagnostics);
            return parameters;
        }

        private Binder CreateBinderForTypeAndParameters()
        {
            var compilation = this.DeclaringCompilation;
            var syntaxTree = _syntaxRef.SyntaxTree;
            var syntax = (BasePropertyDeclarationSyntax)_syntaxRef.GetSyntax();
            var binderFactory = compilation.GetBinderFactory(syntaxTree);
            var binder = binderFactory.GetBinder(syntax, syntax, this);
            SyntaxTokenList modifiers = syntax.Modifiers;
            binder = binder.WithUnsafeRegionIfNecessary(modifiers);
            return binder.WithAdditionalFlagsAndContainingMemberOrLambda(BinderFlags.SuppressConstraintChecks, this);
        }

        private static ExplicitInterfaceSpecifierSyntax GetExplicitInterfaceSpecifier(BasePropertyDeclarationSyntax syntax)
        {
            switch (syntax.Kind())
            {
                case SyntaxKind.PropertyDeclaration:
                    return ((PropertyDeclarationSyntax)syntax).ExplicitInterfaceSpecifier;
                case SyntaxKind.IndexerDeclaration:
                    return ((IndexerDeclarationSyntax)syntax).ExplicitInterfaceSpecifier;
                default:
                    throw ExceptionUtilities.UnexpectedValue(syntax.Kind());
            }
        }

        private static BaseParameterListSyntax GetParameterListSyntax(BasePropertyDeclarationSyntax syntax)
        {
            return (syntax.Kind() == SyntaxKind.IndexerDeclaration) ? ((IndexerDeclarationSyntax)syntax).ParameterList : null;
        }
    }
}<|MERGE_RESOLUTION|>--- conflicted
+++ resolved
@@ -1142,13 +1142,8 @@
 
         protected override AttributeLocation DefaultAttributeLocation => AttributeLocation.Property;
 
-<<<<<<< HEAD
         protected override AttributeLocation AllowedAttributeLocations
-            => _isAutoProperty
-=======
-        AttributeLocation IAttributeTargetSymbol.AllowedAttributeLocations
             => (_propertyFlags & Flags.IsAutoProperty) != 0
->>>>>>> 157b30ea
                 ? AttributeLocation.Property | AttributeLocation.Field
                 : AttributeLocation.Property;
 

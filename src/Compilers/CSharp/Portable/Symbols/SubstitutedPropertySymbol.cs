﻿// Copyright (c) Microsoft.  All Rights Reserved.  Licensed under the Apache License, Version 2.0.  See License.txt in the project root for license information.

using System.Collections.Immutable;
using System.Globalization;
using System.Threading;
using Microsoft.CodeAnalysis.CSharp.Symbols;
using Microsoft.CodeAnalysis.CSharp.Syntax;
using Microsoft.CodeAnalysis.Text;

namespace Microsoft.CodeAnalysis.CSharp.Symbols
{
    internal sealed class SubstitutedPropertySymbol : WrappedPropertySymbol
    {
        private readonly SubstitutedNamedTypeSymbol _containingType;

        private TypeSymbolWithAnnotations _lazyType;
        private ImmutableArray<ParameterSymbol> _lazyParameters;

        internal SubstitutedPropertySymbol(SubstitutedNamedTypeSymbol containingType, PropertySymbol originalDefinition)
            : base(originalDefinition)
        {
            _containingType = containingType;
        }

        public override TypeSymbolWithAnnotations Type
        {
            get
            {
                if ((object)_lazyType == null)
                {
<<<<<<< HEAD
                    Interlocked.CompareExchange(ref _lazyType, _containingType.TypeSubstitution.SubstituteType(_originalDefinition.Type), null);
=======
                    Interlocked.CompareExchange(ref _lazyType, _containingType.TypeSubstitution.SubstituteTypeWithTupleUnification(OriginalDefinition.Type).Type, null);
>>>>>>> 2355a7be
                }

                return _lazyType;
            }
        }

        public override Symbol ContainingSymbol
        {
            get
            {
                return _containingType;
            }
        }

        public override NamedTypeSymbol ContainingType
        {
            get
            {
                return _containingType;
            }
        }

        public override PropertySymbol OriginalDefinition
        {
            get
            {
                return _underlyingProperty;
            }
        }

        public override ImmutableArray<CSharpAttributeData> GetAttributes()
        {
            return OriginalDefinition.GetAttributes();
        }

        public override ImmutableArray<CustomModifier> TypeCustomModifiers
        {
            get { return _containingType.TypeSubstitution.SubstituteCustomModifiers(OriginalDefinition.Type, OriginalDefinition.TypeCustomModifiers); }
        }

<<<<<<< HEAD
=======
        public override ImmutableArray<CustomModifier> RefCustomModifiers
        {
            get { return _containingType.TypeSubstitution.SubstituteCustomModifiers(OriginalDefinition.RefCustomModifiers); }
        }

>>>>>>> 2355a7be
        public override ImmutableArray<ParameterSymbol> Parameters
        {
            get
            {
                if (_lazyParameters.IsDefault)
                {
                    ImmutableInterlocked.InterlockedCompareExchange(ref _lazyParameters, SubstituteParameters(), default(ImmutableArray<ParameterSymbol>));
                }

                return _lazyParameters;
            }
        }

        public override MethodSymbol GetMethod
        {
            get
            {
                MethodSymbol originalGetMethod = OriginalDefinition.GetMethod;
                return (object)originalGetMethod == null ? null : originalGetMethod.AsMember(_containingType);
            }
        }

        public override MethodSymbol SetMethod
        {
            get
            {
                MethodSymbol originalSetMethod = OriginalDefinition.SetMethod;
                return (object)originalSetMethod == null ? null : originalSetMethod.AsMember(_containingType);
            }
        }

        internal override bool IsExplicitInterfaceImplementation
        {
            get { return OriginalDefinition.IsExplicitInterfaceImplementation; }
        }

        //we want to compute this lazily since it may be expensive for the underlying symbol
        private ImmutableArray<PropertySymbol> _lazyExplicitInterfaceImplementations;

        private OverriddenOrHiddenMembersResult _lazyOverriddenOrHiddenMembers;

        public override ImmutableArray<PropertySymbol> ExplicitInterfaceImplementations
        {
            get
            {
                if (_lazyExplicitInterfaceImplementations.IsDefault)
                {
                    ImmutableInterlocked.InterlockedCompareExchange(
                        ref _lazyExplicitInterfaceImplementations,
                        ExplicitInterfaceHelpers.SubstituteExplicitInterfaceImplementations(OriginalDefinition.ExplicitInterfaceImplementations, _containingType.TypeSubstitution),
                        default(ImmutableArray<PropertySymbol>));
                }
                return _lazyExplicitInterfaceImplementations;
            }
        }

        internal override bool MustCallMethodsDirectly
        {
            get { return OriginalDefinition.MustCallMethodsDirectly; }
        }

        internal override OverriddenOrHiddenMembersResult OverriddenOrHiddenMembers
        {
            get
            {
                if (_lazyOverriddenOrHiddenMembers == null)
                {
                    Interlocked.CompareExchange(ref _lazyOverriddenOrHiddenMembers, this.MakeOverriddenOrHiddenMembers(), null);
                }

                return _lazyOverriddenOrHiddenMembers;
            }
        }

        private ImmutableArray<ParameterSymbol> SubstituteParameters()
        {
            var unsubstitutedParameters = OriginalDefinition.Parameters;

            if (unsubstitutedParameters.IsEmpty)
            {
                return unsubstitutedParameters;
            }
            else
            {
                int count = unsubstitutedParameters.Length;
                var substituted = new ParameterSymbol[count];
                for (int i = 0; i < count; i++)
                {
                    substituted[i] = new SubstitutedParameterSymbol(this, _containingType.TypeSubstitution, unsubstitutedParameters[i]);
                }
                return substituted.AsImmutableOrNull();
            }
        }
    }
}<|MERGE_RESOLUTION|>--- conflicted
+++ resolved
@@ -1,11 +1,8 @@
 ﻿// Copyright (c) Microsoft.  All Rights Reserved.  Licensed under the Apache License, Version 2.0.  See License.txt in the project root for license information.
 
 using System.Collections.Immutable;
-using System.Globalization;
 using System.Threading;
 using Microsoft.CodeAnalysis.CSharp.Symbols;
-using Microsoft.CodeAnalysis.CSharp.Syntax;
-using Microsoft.CodeAnalysis.Text;
 
 namespace Microsoft.CodeAnalysis.CSharp.Symbols
 {
@@ -28,11 +25,7 @@
             {
                 if ((object)_lazyType == null)
                 {
-<<<<<<< HEAD
-                    Interlocked.CompareExchange(ref _lazyType, _containingType.TypeSubstitution.SubstituteType(_originalDefinition.Type), null);
-=======
                     Interlocked.CompareExchange(ref _lazyType, _containingType.TypeSubstitution.SubstituteTypeWithTupleUnification(OriginalDefinition.Type).Type, null);
->>>>>>> 2355a7be
                 }
 
                 return _lazyType;
@@ -68,19 +61,11 @@
             return OriginalDefinition.GetAttributes();
         }
 
-        public override ImmutableArray<CustomModifier> TypeCustomModifiers
-        {
-            get { return _containingType.TypeSubstitution.SubstituteCustomModifiers(OriginalDefinition.Type, OriginalDefinition.TypeCustomModifiers); }
-        }
-
-<<<<<<< HEAD
-=======
         public override ImmutableArray<CustomModifier> RefCustomModifiers
         {
             get { return _containingType.TypeSubstitution.SubstituteCustomModifiers(OriginalDefinition.RefCustomModifiers); }
         }
 
->>>>>>> 2355a7be
         public override ImmutableArray<ParameterSymbol> Parameters
         {
             get

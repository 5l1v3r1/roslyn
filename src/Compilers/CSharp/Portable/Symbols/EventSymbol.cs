--- conflicted
+++ resolved
@@ -323,112 +323,11 @@
 
         #endregion
 
-<<<<<<< HEAD
-        /// <summary>
-        /// Is this an event of a tuple type?
-        /// </summary>
-        public virtual bool IsTupleEvent
-        {
-            get
-            {
-                return false;
-            }
-        }
-
-        /// <summary>
-        /// If this is an event of a tuple type, return corresponding underlying event from the
-        /// tuple underlying type. Otherwise, null. 
-        /// </summary>
-        public virtual EventSymbol? TupleUnderlyingEvent
-        {
-            get
-            {
-                return null;
-            }
-        }
-
-        #region IEventSymbol Members
-
-        ITypeSymbol IEventSymbol.Type
-        {
-            get
-            {
-                return this.Type;
-            }
-        }
-
-        CodeAnalysis.NullableAnnotation IEventSymbol.NullableAnnotation => TypeWithAnnotations.ToPublicAnnotation();
-
-        IMethodSymbol? IEventSymbol.AddMethod
-        {
-            get
-            {
-                return this.AddMethod;
-            }
-        }
-
-        IMethodSymbol? IEventSymbol.RemoveMethod
-        {
-            get
-            {
-                return this.RemoveMethod;
-            }
-        }
-
-        IMethodSymbol? IEventSymbol.RaiseMethod
-=======
         protected sealed override ISymbol CreateISymbol()
->>>>>>> a3c3a44a
         {
             return new PublicModel.EventSymbol(this);
         }
 
-<<<<<<< HEAD
-        IEventSymbol IEventSymbol.OriginalDefinition
-        {
-            get
-            {
-                return this.OriginalDefinition;
-            }
-        }
-
-        IEventSymbol? IEventSymbol.OverriddenEvent
-        {
-            get
-            {
-                return this.OverriddenEvent;
-            }
-        }
-
-        ImmutableArray<IEventSymbol> IEventSymbol.ExplicitInterfaceImplementations
-        {
-            get
-            {
-                return this.ExplicitInterfaceImplementations.Cast<EventSymbol, IEventSymbol>();
-            }
-        }
-
-        #endregion
-
-        #region ISymbol Members
-
-        public override void Accept(SymbolVisitor visitor)
-        {
-            visitor.VisitEvent(this);
-        }
-
-        [return: MaybeNull]
-        public override TResult Accept<TResult>(SymbolVisitor<TResult> visitor)
-        {
-#pragma warning disable CS8717 // A member returning a [MaybeNull] value introduces a null value when 'TResult' is a non-nullable reference type.
-            return visitor.VisitEvent(this);
-#pragma warning restore CS8717 // A member returning a [MaybeNull] value introduces a null value when 'TResult' is a non-nullable reference type.
-        }
-
-        #endregion
-
-=======
->>>>>>> a3c3a44a
         #region Equality
 
         public override bool Equals(Symbol? obj, TypeCompareKind compareKind)

--- conflicted
+++ resolved
@@ -817,18 +817,14 @@
                 return false;
             }
 
-<<<<<<< HEAD
-            if (typeParameter.HasValueTypeConstraint && !typeArgument.TypeSymbol.IsNonNullableValueType())
-=======
-            if (typeParameter.HasUnmanagedTypeConstraint && (typeArgument.IsManagedType || !typeArgument.IsNonNullableValueType()))
+            if (typeParameter.HasUnmanagedTypeConstraint && (typeArgument.IsManagedType || !typeArgument.TypeSymbol.IsNonNullableValueType()))
             {
                 // "The type '{2}' must be a non-nullable value type, along with all fields at any level of nesting, in order to use it as parameter '{1}' in the generic type or method '{0}'"
                 diagnosticsBuilder.Add(new TypeParameterDiagnosticInfo(typeParameter, new CSDiagnosticInfo(ErrorCode.ERR_UnmanagedConstraintNotSatisfied, containingSymbol.ConstructedFrom(), typeParameter, typeArgument)));
                 return false;
             }
 
-            if (typeParameter.HasValueTypeConstraint && !typeArgument.IsNonNullableValueType())
->>>>>>> 79ae6bcf
+            if (typeParameter.HasValueTypeConstraint && !typeArgument.TypeSymbol.IsNonNullableValueType())
             {
                 // "The type '{2}' must be a non-nullable value type in order to use it as parameter '{1}' in the generic type or method '{0}'"
                 diagnosticsBuilder.Add(new TypeParameterDiagnosticInfo(typeParameter, new CSDiagnosticInfo(ErrorCode.ERR_ValConstraintNotSatisfied, containingSymbol.ConstructedFrom(), typeParameter, typeArgument.TypeSymbol)));

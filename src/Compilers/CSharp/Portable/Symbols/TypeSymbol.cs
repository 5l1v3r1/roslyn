--- conflicted
+++ resolved
@@ -808,15 +808,10 @@
             Symbol implicitImpl = null;
             Symbol closestMismatch = null;
             bool canBeImplementedImplicitly = interfaceMember.DeclaredAccessibility == Accessibility.Public && !interfaceMember.IsEventOrPropertyWithImplementableNonPublicAccessor();
-<<<<<<< HEAD
-            TypeSymbol implementingBaseOpt = null; // Calculated only if canBeImplementedImplicitly == true
+            TypeSymbol implementingBaseOpt = null; // Calculated only if canBeImplementedImplicitly == false
+            bool implementingTypeImplementsInterface = false;
             CSharpCompilation compilation = implementingType.DeclaringCompilation;
             var useSiteInfo = compilation is object ? new CompoundUseSiteInfo<AssemblySymbol>(diagnostics, compilation.Assembly) : CompoundUseSiteInfo<AssemblySymbol>.DiscardedDependecies;
-=======
-            TypeSymbol implementingBaseOpt = null; // Calculated only if canBeImplementedImplicitly == false
-            bool implementingTypeImplementsInterface = false;
-            HashSet<DiagnosticInfo> useSiteDiagnostics = null;
->>>>>>> e0a1787d
 
             for (TypeSymbol currType = implementingType; (object)currType != null; currType = currType.BaseTypeWithDefinitionUseSiteDiagnostics(ref useSiteInfo))
             {
@@ -940,13 +935,8 @@
 
             diagnostics.Add(
 #if !DEBUG
-<<<<<<< HEAD
                 // Don't optimize in DEBUG for better coverage for the GetInterfaceLocation function. 
-                useSiteInfo.Diagnostics is null ? Location.None :
-=======
-            // Don't optimize in DEBUG for better coverage for the GetInterfaceLocation function. 
-            if (useSiteDiagnostics != null && implementingTypeImplementsInterface)
->>>>>>> e0a1787d
+                useSiteInfo.Diagnostics is null || !implementingTypeImplementsInterface ? Location.None :
 #endif
                 GetInterfaceLocation(interfaceMember, implementingType),
                 useSiteInfo);

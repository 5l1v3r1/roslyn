--- conflicted
+++ resolved
@@ -50,10 +50,10 @@
         public override void Accept(OperationVisitor visitor)
         {
             visitor.VisitBlockStatement(this);
-        }
-
-        public override TResult Accept<TArgument, TResult>(OperationVisitor<TArgument, TResult> visitor, TArgument argument)
-        {
+    }
+
+        public override TResult Accept<TArgument, TResult>(OperationVisitor<TArgument, TResult> visitor, TArgument argument)
+    {
             return visitor.VisitBlockStatement(this, argument);
         }
     }
@@ -69,10 +69,10 @@
         public override void Accept(OperationVisitor visitor)
         {
             visitor.VisitBranchStatement(this);
-        }
-
-        public override TResult Accept<TArgument, TResult>(OperationVisitor<TArgument, TResult> visitor, TArgument argument)
-        {
+    }
+
+        public override TResult Accept<TArgument, TResult>(OperationVisitor<TArgument, TResult> visitor, TArgument argument)
+    {
             return visitor.VisitBranchStatement(this, argument);
         }
     }
@@ -88,10 +88,10 @@
         public override void Accept(OperationVisitor visitor)
         {
             visitor.VisitBranchStatement(this);
-        }
-
-        public override TResult Accept<TArgument, TResult>(OperationVisitor<TArgument, TResult> visitor, TArgument argument)
-        {
+    }
+
+        public override TResult Accept<TArgument, TResult>(OperationVisitor<TArgument, TResult> visitor, TArgument argument)
+    {
             return visitor.VisitBranchStatement(this, argument);
         }
     }
@@ -105,10 +105,10 @@
         public override void Accept(OperationVisitor visitor)
         {
             visitor.VisitYieldBreakStatement(this);
-        }
-
-        public override TResult Accept<TArgument, TResult>(OperationVisitor<TArgument, TResult> visitor, TArgument argument)
-        {
+    }
+
+        public override TResult Accept<TArgument, TResult>(OperationVisitor<TArgument, TResult> visitor, TArgument argument)
+    {
             return visitor.VisitYieldBreakStatement(this, argument);
         }
     }
@@ -124,10 +124,10 @@
         public override void Accept(OperationVisitor visitor)
         {
             visitor.VisitBranchStatement(this);
-        }
-
-        public override TResult Accept<TArgument, TResult>(OperationVisitor<TArgument, TResult> visitor, TArgument argument)
-        {
+    }
+
+        public override TResult Accept<TArgument, TResult>(OperationVisitor<TArgument, TResult> visitor, TArgument argument)
+    {
             return visitor.VisitBranchStatement(this, argument);
         }
     }
@@ -139,10 +139,10 @@
         public override void Accept(OperationVisitor visitor)
         {
             visitor.VisitEmptyStatement(this);
-        }
-
-        public override TResult Accept<TArgument, TResult>(OperationVisitor<TArgument, TResult> visitor, TArgument argument)
-        {
+    }
+
+        public override TResult Accept<TArgument, TResult>(OperationVisitor<TArgument, TResult> visitor, TArgument argument)
+    {
             return visitor.VisitEmptyStatement(this, argument);
         }
     }
@@ -160,10 +160,10 @@
         public override void Accept(OperationVisitor visitor)
         {
             visitor.VisitIfStatement(this);
-        }
-
-        public override TResult Accept<TArgument, TResult>(OperationVisitor<TArgument, TResult> visitor, TArgument argument)
-        {
+    }
+
+        public override TResult Accept<TArgument, TResult>(OperationVisitor<TArgument, TResult> visitor, TArgument argument)
+    {
             return visitor.VisitIfStatement(this, argument);
         }
     }
@@ -185,10 +185,10 @@
         public override void Accept(OperationVisitor visitor)
         {
             visitor.VisitWhileUntilLoopStatement(this);
-        }
-
-        public override TResult Accept<TArgument, TResult>(OperationVisitor<TArgument, TResult> visitor, TArgument argument)
-        {
+    }
+
+        public override TResult Accept<TArgument, TResult>(OperationVisitor<TArgument, TResult> visitor, TArgument argument)
+    {
             return visitor.VisitWhileUntilLoopStatement(this, argument);
         }
     }
@@ -210,10 +210,10 @@
         public override void Accept(OperationVisitor visitor)
         {
             visitor.VisitWhileUntilLoopStatement(this);
-        }
-
-        public override TResult Accept<TArgument, TResult>(OperationVisitor<TArgument, TResult> visitor, TArgument argument)
-        {
+    }
+
+        public override TResult Accept<TArgument, TResult>(OperationVisitor<TArgument, TResult> visitor, TArgument argument)
+    {
             return visitor.VisitWhileUntilLoopStatement(this, argument);
         }
     }
@@ -245,7 +245,6 @@
             {
                 return ImmutableArray<IOperation>.Empty;
             }
-<<<<<<< HEAD
 
             return ImmutableArray.Create<IOperation>(statement);
         }
@@ -253,15 +252,11 @@
         public override void Accept(OperationVisitor visitor)
         {
             visitor.VisitForLoopStatement(this);
-        }
-
-        public override TResult Accept<TArgument, TResult>(OperationVisitor<TArgument, TResult> visitor, TArgument argument)
-        {
+    }
+
+        public override TResult Accept<TArgument, TResult>(OperationVisitor<TArgument, TResult> visitor, TArgument argument)
+    {
             return visitor.VisitForLoopStatement(this, argument);
-=======
-            
-            return ImmutableArray.Create<IStatement>(statement);
->>>>>>> f1347ae0
         }
     }
 
@@ -280,10 +275,10 @@
         public override void Accept(OperationVisitor visitor)
         {
             visitor.VisitForEachLoopStatement(this);
-        }
-
-        public override TResult Accept<TArgument, TResult>(OperationVisitor<TArgument, TResult> visitor, TArgument argument)
-        {
+    }
+
+        public override TResult Accept<TArgument, TResult>(OperationVisitor<TArgument, TResult> visitor, TArgument argument)
+    {
             return visitor.VisitForEachLoopStatement(this, argument);
         }
     }
@@ -293,11 +288,7 @@
         private static readonly ConditionalWeakTable<BoundSwitchStatement, object> s_switchSectionsMappings =
             new ConditionalWeakTable<BoundSwitchStatement, object>();
 
-<<<<<<< HEAD
-        IOperation ISwitchStatement.Value => this.BoundExpression;
-=======
-        IExpression ISwitchStatement.Value => this.Expression;
->>>>>>> f1347ae0
+        IOperation ISwitchStatement.Value => this.Expression;
 
         ImmutableArray<ISwitchCase> ISwitchStatement.Cases
         {
@@ -327,16 +318,11 @@
         {
             public SwitchSection(BoundSwitchSection boundNode)
             {
-<<<<<<< HEAD
                 this.Body = boundNode.Statements.As<IOperation>();
-                this.Clauses = boundNode.BoundSwitchLabels.As<ICaseClause>();
-=======
-                this.Body = boundNode.Statements.As<IStatement>();
                 this.Clauses = boundNode.SwitchLabels.As<ICaseClause>();
->>>>>>> f1347ae0
                 this.IsInvalid = boundNode.HasErrors;
                 this.Syntax = boundNode.Syntax;
-    }
+            }
 
             public ImmutableArray<IOperation> Body { get; }
 
@@ -355,12 +341,12 @@
             void IOperation.Accept(OperationVisitor visitor)
             {
                 visitor.VisitSwitchCase(this);
-            }
+        }
 
             TResult IOperation.Accept<TArgument, TResult>(OperationVisitor<TArgument, TResult> visitor, TArgument argument)
-            {
+    {
                 return visitor.VisitSwitchCase(this, argument);
-            }
+    }
         }
     }
 
@@ -422,10 +408,10 @@
         void IOperation.Accept(OperationVisitor visitor)
         {
             visitor.VisitSingleValueCaseClause(this);
-        }
+    }
 
         TResult IOperation.Accept<TArgument, TResult>(OperationVisitor<TArgument, TResult> visitor, TArgument argument)
-        {
+    {
             return visitor.VisitSingleValueCaseClause(this, argument);
         }
     }
@@ -443,10 +429,10 @@
         public override void Accept(OperationVisitor visitor)
         {
             visitor.VisitTryStatement(this);
-        }
-
-        public override TResult Accept<TArgument, TResult>(OperationVisitor<TArgument, TResult> visitor, TArgument argument)
-        {
+    }
+
+        public override TResult Accept<TArgument, TResult>(OperationVisitor<TArgument, TResult> visitor, TArgument argument)
+    {
             return visitor.VisitTryStatement(this, argument);
         }
     }
@@ -591,12 +577,12 @@
         protected override OperationKind StatementKind => OperationKind.LockStatement;
 
         public override void Accept(OperationVisitor visitor)
-        {
+    {
             visitor.VisitLockStatement(this);
-        }
-
-        public override TResult Accept<TArgument, TResult>(OperationVisitor<TArgument, TResult> visitor, TArgument argument)
-        {
+    }
+
+        public override TResult Accept<TArgument, TResult>(OperationVisitor<TArgument, TResult> visitor, TArgument argument)
+    {
             return visitor.VisitLockStatement(this, argument);
         }
     }
@@ -606,14 +592,14 @@
         protected override OperationKind StatementKind => OperationKind.InvalidStatement;
 
         public override void Accept(OperationVisitor visitor)
-        {
+    {
             visitor.VisitInvalidStatement(this);
-        }
-
-        public override TResult Accept<TArgument, TResult>(OperationVisitor<TArgument, TResult> visitor, TArgument argument)
-        {
+    }
+
+        public override TResult Accept<TArgument, TResult>(OperationVisitor<TArgument, TResult> visitor, TArgument argument)
+    {
             return visitor.VisitInvalidStatement(this, argument);
-        }
+    }
     }
 
     internal partial class BoundLocalDeclaration : IVariableDeclarationStatement
@@ -837,11 +823,35 @@
     {
         // TODO: this may need its own OperationKind.
         protected override OperationKind StatementKind => OperationKind.SwitchStatement;
+
+        public override void Accept(OperationVisitor visitor)
+        {
+            // TODO: implement IOperation for pattern-matching constructs (https://github.com/dotnet/roslyn/issues/8699)
+            throw new NotImplementedException();
+        }
+
+        public override TResult Accept<TArgument, TResult>(OperationVisitor<TArgument, TResult> visitor, TArgument argument)
+        {
+            // TODO: implement IOperation for pattern-matching constructs (https://github.com/dotnet/roslyn/issues/8699)
+            throw new NotImplementedException();
+        }
     }
 
     partial class BoundLetStatement
     {
         // TODO: this may need its own OperationKind.
         protected override OperationKind StatementKind => OperationKind.IfStatement;
+
+        public override void Accept(OperationVisitor visitor)
+        {
+            // TODO: implement IOperation for pattern-matching constructs (https://github.com/dotnet/roslyn/issues/8699)
+            throw new NotImplementedException();
+        }
+
+        public override TResult Accept<TArgument, TResult>(OperationVisitor<TArgument, TResult> visitor, TArgument argument)
+        {
+            // TODO: implement IOperation for pattern-matching constructs (https://github.com/dotnet/roslyn/issues/8699)
+            throw new NotImplementedException();
+        }
     }
 }
﻿// Copyright (c) Microsoft.  All Rights Reserved.  Licensed under the Apache License, Version 2.0.  See License.txt in the project root for license information.

using System;
using System.Collections.Immutable;
<<<<<<< HEAD
=======
using System.Diagnostics;
using System.Linq;
>>>>>>> 1cc13009
using System.Runtime.CompilerServices;
using Microsoft.CodeAnalysis.Semantics;
using Roslyn.Utilities;

namespace Microsoft.CodeAnalysis.CSharp
{
    internal partial class BoundExpression : IOperation
    {
        ITypeSymbol IOperation.Type => this.Type;

        OperationKind IOperation.Kind => this.ExpressionKind;

        bool IOperation.IsInvalid => this.HasErrors;

        Optional<object> IOperation.ConstantValue
        {
            get
            {
                ConstantValue value = this.ConstantValue;
                return value != null ? new Optional<object>(value.Value) : default(Optional<object>);
            }
        }
        SyntaxNode IOperation.Syntax => this.Syntax;

        protected abstract OperationKind ExpressionKind { get; }

        public abstract void Accept(OperationVisitor visitor);

        public abstract TResult Accept<TArgument, TResult>(OperationVisitor<TArgument, TResult> visitor, TArgument argument);
    }

    internal partial class BoundCall : IInvocationExpression
    {
        IMethodSymbol IInvocationExpression.TargetMethod => this.Method;

        IOperation IInvocationExpression.Instance => ((object)this.Method == null || this.Method.IsStatic) ? null : this.ReceiverOpt;

<<<<<<< HEAD
        bool IInvocationExpression.IsVirtual =>
            (this.Method.IsVirtual || this.Method.IsAbstract || this.Method.IsOverride) &&
            (object)this.Method.ReplacedBy == null &&
            !this.ReceiverOpt.SuppressVirtualCalls;
=======
        bool IInvocationExpression.IsVirtual => (object)this.Method != null && this.ReceiverOpt != null && (this.Method.IsVirtual || this.Method.IsAbstract || this.Method.IsOverride) && !this.ReceiverOpt.SuppressVirtualCalls;
>>>>>>> 1cc13009

        ImmutableArray<IArgument> IInvocationExpression.ArgumentsInSourceOrder
        {
            get
            {
                ArrayBuilder<IArgument> sourceOrderArguments = ArrayBuilder<IArgument>.GetInstance(this.Arguments.Length);
                for (int argumentIndex = 0; argumentIndex < this.Arguments.Length; argumentIndex++)
                {
                    IArgument argument = DeriveArgument(this.ArgsToParamsOpt.IsDefault ? argumentIndex : this.ArgsToParamsOpt[argumentIndex], argumentIndex, this.Arguments, this.ArgumentNamesOpt, this.ArgumentRefKindsOpt, this.Method.Parameters, this.Syntax);
                    sourceOrderArguments.Add(argument);
                    if (argument.ArgumentKind == ArgumentKind.ParamArray)
                    {
                        break;
                    }
                }

                return sourceOrderArguments.ToImmutableAndFree();
            }
        }

        ImmutableArray<IArgument> IHasArgumentsExpression.ArgumentsInParameterOrder => DeriveArguments(this.Arguments, this.ArgumentNamesOpt, this.ArgsToParamsOpt, this.ArgumentRefKindsOpt, this.Method.Parameters, this.Syntax);

        IArgument IHasArgumentsExpression.GetArgumentMatchingParameter(IParameterSymbol parameter)
        {
            return ArgumentMatchingParameter(this.Arguments, this.ArgsToParamsOpt, this.ArgumentNamesOpt, this.ArgumentRefKindsOpt, parameter.ContainingSymbol, ((Symbols.MethodSymbol)parameter.ContainingSymbol).Parameters, parameter, this.Syntax);
        }

        protected override OperationKind ExpressionKind => OperationKind.InvocationExpression;

        public override void Accept(OperationVisitor visitor)
        {
            visitor.VisitInvocationExpression(this);
        }

        public override TResult Accept<TArgument, TResult>(OperationVisitor<TArgument, TResult> visitor, TArgument argument)
        {
            return visitor.VisitInvocationExpression(this, argument);
        }

        internal static ImmutableArray<IArgument> DeriveArguments(ImmutableArray<BoundExpression> boundArguments, ImmutableArray<string> argumentNames, ImmutableArray<int> argumentsToParameters, ImmutableArray<RefKind> argumentRefKinds, ImmutableArray<Symbols.ParameterSymbol> parameters, SyntaxNode invocationSyntax)
        {
            ArrayBuilder<IArgument> arguments = ArrayBuilder<IArgument>.GetInstance(boundArguments.Length);
            for (int parameterIndex = 0; parameterIndex < parameters.Length; parameterIndex++)
            {
                int argumentIndex = -1;
                if (argumentsToParameters.IsDefault)
                {
                    argumentIndex = parameterIndex;
                }
                else
                {
                    argumentIndex = argumentsToParameters.IndexOf(parameterIndex);
                }

                if ((uint)argumentIndex >= (uint)boundArguments.Length)
                {
                    // No argument has been supplied for the parameter at `parameterIndex`:
                    // 1. `argumentIndex == -1' when the arguments are specified out of parameter order, and no argument is provided for parameter corresponding to `parameters[parameterIndex]`.
                    // 2. `argumentIndex >= boundArguments.Length` when the arguments are specified in parameter order, and no argument is provided at `parameterIndex`.

                    Symbols.ParameterSymbol parameter = parameters[parameterIndex];
                    if (parameter.HasExplicitDefaultValue)
                    {
                        // The parameter is optional with a default value.
                        arguments.Add(new Argument(ArgumentKind.DefaultValue, parameter, new Literal(parameter.ExplicitDefaultConstantValue, parameter.Type, invocationSyntax)));
                    }
                    else
                    {
                        // If the invocation is semantically valid, the parameter will be a params array and an empty array will be provided.
                        // If the argument is otherwise omitted for a parameter with no default value, the invocation is not valid and a null argument will be provided.
                        arguments.Add(DeriveArgument(parameterIndex, boundArguments.Length, boundArguments, argumentNames, argumentRefKinds, parameters, invocationSyntax));
                    }
                }
                else
                {
                    arguments.Add(DeriveArgument(parameterIndex, argumentIndex, boundArguments, argumentNames, argumentRefKinds, parameters, invocationSyntax));
                }
            }

            return arguments.ToImmutableAndFree();
        }

        private static readonly ConditionalWeakTable<BoundExpression, IArgument> s_argumentMappings = new ConditionalWeakTable<BoundExpression, IArgument>();

        private static IArgument DeriveArgument(int parameterIndex, int argumentIndex, ImmutableArray<BoundExpression> boundArguments, ImmutableArray<string> argumentNames, ImmutableArray<RefKind> argumentRefKinds, ImmutableArray<Symbols.ParameterSymbol> parameters, SyntaxNode invocationSyntax)
        {
            if ((uint)argumentIndex >= (uint)boundArguments.Length)
            {
                // Check for an omitted argument that becomes an empty params array.
                if (parameters.Length > 0)
                {
                    Symbols.ParameterSymbol lastParameter = parameters[parameters.Length - 1];
                    if (lastParameter.IsParams)
                    {
                        return new Argument(ArgumentKind.ParamArray, lastParameter, CreateParamArray(lastParameter, boundArguments, argumentIndex, invocationSyntax));
                    }
                }

                // There is no supplied argument and there is no params parameter. Any action is suspect at this point.
                return new SimpleArgument(null, new InvalidExpression(invocationSyntax));
            }

            return s_argumentMappings.GetValue(
                boundArguments[argumentIndex],
                (argument) =>
                {
                    string name = !argumentNames.IsDefaultOrEmpty ? argumentNames[argumentIndex] : null;
                    Symbols.ParameterSymbol parameter = (uint)parameterIndex < (uint)parameters.Length ? parameters[parameterIndex] : null;

                    if ((object)name == null)
                    {
                        RefKind refMode = argumentRefKinds.IsDefaultOrEmpty ? RefKind.None : argumentRefKinds[argumentIndex];

                        if (refMode != RefKind.None)
                        {
                            return new Argument(ArgumentKind.Positional, parameter, argument);
                        }

                        if (argumentIndex >= parameters.Length - 1 &&
                            parameters.Length > 0 &&
                            parameters[parameters.Length - 1].IsParams &&
                            // An argument that is an array of the appropriate type is not a params argument.
                            (boundArguments.Length > argumentIndex + 1 ||
                             argument.Type.TypeKind != TypeKind.Array ||
                             !argument.Type.Equals(parameters[parameters.Length - 1].Type, ignoreCustomModifiersAndArraySizesAndLowerBounds: true)))
                        {
                            return new Argument(ArgumentKind.ParamArray, parameters[parameters.Length - 1], CreateParamArray(parameters[parameters.Length - 1], boundArguments, argumentIndex, invocationSyntax));
                        }
                        else
                        {
                            return new SimpleArgument(parameter, argument);
                        }
                    }

                    return new Argument(ArgumentKind.Named, parameter, argument);
                });
        }
        
        private static IOperation CreateParamArray(IParameterSymbol parameter, ImmutableArray<BoundExpression> boundArguments, int firstArgumentElementIndex, SyntaxNode invocationSyntax)
        {
            if (parameter.Type.TypeKind == TypeKind.Array)
            {
                IArrayTypeSymbol arrayType = (IArrayTypeSymbol)parameter.Type;
                ArrayBuilder<IOperation> builder = ArrayBuilder<IOperation>.GetInstance(boundArguments.Length - firstArgumentElementIndex);

                for (int index = firstArgumentElementIndex; index < boundArguments.Length; index++)
                {
                    builder.Add(boundArguments[index]);
                }
                var paramArrayArguments = builder.ToImmutableAndFree();

                // Use the invocation syntax node if there is no actual syntax available for the argument (because the paramarray is empty.)
                return new ArrayCreation(arrayType, paramArrayArguments, paramArrayArguments.Length > 0 ? paramArrayArguments[0].Syntax : invocationSyntax);
            }

            return new InvalidExpression(invocationSyntax);
        }

        internal static IArgument ArgumentMatchingParameter(ImmutableArray<BoundExpression> arguments, ImmutableArray<int> argumentsToParameters, ImmutableArray<string> argumentNames, ImmutableArray<RefKind> argumentRefKinds, ISymbol targetMethod, ImmutableArray<Symbols.ParameterSymbol> parameters, IParameterSymbol parameter, SyntaxNode invocationSyntax)
        {
            int argumentIndex = ArgumentIndexMatchingParameter(arguments, argumentsToParameters, targetMethod, parameter);
            if (argumentIndex >= 0)
            {
                return DeriveArgument(parameter.Ordinal, argumentIndex, arguments, argumentNames, argumentRefKinds, parameters, invocationSyntax);
            }

            return null;
        }

        private static int ArgumentIndexMatchingParameter(ImmutableArray<BoundExpression> arguments, ImmutableArray<int> argumentsToParameters, ISymbol targetMethod, IParameterSymbol parameter)
        {
            if (parameter.ContainingSymbol == targetMethod)
            {
                int parameterIndex = parameter.Ordinal;
                ImmutableArray<int> parameterIndices = argumentsToParameters;
                if (!parameterIndices.IsDefaultOrEmpty)
                {
                    return parameterIndices.IndexOf(parameterIndex);
                }

                return parameterIndex;
            }

            return -1;
        }

        private abstract class ArgumentBase : IArgument
        {
            public ArgumentBase(IParameterSymbol parameter, IOperation value)
            {
                Debug.Assert(value != null);

                this.Value = value;
                this.Parameter = parameter;
            }

            public IParameterSymbol Parameter { get; }

            public IOperation Value { get; }

            IOperation IArgument.InConversion => null;

            IOperation IArgument.OutConversion => null;

            bool IOperation.IsInvalid => (object)this.Parameter == null || this.Value.IsInvalid;

            OperationKind IOperation.Kind => OperationKind.Argument;

            SyntaxNode IOperation.Syntax => this.Value?.Syntax;

            public ITypeSymbol Type => null;

            public Optional<object> ConstantValue => default(Optional<object>);

            public abstract ArgumentKind ArgumentKind { get; }

            void IOperation.Accept(OperationVisitor visitor)
            {
                visitor.VisitArgument(this);
            }

            TResult IOperation.Accept<TArgument, TResult>(OperationVisitor<TArgument, TResult> visitor, TArgument argument)
            {
                return visitor.VisitArgument(this, argument);
            }
        }

        private sealed class SimpleArgument : ArgumentBase
        {
            public SimpleArgument(IParameterSymbol parameter, IOperation value)
                : base(parameter, value)
            { }

            public override ArgumentKind ArgumentKind => ArgumentKind.Positional;
        }

        private sealed class Argument : ArgumentBase
        {
            public Argument(ArgumentKind kind, IParameterSymbol parameter, IOperation value)
                : base(parameter, value)
            {
                this.ArgumentKind = kind;
            }

            public override ArgumentKind ArgumentKind { get; }
        }
    }

    internal partial class BoundLocal : ILocalReferenceExpression
    {
        ILocalSymbol ILocalReferenceExpression.Local => this.LocalSymbol;

        protected override OperationKind ExpressionKind => OperationKind.LocalReferenceExpression;

        public override void Accept(OperationVisitor visitor)
        {
            visitor.VisitLocalReferenceExpression(this);
        }

        public override TResult Accept<TArgument, TResult>(OperationVisitor<TArgument, TResult> visitor, TArgument argument)
        {
            return visitor.VisitLocalReferenceExpression(this, argument);
        }
    }

    internal partial class BoundFieldAccess : IFieldReferenceExpression
    {
        IOperation IMemberReferenceExpression.Instance => this.FieldSymbol.IsStatic ? null : this.ReceiverOpt;

        ISymbol IMemberReferenceExpression.Member => this.FieldSymbol;

        IFieldSymbol IFieldReferenceExpression.Field => this.FieldSymbol;

        protected override OperationKind ExpressionKind => OperationKind.FieldReferenceExpression;

        public override void Accept(OperationVisitor visitor)
        {
            visitor.VisitFieldReferenceExpression(this);
        }

        public override TResult Accept<TArgument, TResult>(OperationVisitor<TArgument, TResult> visitor, TArgument argument)
        {
            return visitor.VisitFieldReferenceExpression(this, argument);
        }
    }

    internal partial class BoundPropertyAccess : IPropertyReferenceExpression
    {
        IPropertySymbol IPropertyReferenceExpression.Property => this.PropertySymbol;

        IOperation IMemberReferenceExpression.Instance => this.PropertySymbol.IsStatic ? null : this.ReceiverOpt;

        ISymbol IMemberReferenceExpression.Member => this.PropertySymbol;

        protected override OperationKind ExpressionKind => OperationKind.PropertyReferenceExpression;

        public override void Accept(OperationVisitor visitor)
        {
            visitor.VisitPropertyReferenceExpression(this);
        }

        public override TResult Accept<TArgument, TResult>(OperationVisitor<TArgument, TResult> visitor, TArgument argument)
        {
            return visitor.VisitPropertyReferenceExpression(this, argument);
        }
    }

    internal partial class BoundIndexerAccess : IIndexedPropertyReferenceExpression
    {
        IPropertySymbol IPropertyReferenceExpression.Property => this.Indexer;

        IOperation IMemberReferenceExpression.Instance => this.Indexer.IsStatic ? null : this.ReceiverOpt;

        ISymbol IMemberReferenceExpression.Member => this.Indexer;

        ImmutableArray<IArgument> IHasArgumentsExpression.ArgumentsInParameterOrder => BoundCall.DeriveArguments(this.Arguments, this.ArgumentNamesOpt, this.ArgsToParamsOpt, this.ArgumentRefKindsOpt, this.Indexer.Parameters, this.Syntax);

        IArgument IHasArgumentsExpression.GetArgumentMatchingParameter(IParameterSymbol parameter)
        {
            return BoundCall.ArgumentMatchingParameter(this.Arguments, this.ArgsToParamsOpt, this.ArgumentNamesOpt, this.ArgumentRefKindsOpt, this.Indexer, this.Indexer.Parameters, parameter, this.Syntax);
        }

        protected override OperationKind ExpressionKind => OperationKind.IndexedPropertyReferenceExpression;

        public override void Accept(OperationVisitor visitor)
        {
            visitor.VisitIndexedPropertyReferenceExpression(this);
        }

        public override TResult Accept<TArgument, TResult>(OperationVisitor<TArgument, TResult> visitor, TArgument argument)
        {
            return visitor.VisitIndexedPropertyReferenceExpression(this, argument);
        }
    }

    internal partial class BoundEventAccess : IEventReferenceExpression
    {
        IEventSymbol IEventReferenceExpression.Event => this.EventSymbol;

        IOperation IMemberReferenceExpression.Instance => this.EventSymbol.IsStatic ? null : this.ReceiverOpt;

        ISymbol IMemberReferenceExpression.Member => this.EventSymbol;

        protected override OperationKind ExpressionKind => OperationKind.EventReferenceExpression;

        public override void Accept(OperationVisitor visitor)
        {
            visitor.VisitEventReferenceExpression(this);
        }

        public override TResult Accept<TArgument, TResult>(OperationVisitor<TArgument, TResult> visitor, TArgument argument)
        {
            return visitor.VisitEventReferenceExpression(this, argument);
        }
    }

    internal partial class BoundEventAssignmentOperator : IEventAssignmentExpression
    {
        IEventSymbol IEventAssignmentExpression.Event => this.Event;

        IOperation IEventAssignmentExpression.EventInstance => this.Event.IsStatic ? null : this.ReceiverOpt;

        IOperation IEventAssignmentExpression.HandlerValue => this.Argument;

        bool IEventAssignmentExpression.Adds => this.IsAddition;

        protected override OperationKind ExpressionKind => OperationKind.EventAssignmentExpression;

        public override void Accept(OperationVisitor visitor)
        {
            visitor.VisitEventAssignmentExpression(this);
        }

        public override TResult Accept<TArgument, TResult>(OperationVisitor<TArgument, TResult> visitor, TArgument argument)
        {
            return visitor.VisitEventAssignmentExpression(this, argument);
        }
    }

    internal partial class BoundDelegateCreationExpression : IMethodBindingExpression
    {
        IOperation IMemberReferenceExpression.Instance
        {
            get
            {
                BoundMethodGroup methodGroup = this.Argument as BoundMethodGroup;
                if (methodGroup != null)
                {
                    return methodGroup.InstanceOpt;
                }

                return null;
            }
        }

<<<<<<< HEAD
        bool IMethodBindingExpression.IsVirtual =>
            (object)this.MethodOpt != null &&
            (this.MethodOpt.IsVirtual || this.MethodOpt.IsAbstract || this.MethodOpt.IsOverride) &&
            (object)this.MethodOpt.ReplacedBy == null &&
            !this.SuppressVirtualCalls;
=======
        bool IMethodBindingExpression.IsVirtual => (object)this.MethodOpt != null && (this.MethodOpt.IsVirtual || this.MethodOpt.IsAbstract || this.MethodOpt.IsOverride) && !this.SuppressVirtualCalls;
>>>>>>> 1cc13009

        ISymbol IMemberReferenceExpression.Member => this.MethodOpt;

        IMethodSymbol IMethodBindingExpression.Method => this.MethodOpt;

        protected override OperationKind ExpressionKind => OperationKind.MethodBindingExpression;

        // SyntaxNode for MethodBindingExpression is the argument of DelegateCreationExpression 
        SyntaxNode IOperation.Syntax => this.Argument.Syntax;

        public override void Accept(OperationVisitor visitor)
        {
            visitor.VisitMethodBindingExpression(this);
        }

        public override TResult Accept<TArgument, TResult>(OperationVisitor<TArgument, TResult> visitor, TArgument argument)
        {
            return visitor.VisitMethodBindingExpression(this, argument);
        }
    }

    internal partial class BoundParameter : IParameterReferenceExpression
    {
        IParameterSymbol IParameterReferenceExpression.Parameter => this.ParameterSymbol;

        protected override OperationKind ExpressionKind => OperationKind.ParameterReferenceExpression;

        public override void Accept(OperationVisitor visitor)
        {
            visitor.VisitParameterReferenceExpression(this);
        }

        public override TResult Accept<TArgument, TResult>(OperationVisitor<TArgument, TResult> visitor, TArgument argument)
        {
            return visitor.VisitParameterReferenceExpression(this, argument);
        }
    }

    internal partial class BoundLiteral : ILiteralExpression
    {
        string ILiteralExpression.Text => this.Syntax.ToString();

        protected override OperationKind ExpressionKind => OperationKind.LiteralExpression;

        public override void Accept(OperationVisitor visitor)
        {
            visitor.VisitLiteralExpression(this);
        }

        public override TResult Accept<TArgument, TResult>(OperationVisitor<TArgument, TResult> visitor, TArgument argument)
        {
            return visitor.VisitLiteralExpression(this, argument);
        }
    }

    internal partial class BoundObjectCreationExpression : IObjectCreationExpression
    {
        private static readonly ConditionalWeakTable<BoundObjectCreationExpression, object> s_memberInitializersMappings =
            new ConditionalWeakTable<BoundObjectCreationExpression, object>();

        IMethodSymbol IObjectCreationExpression.Constructor => this.Constructor;

        ImmutableArray<IArgument> IHasArgumentsExpression.ArgumentsInParameterOrder => BoundCall.DeriveArguments(this.Arguments, this.ArgumentNamesOpt, this.ArgsToParamsOpt, this.ArgumentRefKindsOpt, this.Constructor.Parameters, this.Syntax);

        IArgument IHasArgumentsExpression.GetArgumentMatchingParameter(IParameterSymbol parameter)
        {
            return BoundCall.ArgumentMatchingParameter(this.Arguments, this.ArgsToParamsOpt, this.ArgumentNamesOpt, this.ArgumentRefKindsOpt, this.Constructor, this.Constructor.Parameters, parameter, this.Syntax);
        }

        ImmutableArray<ISymbolInitializer> IObjectCreationExpression.MemberInitializers
        {
            get
            {
                return (ImmutableArray<ISymbolInitializer>)s_memberInitializersMappings.GetValue(this,
                    objectCreationExpression =>
                    {
                        var objectInitializerExpression = this.InitializerExpressionOpt as BoundObjectInitializerExpression;
                        if (objectInitializerExpression != null)
                        {
                            var builder = ArrayBuilder<ISymbolInitializer>.GetInstance(objectInitializerExpression.Initializers.Length);
                            foreach (var memberAssignment in objectInitializerExpression.Initializers)
                            {
                                var assignment = memberAssignment as BoundAssignmentOperator;
                                var leftSymbol = (assignment?.Left as BoundObjectInitializerMember)?.MemberSymbol;

                                if ((object)leftSymbol == null)
                                {
                                    continue;
                                }

                                switch (leftSymbol.Kind)
                                {
                                    case SymbolKind.Field:
                                        builder.Add(new FieldInitializer(assignment.Syntax, (IFieldSymbol)leftSymbol, assignment.Right));
                                        break;
                                    case SymbolKind.Property:
                                        builder.Add(new PropertyInitializer(assignment.Syntax, (IPropertySymbol)leftSymbol, assignment.Right));
                                        break;
                                }
                            }
                            return builder.ToImmutableAndFree();
                        }
                        return ImmutableArray<ISymbolInitializer>.Empty;
                    });
            }
        }

        protected override OperationKind ExpressionKind => OperationKind.ObjectCreationExpression;

        public override void Accept(OperationVisitor visitor)
        {
            visitor.VisitObjectCreationExpression(this);
        }

        public override TResult Accept<TArgument, TResult>(OperationVisitor<TArgument, TResult> visitor, TArgument argument)
        {
            return visitor.VisitObjectCreationExpression(this, argument);
        }

        private sealed class FieldInitializer : IFieldInitializer
        {
            public FieldInitializer(SyntaxNode syntax, IFieldSymbol initializedField, IOperation value)
            {
                this.Syntax = syntax;
                this.InitializedField = initializedField;
                this.Value = value;
            }

            public IFieldSymbol InitializedField { get; }

            public ImmutableArray<IFieldSymbol> InitializedFields => ImmutableArray.Create(this.InitializedField);

            public IOperation Value { get; }

            OperationKind IOperation.Kind => OperationKind.FieldInitializerInCreation;

            public SyntaxNode Syntax { get; }

            bool IOperation.IsInvalid => this.Value.IsInvalid || (object)this.InitializedField == null;

            public ITypeSymbol Type => null;

            public Optional<object> ConstantValue => default(Optional<object>);

            void IOperation.Accept(OperationVisitor visitor)
            {
                visitor.VisitFieldInitializer(this);
            }

            TResult IOperation.Accept<TArgument, TResult>(OperationVisitor<TArgument, TResult> visitor, TArgument argument)
            {
                return visitor.VisitFieldInitializer(this, argument);
            }
        }

        private sealed class PropertyInitializer : IPropertyInitializer
        {
            public PropertyInitializer(SyntaxNode syntax, IPropertySymbol initializedProperty, IOperation value)
            {
                this.Syntax = syntax;
                this.InitializedProperty = initializedProperty;
                this.Value = value;
            }

            public IPropertySymbol InitializedProperty { get; }

            public IOperation Value { get; }

            OperationKind IOperation.Kind => OperationKind.PropertyInitializerInCreation;

            public SyntaxNode Syntax { get; }

            bool IOperation.IsInvalid => this.Value.IsInvalid || (object)this.InitializedProperty == null;

            public ITypeSymbol Type => null;

            public Optional<object> ConstantValue => default(Optional<object>);

            void IOperation.Accept(OperationVisitor visitor)
            {
                visitor.VisitPropertyInitializer(this);
            }

            TResult IOperation.Accept<TArgument, TResult>(OperationVisitor<TArgument, TResult> visitor, TArgument argument)
            {
                return visitor.VisitPropertyInitializer(this, argument);
            }
        }
    }

    internal partial class UnboundLambda : IUnboundLambdaExpression
    {
        protected override OperationKind ExpressionKind => OperationKind.UnboundLambdaExpression;

        public override void Accept(OperationVisitor visitor)
        {
            visitor.VisitUnboundLambdaExpression(this);
        }

        public override TResult Accept<TArgument, TResult>(OperationVisitor<TArgument, TResult> visitor, TArgument argument)
        {
            return visitor.VisitUnboundLambdaExpression(this, argument);
        }
    }

    internal partial class BoundLambda : ILambdaExpression
    {
        IMethodSymbol ILambdaExpression.Signature => this.Symbol;

        IBlockStatement ILambdaExpression.Body => this.Body;

        protected override OperationKind ExpressionKind => OperationKind.LambdaExpression;

        public override void Accept(OperationVisitor visitor)
        {
            visitor.VisitLambdaExpression(this);
        }

        public override TResult Accept<TArgument, TResult>(OperationVisitor<TArgument, TResult> visitor, TArgument argument)
        {
            return visitor.VisitLambdaExpression(this, argument);
        }
    }

    internal partial class BoundConversion : IConversionExpression, IMethodBindingExpression
    {
        IOperation IConversionExpression.Operand => this.Operand;

        Semantics.ConversionKind IConversionExpression.ConversionKind
        {
            get
            {
                switch (this.ConversionKind)
                {
                    case CSharp.ConversionKind.ExplicitUserDefined:
                    case CSharp.ConversionKind.ImplicitUserDefined:
                        return Semantics.ConversionKind.OperatorMethod;

                    case CSharp.ConversionKind.ExplicitReference:
                    case CSharp.ConversionKind.ImplicitReference:
                    case CSharp.ConversionKind.Boxing:
                    case CSharp.ConversionKind.Unboxing:
                    case CSharp.ConversionKind.Identity:
                        return Semantics.ConversionKind.Cast;

                    case CSharp.ConversionKind.AnonymousFunction:
                    case CSharp.ConversionKind.ExplicitDynamic:
                    case CSharp.ConversionKind.ImplicitDynamic:
                    case CSharp.ConversionKind.ExplicitEnumeration:
                    case CSharp.ConversionKind.ImplicitEnumeration:
                    case CSharp.ConversionKind.ImplicitThrow:
                    case CSharp.ConversionKind.ExplicitNullable:
                    case CSharp.ConversionKind.ImplicitNullable:
                    case CSharp.ConversionKind.ExplicitNumeric:
                    case CSharp.ConversionKind.ImplicitNumeric:
                    case CSharp.ConversionKind.ImplicitConstant:
                    case CSharp.ConversionKind.IntegerToPointer:
                    case CSharp.ConversionKind.IntPtr:
                    case CSharp.ConversionKind.NullLiteral:
                    case CSharp.ConversionKind.NullToPointer:
                    case CSharp.ConversionKind.PointerToInteger:
                    case CSharp.ConversionKind.PointerToPointer:
                    case CSharp.ConversionKind.PointerToVoid:
                        return Semantics.ConversionKind.CSharp;

                    default:
                        return Semantics.ConversionKind.Invalid;
                }
            }
        }

        bool IConversionExpression.IsExplicit => this.ExplicitCastInCode;

        IMethodSymbol IHasOperatorMethodExpression.OperatorMethod => this.SymbolOpt;

        bool IHasOperatorMethodExpression.UsesOperatorMethod => this.ConversionKind == CSharp.ConversionKind.ExplicitUserDefined || this.ConversionKind == CSharp.ConversionKind.ImplicitUserDefined;

        // Consider introducing a different bound node type for method group conversions. These aren't truly conversions, but represent selection of a particular method.
        protected override OperationKind ExpressionKind => this.ConversionKind == ConversionKind.MethodGroup ? OperationKind.MethodBindingExpression : OperationKind.ConversionExpression;

        IMethodSymbol IMethodBindingExpression.Method => this.ConversionKind == ConversionKind.MethodGroup ? this.SymbolOpt : null;

        bool IMethodBindingExpression.IsVirtual
        {
            get
            {
<<<<<<< HEAD
                var method = this.SymbolOpt;
                return (object)method != null &&
                    (method.IsAbstract || method.IsOverride || method.IsVirtual) &&
                    (object)method.ReplacedBy == null &&
                    !this.SuppressVirtualCalls;
=======
                IMethodSymbol method = ((IMethodBindingExpression)this).Method;
                return (object)method != null && (method.IsAbstract || method.IsOverride || method.IsVirtual) && !this.SuppressVirtualCalls;
>>>>>>> 1cc13009
            }
        }

        IOperation IMemberReferenceExpression.Instance
        {
            get
            {
                if (this.ConversionKind == ConversionKind.MethodGroup)
                {
                    BoundMethodGroup methodGroup = this.Operand as BoundMethodGroup;
                    if (methodGroup != null)
                    {
                        return methodGroup.InstanceOpt;
                    }
                }

                return null;
            }
        }

        ISymbol IMemberReferenceExpression.Member => ((IMethodBindingExpression)this).Method;

        public override void Accept(OperationVisitor visitor)
        {
            if (this.ExpressionKind == OperationKind.MethodBindingExpression)
            {
                visitor.VisitMethodBindingExpression(this);
            }
            else
            {
                visitor.VisitConversionExpression(this);
            }
        }

        public override TResult Accept<TArgument, TResult>(OperationVisitor<TArgument, TResult> visitor, TArgument argument)
        {
            return this.ExpressionKind == OperationKind.MethodBindingExpression
                    ? visitor.VisitMethodBindingExpression(this, argument)
                    : visitor.VisitConversionExpression(this, argument);
        }
    }

    internal partial class BoundAsOperator : IConversionExpression
    {
        IOperation IConversionExpression.Operand => this.Operand;

        Semantics.ConversionKind IConversionExpression.ConversionKind => Semantics.ConversionKind.TryCast;

        bool IConversionExpression.IsExplicit => true;

        IMethodSymbol IHasOperatorMethodExpression.OperatorMethod => null;

        bool IHasOperatorMethodExpression.UsesOperatorMethod => false;

        protected override OperationKind ExpressionKind => OperationKind.ConversionExpression;

        public override void Accept(OperationVisitor visitor)
        {
            visitor.VisitConversionExpression(this);
        }

        public override TResult Accept<TArgument, TResult>(OperationVisitor<TArgument, TResult> visitor, TArgument argument)
        {
            return visitor.VisitConversionExpression(this, argument);
        }
    }

    internal partial class BoundIsOperator : IIsTypeExpression
    {
        IOperation IIsTypeExpression.Operand => this.Operand;

        ITypeSymbol IIsTypeExpression.IsType => this.TargetType.Type;

        protected override OperationKind ExpressionKind => OperationKind.IsTypeExpression;

        public override void Accept(OperationVisitor visitor)
        {
            visitor.VisitIsTypeExpression(this);
        }

        public override TResult Accept<TArgument, TResult>(OperationVisitor<TArgument, TResult> visitor, TArgument argument)
        {
            return visitor.VisitIsTypeExpression(this, argument);
        }
    }

    internal partial class BoundSizeOfOperator : ISizeOfExpression
    {
        ITypeSymbol ITypeOperationExpression.TypeOperand => this.SourceType.Type;

        protected override OperationKind ExpressionKind => OperationKind.SizeOfExpression;

        public override void Accept(OperationVisitor visitor)
        {
            visitor.VisitSizeOfExpression(this);
        }

        public override TResult Accept<TArgument, TResult>(OperationVisitor<TArgument, TResult> visitor, TArgument argument)
        {
            return visitor.VisitSizeOfExpression(this, argument);
        }
    }

    internal partial class BoundTypeOfOperator : ITypeOfExpression
    {
        ITypeSymbol ITypeOperationExpression.TypeOperand => this.SourceType.Type;

        protected override OperationKind ExpressionKind => OperationKind.TypeOfExpression;

        public override void Accept(OperationVisitor visitor)
        {
            visitor.VisitTypeOfExpression(this);
        }

        public override TResult Accept<TArgument, TResult>(OperationVisitor<TArgument, TResult> visitor, TArgument argument)
        {
            return visitor.VisitTypeOfExpression(this, argument);
        }
    }

    internal partial class BoundArrayCreation : IArrayCreationExpression
    {
        ITypeSymbol IArrayCreationExpression.ElementType
        {
            get
            {
                IArrayTypeSymbol arrayType = this.Type as IArrayTypeSymbol;
                if ((object)arrayType != null)
                {
                    return arrayType.ElementType;
                }

                return null;
            }
        }

        ImmutableArray<IOperation> IArrayCreationExpression.DimensionSizes => this.Bounds.As<IOperation>();

        IArrayInitializer IArrayCreationExpression.Initializer => this.InitializerOpt;

        protected override OperationKind ExpressionKind => OperationKind.ArrayCreationExpression;

        public override void Accept(OperationVisitor visitor)
        {
            visitor.VisitArrayCreationExpression(this);
        }

        public override TResult Accept<TArgument, TResult>(OperationVisitor<TArgument, TResult> visitor, TArgument argument)
        {
            return visitor.VisitArrayCreationExpression(this, argument);
        }
    }

    internal partial class BoundArrayInitialization : IArrayInitializer
    {
        public ImmutableArray<IOperation> ElementValues => this.Initializers.As<IOperation>();

        protected override OperationKind ExpressionKind => OperationKind.ArrayInitializer;

        public override void Accept(OperationVisitor visitor)
        {
            visitor.VisitArrayInitializer(this);
        }

        public override TResult Accept<TArgument, TResult>(OperationVisitor<TArgument, TResult> visitor, TArgument argument)
        {
            return visitor.VisitArrayInitializer(this, argument);
        }
    }

    internal partial class BoundDefaultOperator : IDefaultValueExpression
    {
        protected override OperationKind ExpressionKind => OperationKind.DefaultValueExpression;

        public override void Accept(OperationVisitor visitor)
        {
            visitor.VisitDefaultValueExpression(this);
        }

        public override TResult Accept<TArgument, TResult>(OperationVisitor<TArgument, TResult> visitor, TArgument argument)
        {
            return visitor.VisitDefaultValueExpression(this, argument);
        }
    }

    internal partial class BoundDup
    {
        protected override OperationKind ExpressionKind => OperationKind.None;

        public override void Accept(OperationVisitor visitor)
        {
            visitor.VisitNoneOperation(this);
        }

        public override TResult Accept<TArgument, TResult>(OperationVisitor<TArgument, TResult> visitor, TArgument argument)
        {
            return visitor.VisitNoneOperation(this, argument);
        }
    }

    internal partial class BoundBaseReference : IInstanceReferenceExpression
    {
        InstanceReferenceKind IInstanceReferenceExpression.InstanceReferenceKind => InstanceReferenceKind.BaseClass;

        protected override OperationKind ExpressionKind => OperationKind.InstanceReferenceExpression;

        public override void Accept(OperationVisitor visitor)
        {
            visitor.VisitInstanceReferenceExpression(this);
        }

        public override TResult Accept<TArgument, TResult>(OperationVisitor<TArgument, TResult> visitor, TArgument argument)
        {
            return visitor.VisitInstanceReferenceExpression(this, argument);
        }
    }

    internal partial class BoundThisReference : IInstanceReferenceExpression
    {
        InstanceReferenceKind IInstanceReferenceExpression.InstanceReferenceKind => this.Syntax.Kind() == SyntaxKind.ThisExpression ? InstanceReferenceKind.Explicit : InstanceReferenceKind.Implicit;

        protected override OperationKind ExpressionKind => OperationKind.InstanceReferenceExpression;

        public override void Accept(OperationVisitor visitor)
        {
            visitor.VisitInstanceReferenceExpression(this);
        }

        public override TResult Accept<TArgument, TResult>(OperationVisitor<TArgument, TResult> visitor, TArgument argument)
        {
            return visitor.VisitInstanceReferenceExpression(this, argument);
        }
    }

    internal partial class BoundAssignmentOperator : IAssignmentExpression
    {
        IOperation IAssignmentExpression.Target => this.Left;

        IOperation IAssignmentExpression.Value => this.Right;

        protected override OperationKind ExpressionKind => OperationKind.AssignmentExpression;

        public override void Accept(OperationVisitor visitor)
        {
            visitor.VisitAssignmentExpression(this);
        }

        public override TResult Accept<TArgument, TResult>(OperationVisitor<TArgument, TResult> visitor, TArgument argument)
        {
            return visitor.VisitAssignmentExpression(this, argument);
        }
    }

    internal partial class BoundCompoundAssignmentOperator : ICompoundAssignmentExpression
    {
        BinaryOperationKind ICompoundAssignmentExpression.BinaryOperationKind => Expression.DeriveBinaryOperationKind(this.Operator.Kind);

        IOperation IAssignmentExpression.Target => this.Left;

        IOperation IAssignmentExpression.Value => this.Right;

        bool IHasOperatorMethodExpression.UsesOperatorMethod => (this.Operator.Kind & BinaryOperatorKind.TypeMask) == BinaryOperatorKind.UserDefined;

        IMethodSymbol IHasOperatorMethodExpression.OperatorMethod => this.Operator.Method;

        protected override OperationKind ExpressionKind => OperationKind.CompoundAssignmentExpression;

        public override void Accept(OperationVisitor visitor)
        {
            visitor.VisitCompoundAssignmentExpression(this);
        }

        public override TResult Accept<TArgument, TResult>(OperationVisitor<TArgument, TResult> visitor, TArgument argument)
        {
            return visitor.VisitCompoundAssignmentExpression(this, argument);
        }
    }

    internal partial class BoundIncrementOperator : IIncrementExpression
    {
        UnaryOperationKind IIncrementExpression.IncrementOperationKind => Expression.DeriveUnaryOperationKind(this.OperatorKind);

        BinaryOperationKind ICompoundAssignmentExpression.BinaryOperationKind => Expression.DeriveBinaryOperationKind(((IIncrementExpression)this).IncrementOperationKind);

        IOperation IAssignmentExpression.Target => this.Operand;

        private static readonly ConditionalWeakTable<BoundIncrementOperator, IOperation> s_incrementValueMappings = new ConditionalWeakTable<BoundIncrementOperator, IOperation>();

        IOperation IAssignmentExpression.Value => s_incrementValueMappings.GetValue(this, (increment) => new BoundLiteral(this.Syntax, Semantics.Expression.SynthesizeNumeric(increment.Type, 1), increment.Type));

        bool IHasOperatorMethodExpression.UsesOperatorMethod => (this.OperatorKind & UnaryOperatorKind.TypeMask) == UnaryOperatorKind.UserDefined;

        IMethodSymbol IHasOperatorMethodExpression.OperatorMethod => this.MethodOpt;

        protected override OperationKind ExpressionKind => OperationKind.IncrementExpression;

        public override void Accept(OperationVisitor visitor)
        {
            visitor.VisitIncrementExpression(this);
        }

        public override TResult Accept<TArgument, TResult>(OperationVisitor<TArgument, TResult> visitor, TArgument argument)
        {
            return visitor.VisitIncrementExpression(this, argument);
        }
    }

    internal partial class BoundBadExpression : IInvalidExpression
    {
        protected override OperationKind ExpressionKind => OperationKind.InvalidExpression;

        public override void Accept(OperationVisitor visitor)
        {
            visitor.VisitInvalidExpression(this);
        }

        public override TResult Accept<TArgument, TResult>(OperationVisitor<TArgument, TResult> visitor, TArgument argument)
        {
            return visitor.VisitInvalidExpression(this, argument);
        }
    }

    internal partial class BoundNewT : ITypeParameterObjectCreationExpression
    {
        protected override OperationKind ExpressionKind => OperationKind.TypeParameterObjectCreationExpression;

        public override void Accept(OperationVisitor visitor)
        {
            visitor.VisitTypeParameterObjectCreationExpression(this);
        }

        public override TResult Accept<TArgument, TResult>(OperationVisitor<TArgument, TResult> visitor, TArgument argument)
        {
            return visitor.VisitTypeParameterObjectCreationExpression(this, argument);
        }
    }

    internal partial class BoundUnaryOperator : IUnaryOperatorExpression
    {
        UnaryOperationKind IUnaryOperatorExpression.UnaryOperationKind => Expression.DeriveUnaryOperationKind(this.OperatorKind);

        IOperation IUnaryOperatorExpression.Operand => this.Operand;

        bool IHasOperatorMethodExpression.UsesOperatorMethod => (this.OperatorKind & UnaryOperatorKind.TypeMask) == UnaryOperatorKind.UserDefined;

        IMethodSymbol IHasOperatorMethodExpression.OperatorMethod => this.MethodOpt;

        protected override OperationKind ExpressionKind => OperationKind.UnaryOperatorExpression;

        public override void Accept(OperationVisitor visitor)
        {
            visitor.VisitUnaryOperatorExpression(this);
        }

        public override TResult Accept<TArgument, TResult>(OperationVisitor<TArgument, TResult> visitor, TArgument argument)
        {
            return visitor.VisitUnaryOperatorExpression(this, argument);
        }
    }

    internal partial class BoundBinaryOperator : IBinaryOperatorExpression
    {
        BinaryOperationKind IBinaryOperatorExpression.BinaryOperationKind => Expression.DeriveBinaryOperationKind(this.OperatorKind);

        IOperation IBinaryOperatorExpression.LeftOperand => this.Left;

        IOperation IBinaryOperatorExpression.RightOperand => this.Right;

        bool IHasOperatorMethodExpression.UsesOperatorMethod => (this.OperatorKind & BinaryOperatorKind.TypeMask) == BinaryOperatorKind.UserDefined;

        IMethodSymbol IHasOperatorMethodExpression.OperatorMethod => this.MethodOpt;

        protected override OperationKind ExpressionKind
        {
            get
            {
                switch (this.OperatorKind & BinaryOperatorKind.OpMask)
                {
                    case BinaryOperatorKind.Addition:
                    case BinaryOperatorKind.Subtraction:
                    case BinaryOperatorKind.Multiplication:
                    case BinaryOperatorKind.Division:
                    case BinaryOperatorKind.Remainder:
                    case BinaryOperatorKind.LeftShift:
                    case BinaryOperatorKind.RightShift:
                    case BinaryOperatorKind.And:
                    case BinaryOperatorKind.Or:
                    case BinaryOperatorKind.Xor:
                    case BinaryOperatorKind.LessThan:
                    case BinaryOperatorKind.LessThanOrEqual:
                    case BinaryOperatorKind.Equal:
                    case BinaryOperatorKind.NotEqual:
                    case BinaryOperatorKind.GreaterThan:
                    case BinaryOperatorKind.GreaterThanOrEqual:
                        return OperationKind.BinaryOperatorExpression;

                    default:
                        return OperationKind.InvalidExpression;
                }
            }
        }

        public override void Accept(OperationVisitor visitor)
        {
            visitor.VisitBinaryOperatorExpression(this);
        }

        public override TResult Accept<TArgument, TResult>(OperationVisitor<TArgument, TResult> visitor, TArgument argument)
        {
            return visitor.VisitBinaryOperatorExpression(this, argument);
        }
    }

    internal partial class BoundConditionalOperator : IConditionalChoiceExpression
    {
        IOperation IConditionalChoiceExpression.Condition => this.Condition;

        IOperation IConditionalChoiceExpression.IfTrueValue => this.Consequence;

        IOperation IConditionalChoiceExpression.IfFalseValue => this.Alternative;

        protected override OperationKind ExpressionKind => OperationKind.ConditionalChoiceExpression;

        public override void Accept(OperationVisitor visitor)
        {
            visitor.VisitConditionalChoiceExpression(this);
        }

        public override TResult Accept<TArgument, TResult>(OperationVisitor<TArgument, TResult> visitor, TArgument argument)
        {
            return visitor.VisitConditionalChoiceExpression(this, argument);
        }
    }

    internal partial class BoundNullCoalescingOperator : INullCoalescingExpression
    {
        IOperation INullCoalescingExpression.PrimaryOperand => this.LeftOperand;

        IOperation INullCoalescingExpression.SecondaryOperand => this.RightOperand;

        protected override OperationKind ExpressionKind => OperationKind.NullCoalescingExpression;

        public override void Accept(OperationVisitor visitor)
        {
            visitor.VisitNullCoalescingExpression(this);
        }

        public override TResult Accept<TArgument, TResult>(OperationVisitor<TArgument, TResult> visitor, TArgument argument)
        {
            return visitor.VisitNullCoalescingExpression(this, argument);
        }
    }

    internal partial class BoundAwaitExpression : IAwaitExpression
    {
        IOperation IAwaitExpression.AwaitedValue => this.Expression;

        protected override OperationKind ExpressionKind => OperationKind.AwaitExpression;

        public override void Accept(OperationVisitor visitor)
        {
            visitor.VisitAwaitExpression(this);
        }

        public override TResult Accept<TArgument, TResult>(OperationVisitor<TArgument, TResult> visitor, TArgument argument)
        {
            return visitor.VisitAwaitExpression(this, argument);
        }
    }

    internal partial class BoundArrayAccess : IArrayElementReferenceExpression
    {
        IOperation IArrayElementReferenceExpression.ArrayReference => this.Expression;

        ImmutableArray<IOperation> IArrayElementReferenceExpression.Indices => this.Indices.As<IOperation>();

        protected override OperationKind ExpressionKind => OperationKind.ArrayElementReferenceExpression;

        public override void Accept(OperationVisitor visitor)
        {
            visitor.VisitArrayElementReferenceExpression(this);
        }

        public override TResult Accept<TArgument, TResult>(OperationVisitor<TArgument, TResult> visitor, TArgument argument)
        {
            return visitor.VisitArrayElementReferenceExpression(this, argument);
        }
    }

    internal partial class BoundPointerIndirectionOperator : IPointerIndirectionReferenceExpression
    {
        IOperation IPointerIndirectionReferenceExpression.Pointer => this.Operand;

        protected override OperationKind ExpressionKind => OperationKind.PointerIndirectionReferenceExpression;

        public override void Accept(OperationVisitor visitor)
        {
            visitor.VisitPointerIndirectionReferenceExpression(this);
        }

        public override TResult Accept<TArgument, TResult>(OperationVisitor<TArgument, TResult> visitor, TArgument argument)
        {
            return visitor.VisitPointerIndirectionReferenceExpression(this, argument);
        }
    }

    internal partial class BoundAddressOfOperator : IAddressOfExpression
    {
        IOperation IAddressOfExpression.Reference => this.Operand;

        protected override OperationKind ExpressionKind => OperationKind.AddressOfExpression;

        public override void Accept(OperationVisitor visitor)
        {
            visitor.VisitAddressOfExpression(this);
        }

        public override TResult Accept<TArgument, TResult>(OperationVisitor<TArgument, TResult> visitor, TArgument argument)
        {
            return visitor.VisitAddressOfExpression(this, argument);
        }
    }

    internal partial class BoundImplicitReceiver : IInstanceReferenceExpression
    {
        InstanceReferenceKind IInstanceReferenceExpression.InstanceReferenceKind => InstanceReferenceKind.Implicit;
        
        protected override OperationKind ExpressionKind => OperationKind.InstanceReferenceExpression;

        public override void Accept(OperationVisitor visitor)
        {
            visitor.VisitInstanceReferenceExpression(this);
        }

        public override TResult Accept<TArgument, TResult>(OperationVisitor<TArgument, TResult> visitor, TArgument argument)
        {
            return visitor.VisitInstanceReferenceExpression(this, argument);
        }
    }

    internal partial class BoundConditionalAccess : IConditionalAccessExpression
    {
        IOperation IConditionalAccessExpression.ConditionalValue => this.AccessExpression;

        IOperation IConditionalAccessExpression.ConditionalInstance => this.Receiver;

        protected override OperationKind ExpressionKind => OperationKind.ConditionalAccessExpression;

        public override void Accept(OperationVisitor visitor)
        {
            visitor.VisitConditionalAccessExpression(this);
        }

        public override TResult Accept<TArgument, TResult>(OperationVisitor<TArgument, TResult> visitor, TArgument argument)
        {
            return visitor.VisitConditionalAccessExpression(this, argument);
        }
    }

    internal partial class BoundConditionalReceiver : IConditionalAccessInstanceExpression
    {
        protected override OperationKind ExpressionKind => OperationKind.ConditionalAccessInstanceExpression;

        public override void Accept(OperationVisitor visitor)
        {
            visitor.VisitConditionalAccessInstanceExpression(this);
        }

        public override TResult Accept<TArgument, TResult>(OperationVisitor<TArgument, TResult> visitor, TArgument argument)
        {
            return visitor.VisitConditionalAccessInstanceExpression(this, argument);
        }
    }

    internal partial class BoundEqualsValue : ISymbolInitializer
    {
        IOperation ISymbolInitializer.Value => this.Value;

        SyntaxNode IOperation.Syntax => this.Syntax;

        bool IOperation.IsInvalid => ((IOperation)this.Value).IsInvalid;

        OperationKind IOperation.Kind => this.OperationKind;

        protected abstract OperationKind OperationKind { get; }

        ITypeSymbol IOperation.Type => null;

        Optional<object> IOperation.ConstantValue => default(Optional<object>);

        public abstract void Accept(OperationVisitor visitor);

        public abstract TResult Accept<TArgument, TResult>(OperationVisitor<TArgument, TResult> visitor, TArgument argument);
    }

    internal partial class BoundFieldEqualsValue : IFieldInitializer
    {
        ImmutableArray<IFieldSymbol> IFieldInitializer.InitializedFields => ImmutableArray.Create<IFieldSymbol>(this.Field);

        protected override OperationKind OperationKind => OperationKind.FieldInitializerAtDeclaration;

        public override void Accept(OperationVisitor visitor)
        {
            visitor.VisitFieldInitializer(this);
        }

        public override TResult Accept<TArgument, TResult>(OperationVisitor<TArgument, TResult> visitor, TArgument argument)
        {
            return visitor.VisitFieldInitializer(this, argument);
        }
    }

    internal partial class BoundPropertyEqualsValue : IPropertyInitializer
    {
        IPropertySymbol IPropertyInitializer.InitializedProperty => this.Property;

        protected override OperationKind OperationKind => OperationKind.PropertyInitializerAtDeclaration;

        public override void Accept(OperationVisitor visitor)
        {
            visitor.VisitPropertyInitializer(this);
        }

        public override TResult Accept<TArgument, TResult>(OperationVisitor<TArgument, TResult> visitor, TArgument argument)
        {
            return visitor.VisitPropertyInitializer(this, argument);
        }
    }

    internal partial class BoundParameterEqualsValue : IParameterInitializer
    {
        IParameterSymbol IParameterInitializer.Parameter => this.Parameter;

        protected override OperationKind OperationKind => OperationKind.ParameterInitializerAtDeclaration;

        public override void Accept(OperationVisitor visitor)
        {
            visitor.VisitParameterInitializer(this);
        }

        public override TResult Accept<TArgument, TResult>(OperationVisitor<TArgument, TResult> visitor, TArgument argument)
        {
            return visitor.VisitParameterInitializer(this, argument);
        }
    }

    internal partial class BoundDynamicIndexerAccess
    {
        protected override OperationKind ExpressionKind => OperationKind.None;

        public override void Accept(OperationVisitor visitor)
        {
            visitor.VisitNoneOperation(this);
        }

        public override TResult Accept<TArgument, TResult>(OperationVisitor<TArgument, TResult> visitor, TArgument argument)
        {
            return visitor.VisitNoneOperation(this, argument);
        }
    }

    internal partial class BoundUserDefinedConditionalLogicalOperator
    {
        protected override OperationKind ExpressionKind => OperationKind.None;

        public override void Accept(OperationVisitor visitor)
        {
            visitor.VisitNoneOperation(this);
        }

        public override TResult Accept<TArgument, TResult>(OperationVisitor<TArgument, TResult> visitor, TArgument argument)
        {
            return visitor.VisitNoneOperation(this, argument);
        }
    }

    internal partial class BoundAnonymousObjectCreationExpression
    {
        protected override OperationKind ExpressionKind => OperationKind.None;

        public override void Accept(OperationVisitor visitor)
        {
            visitor.VisitNoneOperation(this);
        }

        public override TResult Accept<TArgument, TResult>(OperationVisitor<TArgument, TResult> visitor, TArgument argument)
        {
            return visitor.VisitNoneOperation(this, argument);
        }
    }

    internal partial class BoundAnonymousPropertyDeclaration
    {
        protected override OperationKind ExpressionKind => OperationKind.None;

        public override void Accept(OperationVisitor visitor)
        {
            visitor.VisitNoneOperation(this);
        }

        public override TResult Accept<TArgument, TResult>(OperationVisitor<TArgument, TResult> visitor, TArgument argument)
        {
            return visitor.VisitNoneOperation(this, argument);
        }
    }

    internal partial class BoundAttribute
    {
        protected override OperationKind ExpressionKind => OperationKind.None;

        public override void Accept(OperationVisitor visitor)
        {
            visitor.VisitNoneOperation(this);
        }

        public override TResult Accept<TArgument, TResult>(OperationVisitor<TArgument, TResult> visitor, TArgument argument)
        {
            return visitor.VisitNoneOperation(this, argument);
        }
    }

    internal partial class BoundRangeVariable
    {
        protected override OperationKind ExpressionKind => OperationKind.None;

        public override void Accept(OperationVisitor visitor)
        {
            visitor.VisitNoneOperation(this);
        }

        public override TResult Accept<TArgument, TResult>(OperationVisitor<TArgument, TResult> visitor, TArgument argument)
        {
            return visitor.VisitNoneOperation(this, argument);
        }
    }

    internal partial class BoundLabel
    {
        protected override OperationKind ExpressionKind => OperationKind.None;

        public override void Accept(OperationVisitor visitor)
        {
            visitor.VisitNoneOperation(this);
        }

        public override TResult Accept<TArgument, TResult>(OperationVisitor<TArgument, TResult> visitor, TArgument argument)
        {
            return visitor.VisitNoneOperation(this, argument);
        }
    }

    internal partial class BoundObjectInitializerMember
    {
        protected override OperationKind ExpressionKind => OperationKind.None;

        public override void Accept(OperationVisitor visitor)
        {
            visitor.VisitNoneOperation(this);
        }

        public override TResult Accept<TArgument, TResult>(OperationVisitor<TArgument, TResult> visitor, TArgument argument)
        {
            return visitor.VisitNoneOperation(this, argument);
        }
    }

    internal partial class BoundQueryClause
    {
        protected override OperationKind ExpressionKind => OperationKind.None;

        public override void Accept(OperationVisitor visitor)
        {
            visitor.VisitNoneOperation(this);
        }

        public override TResult Accept<TArgument, TResult>(OperationVisitor<TArgument, TResult> visitor, TArgument argument)
        {
            return visitor.VisitNoneOperation(this, argument);
        }
    }

    internal partial class BoundArgListOperator
    {
        protected override OperationKind ExpressionKind => OperationKind.None;

        public override void Accept(OperationVisitor visitor)
        {
            visitor.VisitNoneOperation(this);
        }

        public override TResult Accept<TArgument, TResult>(OperationVisitor<TArgument, TResult> visitor, TArgument argument)
        {
            return visitor.VisitNoneOperation(this, argument);
        }
    }

    internal partial class BoundPropertyGroup
    {
        protected override OperationKind ExpressionKind => OperationKind.None;

        public override void Accept(OperationVisitor visitor)
        {
            visitor.VisitNoneOperation(this);
        }

        public override TResult Accept<TArgument, TResult>(OperationVisitor<TArgument, TResult> visitor, TArgument argument)
        {
            return visitor.VisitNoneOperation(this, argument);
        }
    }

    internal partial class BoundCollectionElementInitializer
    {
        protected override OperationKind ExpressionKind => OperationKind.None;

        public override void Accept(OperationVisitor visitor)
        {
            visitor.VisitNoneOperation(this);
        }

        public override TResult Accept<TArgument, TResult>(OperationVisitor<TArgument, TResult> visitor, TArgument argument)
        {
            return visitor.VisitNoneOperation(this, argument);
        }
    }

    internal partial class BoundNameOfOperator
    {
        protected override OperationKind ExpressionKind => OperationKind.None;

        public override void Accept(OperationVisitor visitor)
        {
            visitor.VisitNoneOperation(this);
        }

        public override TResult Accept<TArgument, TResult>(OperationVisitor<TArgument, TResult> visitor, TArgument argument)
        {
            return visitor.VisitNoneOperation(this, argument);
        }
    }

    internal partial class BoundMethodGroup
    {
        protected override OperationKind ExpressionKind => OperationKind.None;

        public override void Accept(OperationVisitor visitor)
        {
            visitor.VisitNoneOperation(this);
        }

        public override TResult Accept<TArgument, TResult>(OperationVisitor<TArgument, TResult> visitor, TArgument argument)
        {
            return visitor.VisitNoneOperation(this, argument);
        }
    }

    internal partial class BoundTypeExpression
    {
        protected override OperationKind ExpressionKind => OperationKind.None;

        public override void Accept(OperationVisitor visitor)
        {
            visitor.VisitNoneOperation(this);
        }

        public override TResult Accept<TArgument, TResult>(OperationVisitor<TArgument, TResult> visitor, TArgument argument)
        {
            return visitor.VisitNoneOperation(this, argument);
        }
    }

    internal partial class BoundNamespaceExpression
    {
        protected override OperationKind ExpressionKind => OperationKind.None;

        public override void Accept(OperationVisitor visitor)
        {
            visitor.VisitNoneOperation(this);
        }

        public override TResult Accept<TArgument, TResult>(OperationVisitor<TArgument, TResult> visitor, TArgument argument)
        {
            return visitor.VisitNoneOperation(this, argument);
        }
    }

    internal partial class BoundSequencePointExpression
    {
        protected override OperationKind ExpressionKind => OperationKind.None;

        public override void Accept(OperationVisitor visitor)
        {
            visitor.VisitNoneOperation(this);
        }

        public override TResult Accept<TArgument, TResult>(OperationVisitor<TArgument, TResult> visitor, TArgument argument)
        {
            return visitor.VisitNoneOperation(this, argument);
        }
    }

    internal partial class BoundSequence
    {
        protected override OperationKind ExpressionKind => OperationKind.None;

        public override void Accept(OperationVisitor visitor)
        {
            visitor.VisitNoneOperation(this);
        }

        public override TResult Accept<TArgument, TResult>(OperationVisitor<TArgument, TResult> visitor, TArgument argument)
        {
            return visitor.VisitNoneOperation(this, argument);
        }
    }

    internal partial class BoundPreviousSubmissionReference
    {
        protected override OperationKind ExpressionKind => OperationKind.None;

        public override void Accept(OperationVisitor visitor)
        {
            visitor.VisitNoneOperation(this);
        }

        public override TResult Accept<TArgument, TResult>(OperationVisitor<TArgument, TResult> visitor, TArgument argument)
        {
            return visitor.VisitNoneOperation(this, argument);
        }
    }

    internal partial class BoundHostObjectMemberReference
    {
        protected override OperationKind ExpressionKind => OperationKind.None;

        public override void Accept(OperationVisitor visitor)
        {
            visitor.VisitNoneOperation(this);
        }

        public override TResult Accept<TArgument, TResult>(OperationVisitor<TArgument, TResult> visitor, TArgument argument)
        {
            return visitor.VisitNoneOperation(this, argument);
        }
    }

    internal partial class BoundTypeOrValueExpression
    {
        protected override OperationKind ExpressionKind => OperationKind.None;

        public override void Accept(OperationVisitor visitor)
        {
            visitor.VisitNoneOperation(this);
        }

        public override TResult Accept<TArgument, TResult>(OperationVisitor<TArgument, TResult> visitor, TArgument argument)
        {
            return visitor.VisitNoneOperation(this, argument);
        }
    }

    internal partial class BoundPseudoVariable
    {
        protected override OperationKind ExpressionKind => OperationKind.None;

        public override void Accept(OperationVisitor visitor)
        {
            visitor.VisitNoneOperation(this);
        }

        public override TResult Accept<TArgument, TResult>(OperationVisitor<TArgument, TResult> visitor, TArgument argument)
        {
            return visitor.VisitNoneOperation(this, argument);
        }
    }

    internal partial class BoundPointerElementAccess
    {
        protected override OperationKind ExpressionKind => OperationKind.None;

        public override void Accept(OperationVisitor visitor)
        {
            visitor.VisitNoneOperation(this);
        }

        public override TResult Accept<TArgument, TResult>(OperationVisitor<TArgument, TResult> visitor, TArgument argument)
        {
            return visitor.VisitNoneOperation(this, argument);
        }
    }

    internal partial class BoundRefTypeOperator
    {
        protected override OperationKind ExpressionKind => OperationKind.None;

        public override void Accept(OperationVisitor visitor)
        {
            visitor.VisitNoneOperation(this);
        }

        public override TResult Accept<TArgument, TResult>(OperationVisitor<TArgument, TResult> visitor, TArgument argument)
        {
            return visitor.VisitNoneOperation(this, argument);
        }
    }

    internal partial class BoundDynamicMemberAccess
    {
        protected override OperationKind ExpressionKind => OperationKind.None;

        public override void Accept(OperationVisitor visitor)
        {
            visitor.VisitNoneOperation(this);
        }

        public override TResult Accept<TArgument, TResult>(OperationVisitor<TArgument, TResult> visitor, TArgument argument)
        {
            return visitor.VisitNoneOperation(this, argument);
        }
    }

    internal partial class BoundMakeRefOperator
    {
        protected override OperationKind ExpressionKind => OperationKind.None;

        public override void Accept(OperationVisitor visitor)
        {
            visitor.VisitNoneOperation(this);
        }

        public override TResult Accept<TArgument, TResult>(OperationVisitor<TArgument, TResult> visitor, TArgument argument)
        {
            return visitor.VisitNoneOperation(this, argument);
        }
    }

    internal partial class BoundRefValueOperator
    {
        protected override OperationKind ExpressionKind => OperationKind.None;

        public override void Accept(OperationVisitor visitor)
        {
            visitor.VisitNoneOperation(this);
        }

        public override TResult Accept<TArgument, TResult>(OperationVisitor<TArgument, TResult> visitor, TArgument argument)
        {
            return visitor.VisitNoneOperation(this, argument);
        }
    }

    internal partial class BoundDynamicInvocation
    {
        protected override OperationKind ExpressionKind => OperationKind.None;

        public override void Accept(OperationVisitor visitor)
        {
            visitor.VisitNoneOperation(this);
        }

        public override TResult Accept<TArgument, TResult>(OperationVisitor<TArgument, TResult> visitor, TArgument argument)
        {
            return visitor.VisitNoneOperation(this, argument);
        }
    }

    internal partial class BoundArrayLength
    {
        protected override OperationKind ExpressionKind => OperationKind.None;

        public override void Accept(OperationVisitor visitor)
        {
            visitor.VisitNoneOperation(this);
        }

        public override TResult Accept<TArgument, TResult>(OperationVisitor<TArgument, TResult> visitor, TArgument argument)
        {
            return visitor.VisitNoneOperation(this, argument);
        }
    }

    internal partial class BoundMethodInfo
    {
        protected override OperationKind ExpressionKind => OperationKind.None;

        public override void Accept(OperationVisitor visitor)
        {
            visitor.VisitNoneOperation(this);
        }

        public override TResult Accept<TArgument, TResult>(OperationVisitor<TArgument, TResult> visitor, TArgument argument)
        {
            return visitor.VisitNoneOperation(this, argument);
        }
    }

    internal partial class BoundCollectionInitializerExpression
    {
        protected override OperationKind ExpressionKind => OperationKind.None;

        public override void Accept(OperationVisitor visitor)
        {
            visitor.VisitNoneOperation(this);
        }

        public override TResult Accept<TArgument, TResult>(OperationVisitor<TArgument, TResult> visitor, TArgument argument)
        {
            return visitor.VisitNoneOperation(this, argument);
        }
    }

    internal partial class BoundFieldInfo
    {
        protected override OperationKind ExpressionKind => OperationKind.None;

        public override void Accept(OperationVisitor visitor)
        {
            visitor.VisitNoneOperation(this);
        }

        public override TResult Accept<TArgument, TResult>(OperationVisitor<TArgument, TResult> visitor, TArgument argument)
        {
            return visitor.VisitNoneOperation(this, argument);
        }
    }

    internal partial class BoundLoweredConditionalAccess
    {
        protected override OperationKind ExpressionKind => OperationKind.None;

        public override void Accept(OperationVisitor visitor)
        {
            visitor.VisitNoneOperation(this);
        }

        public override TResult Accept<TArgument, TResult>(OperationVisitor<TArgument, TResult> visitor, TArgument argument)
        {
            return visitor.VisitNoneOperation(this, argument);
        }
    }

    internal partial class BoundArgList
    {
        protected override OperationKind ExpressionKind => OperationKind.None;

        public override void Accept(OperationVisitor visitor)
        {
            visitor.VisitNoneOperation(this);
        }

        public override TResult Accept<TArgument, TResult>(OperationVisitor<TArgument, TResult> visitor, TArgument argument)
        {
            return visitor.VisitNoneOperation(this, argument);
        }
    }
    
    internal partial class BoundDynamicCollectionElementInitializer
    {
        protected override OperationKind ExpressionKind => OperationKind.None;

        public override void Accept(OperationVisitor visitor)
        {
            visitor.VisitNoneOperation(this);
        }

        public override TResult Accept<TArgument, TResult>(OperationVisitor<TArgument, TResult> visitor, TArgument argument)
        {
            return visitor.VisitNoneOperation(this, argument);
        }
    }

    internal partial class BoundComplexConditionalReceiver
    {
        protected override OperationKind ExpressionKind => OperationKind.None;

        public override void Accept(OperationVisitor visitor)
        {
            visitor.VisitNoneOperation(this);
        }

        public override TResult Accept<TArgument, TResult>(OperationVisitor<TArgument, TResult> visitor, TArgument argument)
        {
            return visitor.VisitNoneOperation(this, argument);
        }
    }

    internal partial class BoundFixedLocalCollectionInitializer
    {
        protected override OperationKind ExpressionKind => OperationKind.None;

        public override void Accept(OperationVisitor visitor)
        {
            visitor.VisitNoneOperation(this);
        }

        public override TResult Accept<TArgument, TResult>(OperationVisitor<TArgument, TResult> visitor, TArgument argument)
        {
            return visitor.VisitNoneOperation(this, argument);
        }
    }

    internal partial class BoundStackAllocArrayCreation
    {
        protected override OperationKind ExpressionKind => OperationKind.None;

        public override void Accept(OperationVisitor visitor)
        {
            visitor.VisitNoneOperation(this);
        }

        public override TResult Accept<TArgument, TResult>(OperationVisitor<TArgument, TResult> visitor, TArgument argument)
        {
            return visitor.VisitNoneOperation(this, argument);
        }
    }

    internal partial class BoundDynamicObjectCreationExpression
    {
        protected override OperationKind ExpressionKind => OperationKind.None;

        public override void Accept(OperationVisitor visitor)
        {
            visitor.VisitNoneOperation(this);
        }

        public override TResult Accept<TArgument, TResult>(OperationVisitor<TArgument, TResult> visitor, TArgument argument)
        {
            return visitor.VisitNoneOperation(this, argument);
        }
    }

    internal partial class BoundHoistedFieldAccess
    {
        protected override OperationKind ExpressionKind => OperationKind.None;

        public override void Accept(OperationVisitor visitor)
        {
            visitor.VisitNoneOperation(this);
        }

        public override TResult Accept<TArgument, TResult>(OperationVisitor<TArgument, TResult> visitor, TArgument argument)
        {
            return visitor.VisitNoneOperation(this, argument);
        }
    }

    internal partial class BoundInterpolatedString
    {
        protected override OperationKind ExpressionKind => OperationKind.None;

        public override void Accept(OperationVisitor visitor)
        {
            visitor.VisitNoneOperation(this);
        }

        public override TResult Accept<TArgument, TResult>(OperationVisitor<TArgument, TResult> visitor, TArgument argument)
        {
            return visitor.VisitNoneOperation(this, argument);
        }
    }

    internal partial class BoundNoPiaObjectCreationExpression
    {
        protected override OperationKind ExpressionKind => OperationKind.None;

        public override void Accept(OperationVisitor visitor)
        {
            visitor.VisitNoneOperation(this);
        }

        public override TResult Accept<TArgument, TResult>(OperationVisitor<TArgument, TResult> visitor, TArgument argument)
        {
            return visitor.VisitNoneOperation(this, argument);
        }
    }

    internal partial class BoundObjectInitializerExpression
    {
        protected override OperationKind ExpressionKind => OperationKind.None;

        public override void Accept(OperationVisitor visitor)
        {
            visitor.VisitNoneOperation(this);
        }

        public override TResult Accept<TArgument, TResult>(OperationVisitor<TArgument, TResult> visitor, TArgument argument)
        {
            return visitor.VisitNoneOperation(this, argument);
        }
    }

    internal partial class BoundStringInsert
    {
        protected override OperationKind ExpressionKind => OperationKind.None;

        public override void Accept(OperationVisitor visitor)
        {
            visitor.VisitNoneOperation(this);
        }

        public override TResult Accept<TArgument, TResult>(OperationVisitor<TArgument, TResult> visitor, TArgument argument)
        {
            return visitor.VisitNoneOperation(this, argument);
        }
    }

    internal partial class BoundDynamicObjectInitializerMember
    {
        protected override OperationKind ExpressionKind => OperationKind.None;

        public override void Accept(OperationVisitor visitor)
        {
            visitor.VisitNoneOperation(this);
        }

        public override TResult Accept<TArgument, TResult>(OperationVisitor<TArgument, TResult> visitor, TArgument argument)
        {
            return visitor.VisitNoneOperation(this, argument);
        }
    }

    internal class Expression
    {
        internal static BinaryOperationKind DeriveBinaryOperationKind(UnaryOperationKind incrementKind)
        {
            switch (incrementKind)
            {
                case UnaryOperationKind.OperatorMethodPostfixIncrement:
                case UnaryOperationKind.OperatorMethodPrefixIncrement:
                    return BinaryOperationKind.OperatorMethodAdd;
                case UnaryOperationKind.OperatorMethodPostfixDecrement:
                case UnaryOperationKind.OperatorMethodPrefixDecrement:
                    return BinaryOperationKind.OperatorMethodSubtract;
                case UnaryOperationKind.IntegerPostfixIncrement:
                case UnaryOperationKind.IntegerPrefixIncrement:
                    return BinaryOperationKind.IntegerAdd;
                case UnaryOperationKind.IntegerPostfixDecrement:
                case UnaryOperationKind.IntegerPrefixDecrement:
                    return BinaryOperationKind.IntegerSubtract;
                case UnaryOperationKind.UnsignedPostfixIncrement:
                case UnaryOperationKind.UnsignedPrefixIncrement:
                    return BinaryOperationKind.UnsignedAdd;
                case UnaryOperationKind.UnsignedPostfixDecrement:
                case UnaryOperationKind.UnsignedPrefixDecrement:
                    return BinaryOperationKind.UnsignedSubtract;
                case UnaryOperationKind.FloatingPostfixIncrement:
                case UnaryOperationKind.FloatingPrefixIncrement:
                    return BinaryOperationKind.FloatingAdd;
                case UnaryOperationKind.FloatingPostfixDecrement:
                case UnaryOperationKind.FloatingPrefixDecrement:
                    return BinaryOperationKind.FloatingSubtract;
                case UnaryOperationKind.DecimalPostfixIncrement:
                case UnaryOperationKind.DecimalPrefixIncrement:
                    return BinaryOperationKind.DecimalAdd;
                case UnaryOperationKind.DecimalPostfixDecrement:
                case UnaryOperationKind.DecimalPrefixDecrement:
                    return BinaryOperationKind.DecimalSubtract;
                case UnaryOperationKind.EnumPostfixIncrement:
                case UnaryOperationKind.EnumPrefixIncrement:
                    return BinaryOperationKind.EnumAdd;
                case UnaryOperationKind.EnumPostfixDecrement:
                case UnaryOperationKind.EnumPrefixDecrement:
                    return BinaryOperationKind.EnumSubtract;
                case UnaryOperationKind.PointerPostfixIncrement:
                case UnaryOperationKind.PointerPrefixIncrement:
                    return BinaryOperationKind.PointerIntegerAdd;
                case UnaryOperationKind.PointerPostfixDecrement:
                case UnaryOperationKind.PointerPrefixDecrement:
                    return BinaryOperationKind.PointerIntegerSubtract;
                case UnaryOperationKind.DynamicPostfixIncrement:
                case UnaryOperationKind.DynamicPrefixIncrement:
                    return BinaryOperationKind.DynamicAdd;
                case UnaryOperationKind.DynamicPostfixDecrement:
                case UnaryOperationKind.DynamicPrefixDecrement:
                    return BinaryOperationKind.DynamicSubtract;

                default:
                    return BinaryOperationKind.Invalid;
            }
        }

        internal static UnaryOperationKind DeriveUnaryOperationKind(UnaryOperatorKind operatorKind)
        {
            switch (operatorKind & UnaryOperatorKind.OpMask)
            {
                case UnaryOperatorKind.PostfixIncrement:
                    switch (operatorKind & UnaryOperatorKind.TypeMask)
                    {
                        case UnaryOperatorKind.Int:
                        case UnaryOperatorKind.Long:
                        case UnaryOperatorKind.SByte:
                        case UnaryOperatorKind.Short:
                            return UnaryOperationKind.IntegerPostfixIncrement;
                        case UnaryOperatorKind.UInt:
                        case UnaryOperatorKind.ULong:
                        case UnaryOperatorKind.Byte:
                        case UnaryOperatorKind.UShort:
                        case UnaryOperatorKind.Char:
                            return UnaryOperationKind.UnsignedPostfixIncrement;
                        case UnaryOperatorKind.Float:
                        case UnaryOperatorKind.Double:
                            return UnaryOperationKind.FloatingPostfixIncrement;
                        case UnaryOperatorKind.Decimal:
                            return UnaryOperationKind.DecimalPostfixIncrement;
                        case UnaryOperatorKind.Enum:
                            return UnaryOperationKind.EnumPostfixIncrement;
                        case UnaryOperatorKind.Pointer:
                            return UnaryOperationKind.PointerPostfixIncrement;
                        case UnaryOperatorKind.Dynamic:
                            return UnaryOperationKind.DynamicPostfixIncrement;
                        case UnaryOperatorKind.UserDefined:
                            return UnaryOperationKind.OperatorMethodPostfixIncrement;
                    }

                    break;

                case UnaryOperatorKind.PostfixDecrement:
                    switch (operatorKind & UnaryOperatorKind.TypeMask)
                    {
                        case UnaryOperatorKind.Int:
                        case UnaryOperatorKind.Long:
                        case UnaryOperatorKind.SByte:
                        case UnaryOperatorKind.Short:
                            return UnaryOperationKind.IntegerPostfixDecrement;
                        case UnaryOperatorKind.UInt:
                        case UnaryOperatorKind.ULong:
                        case UnaryOperatorKind.Byte:
                        case UnaryOperatorKind.UShort:
                        case UnaryOperatorKind.Char:
                            return UnaryOperationKind.UnsignedPostfixDecrement;
                        case UnaryOperatorKind.Float:
                        case UnaryOperatorKind.Double:
                            return UnaryOperationKind.FloatingPostfixDecrement;
                        case UnaryOperatorKind.Decimal:
                            return UnaryOperationKind.DecimalPostfixDecrement;
                        case UnaryOperatorKind.Enum:
                            return UnaryOperationKind.EnumPostfixDecrement;
                        case UnaryOperatorKind.Pointer:
                            return UnaryOperationKind.PointerPostfixIncrement;
                        case UnaryOperatorKind.Dynamic:
                            return UnaryOperationKind.DynamicPostfixDecrement;
                        case UnaryOperatorKind.UserDefined:
                            return UnaryOperationKind.OperatorMethodPostfixDecrement;
                    }

                    break;

                case UnaryOperatorKind.PrefixIncrement:
                    switch (operatorKind & UnaryOperatorKind.TypeMask)
                    {
                        case UnaryOperatorKind.Int:
                        case UnaryOperatorKind.Long:
                        case UnaryOperatorKind.SByte:
                        case UnaryOperatorKind.Short:
                            return UnaryOperationKind.IntegerPrefixIncrement;
                        case UnaryOperatorKind.UInt:
                        case UnaryOperatorKind.ULong:
                        case UnaryOperatorKind.Byte:
                        case UnaryOperatorKind.UShort:
                        case UnaryOperatorKind.Char:
                            return UnaryOperationKind.UnsignedPrefixIncrement;
                        case UnaryOperatorKind.Float:
                        case UnaryOperatorKind.Double:
                            return UnaryOperationKind.FloatingPrefixIncrement;
                        case UnaryOperatorKind.Decimal:
                            return UnaryOperationKind.DecimalPrefixIncrement;
                        case UnaryOperatorKind.Enum:
                            return UnaryOperationKind.EnumPrefixIncrement;
                        case UnaryOperatorKind.Pointer:
                            return UnaryOperationKind.PointerPrefixIncrement;
                        case UnaryOperatorKind.Dynamic:
                            return UnaryOperationKind.DynamicPrefixIncrement;
                        case UnaryOperatorKind.UserDefined:
                            return UnaryOperationKind.OperatorMethodPrefixIncrement;
                    }

                    break;

                case UnaryOperatorKind.PrefixDecrement:
                    switch (operatorKind & UnaryOperatorKind.TypeMask)
                    {
                        case UnaryOperatorKind.Int:
                        case UnaryOperatorKind.Long:
                        case UnaryOperatorKind.SByte:
                        case UnaryOperatorKind.Short:
                            return UnaryOperationKind.IntegerPrefixDecrement;
                        case UnaryOperatorKind.UInt:
                        case UnaryOperatorKind.ULong:
                        case UnaryOperatorKind.Byte:
                        case UnaryOperatorKind.UShort:
                        case UnaryOperatorKind.Char:
                            return UnaryOperationKind.UnsignedPrefixDecrement;
                        case UnaryOperatorKind.Float:
                        case UnaryOperatorKind.Double:
                            return UnaryOperationKind.FloatingPrefixDecrement;
                        case UnaryOperatorKind.Decimal:
                            return UnaryOperationKind.DecimalPrefixDecrement;
                        case UnaryOperatorKind.Enum:
                            return UnaryOperationKind.EnumPrefixDecrement;
                        case UnaryOperatorKind.Pointer:
                            return UnaryOperationKind.PointerPrefixIncrement;
                        case UnaryOperatorKind.Dynamic:
                            return UnaryOperationKind.DynamicPrefixDecrement;
                        case UnaryOperatorKind.UserDefined:
                            return UnaryOperationKind.OperatorMethodPrefixDecrement;
                    }

                    break;

                case UnaryOperatorKind.UnaryPlus:
                    switch (operatorKind & UnaryOperatorKind.TypeMask)
                    {
                        case UnaryOperatorKind.Int:
                        case UnaryOperatorKind.UInt:
                        case UnaryOperatorKind.Long:
                        case UnaryOperatorKind.ULong:
                            return UnaryOperationKind.IntegerPlus;
                        case UnaryOperatorKind.Float:
                        case UnaryOperatorKind.Double:
                            return UnaryOperationKind.FloatingPlus;
                        case UnaryOperatorKind.Decimal:
                            return UnaryOperationKind.DecimalPlus;
                        case UnaryOperatorKind.Dynamic:
                            return UnaryOperationKind.DynamicPlus;
                        case UnaryOperatorKind.UserDefined:
                            return UnaryOperationKind.OperatorMethodPlus;
                    }

                    break;

                case UnaryOperatorKind.UnaryMinus:
                    switch (operatorKind & UnaryOperatorKind.TypeMask)
                    {
                        case UnaryOperatorKind.Int:
                        case UnaryOperatorKind.UInt:
                        case UnaryOperatorKind.Long:
                        case UnaryOperatorKind.ULong:
                            return UnaryOperationKind.IntegerMinus;
                        case UnaryOperatorKind.Float:
                        case UnaryOperatorKind.Double:
                            return UnaryOperationKind.FloatingMinus;
                        case UnaryOperatorKind.Decimal:
                            return UnaryOperationKind.DecimalMinus;
                        case UnaryOperatorKind.Dynamic:
                            return UnaryOperationKind.DynamicMinus;
                        case UnaryOperatorKind.UserDefined:
                            return UnaryOperationKind.OperatorMethodMinus;
                    }

                    break;

                case UnaryOperatorKind.LogicalNegation:
                    switch (operatorKind & UnaryOperatorKind.TypeMask)
                    {
                        case UnaryOperatorKind.Bool:
                            return UnaryOperationKind.BooleanLogicalNot;
                        case UnaryOperatorKind.Dynamic:
                            return UnaryOperationKind.DynamicLogicalNot;
                        case UnaryOperatorKind.UserDefined:
                            return UnaryOperationKind.OperatorMethodLogicalNot;
                    }

                    break;
                case UnaryOperatorKind.BitwiseComplement:
                    switch (operatorKind & UnaryOperatorKind.TypeMask)
                    {
                        case UnaryOperatorKind.Int:
                        case UnaryOperatorKind.UInt:
                        case UnaryOperatorKind.Long:
                        case UnaryOperatorKind.ULong:
                            return UnaryOperationKind.IntegerBitwiseNegation;
                        case UnaryOperatorKind.Bool:
                            return UnaryOperationKind.BooleanBitwiseNegation;
                        case UnaryOperatorKind.Dynamic:
                            return UnaryOperationKind.DynamicBitwiseNegation;
                        case UnaryOperatorKind.UserDefined:
                            return UnaryOperationKind.OperatorMethodBitwiseNegation;
                    }

                    break;

                case UnaryOperatorKind.True:
                    switch (operatorKind & UnaryOperatorKind.TypeMask)
                    {
                        case UnaryOperatorKind.Dynamic:
                            return UnaryOperationKind.DynamicTrue;
                        case UnaryOperatorKind.UserDefined:
                            return UnaryOperationKind.OperatorMethodTrue;
                    }

                    break;

                case UnaryOperatorKind.False:
                    switch (operatorKind & UnaryOperatorKind.TypeMask)
                    {
                        case UnaryOperatorKind.Dynamic:
                            return UnaryOperationKind.DynamicFalse;
                        case UnaryOperatorKind.UserDefined:
                            return UnaryOperationKind.OperatorMethodFalse;
                    }

                    break;
            }

            return UnaryOperationKind.Invalid;
        }

        internal static BinaryOperationKind DeriveBinaryOperationKind(BinaryOperatorKind operatorKind)
        {
            switch (operatorKind & BinaryOperatorKind.OpMask)
            {
                case BinaryOperatorKind.Addition:
                    switch (operatorKind & BinaryOperatorKind.TypeMask)
                    {
                        case BinaryOperatorKind.Int:
                        case BinaryOperatorKind.Long:
                            return BinaryOperationKind.IntegerAdd;
                        case BinaryOperatorKind.UInt:
                        case BinaryOperatorKind.ULong:
                            return BinaryOperationKind.UnsignedAdd;
                        case BinaryOperatorKind.Double:
                        case BinaryOperatorKind.Float:
                            return BinaryOperationKind.FloatingAdd;
                        case BinaryOperatorKind.Decimal:
                            return BinaryOperationKind.DecimalAdd;
                        case BinaryOperatorKind.EnumAndUnderlying:
                        case BinaryOperatorKind.UnderlyingAndEnum:
                            return BinaryOperationKind.EnumAdd;
                        case BinaryOperatorKind.PointerAndInt:
                        case BinaryOperatorKind.PointerAndUInt:
                        case BinaryOperatorKind.PointerAndLong:
                        case BinaryOperatorKind.PointerAndULong:
                            return BinaryOperationKind.PointerIntegerAdd;
                        case BinaryOperatorKind.IntAndPointer:
                        case BinaryOperatorKind.UIntAndPointer:
                        case BinaryOperatorKind.LongAndPointer:
                        case BinaryOperatorKind.ULongAndPointer:
                            return BinaryOperationKind.IntegerPointerAdd;
                        case BinaryOperatorKind.Dynamic:
                            return BinaryOperationKind.DynamicAdd;
                        case BinaryOperatorKind.String:
                        case BinaryOperatorKind.StringAndObject:
                        case BinaryOperatorKind.ObjectAndString:
                            return BinaryOperationKind.StringConcatenate;
                        case BinaryOperatorKind.UserDefined:
                            return BinaryOperationKind.OperatorMethodAdd;
                    }

                    break;

                case BinaryOperatorKind.Subtraction:
                    switch (operatorKind & BinaryOperatorKind.TypeMask)
                    {
                        case BinaryOperatorKind.Int:
                        case BinaryOperatorKind.Long:
                            return BinaryOperationKind.IntegerSubtract;
                        case BinaryOperatorKind.UInt:
                        case BinaryOperatorKind.ULong:
                            return BinaryOperationKind.UnsignedSubtract;
                        case BinaryOperatorKind.Double:
                        case BinaryOperatorKind.Float:
                            return BinaryOperationKind.FloatingSubtract;
                        case BinaryOperatorKind.Decimal:
                            return BinaryOperationKind.DecimalSubtract;
                        case BinaryOperatorKind.EnumAndUnderlying:
                        case BinaryOperatorKind.UnderlyingAndEnum:
                            return BinaryOperationKind.EnumSubtract;
                        case BinaryOperatorKind.PointerAndInt:
                        case BinaryOperatorKind.PointerAndUInt:
                        case BinaryOperatorKind.PointerAndLong:
                        case BinaryOperatorKind.PointerAndULong:
                            return BinaryOperationKind.PointerIntegerSubtract;
                        case BinaryOperatorKind.Pointer:
                            return BinaryOperationKind.PointerSubtract;
                        case BinaryOperatorKind.Dynamic:
                            return BinaryOperationKind.DynamicSubtract;
                        case BinaryOperatorKind.UserDefined:
                            return BinaryOperationKind.OperatorMethodSubtract;
                    }

                    break;

                case BinaryOperatorKind.Multiplication:
                    switch (operatorKind & BinaryOperatorKind.TypeMask)
                    {
                        case BinaryOperatorKind.Int:
                        case BinaryOperatorKind.Long:
                            return BinaryOperationKind.IntegerMultiply;
                        case BinaryOperatorKind.UInt:
                        case BinaryOperatorKind.ULong:
                            return BinaryOperationKind.UnsignedMultiply;
                        case BinaryOperatorKind.Double:
                        case BinaryOperatorKind.Float:
                            return BinaryOperationKind.FloatingMultiply;
                        case BinaryOperatorKind.Decimal:
                            return BinaryOperationKind.DecimalMultiply;
                        case BinaryOperatorKind.Dynamic:
                            return BinaryOperationKind.DynamicMultiply;
                        case BinaryOperatorKind.UserDefined:
                            return BinaryOperationKind.OperatorMethodMultiply;
                    }

                    break;

                case BinaryOperatorKind.Division:
                    switch (operatorKind & BinaryOperatorKind.TypeMask)
                    {
                        case BinaryOperatorKind.Int:
                        case BinaryOperatorKind.Long:
                            return BinaryOperationKind.IntegerDivide;
                        case BinaryOperatorKind.UInt:
                        case BinaryOperatorKind.ULong:
                            return BinaryOperationKind.UnsignedDivide;
                        case BinaryOperatorKind.Double:
                        case BinaryOperatorKind.Float:
                            return BinaryOperationKind.FloatingDivide;
                        case BinaryOperatorKind.Decimal:
                            return BinaryOperationKind.DecimalDivide;
                        case BinaryOperatorKind.Dynamic:
                            return BinaryOperationKind.DynamicDivide;
                        case BinaryOperatorKind.UserDefined:
                            return BinaryOperationKind.OperatorMethodDivide;
                    }

                    break;

                case BinaryOperatorKind.Remainder:
                    switch (operatorKind & BinaryOperatorKind.TypeMask)
                    {
                        case BinaryOperatorKind.Int:
                        case BinaryOperatorKind.Long:
                            return BinaryOperationKind.IntegerRemainder;
                        case BinaryOperatorKind.UInt:
                        case BinaryOperatorKind.ULong:
                            return BinaryOperationKind.UnsignedRemainder;
                        case BinaryOperatorKind.Double:
                        case BinaryOperatorKind.Float:
                            return BinaryOperationKind.FloatingRemainder;
                        case BinaryOperatorKind.Dynamic:
                            return BinaryOperationKind.DynamicRemainder;
                        case BinaryOperatorKind.UserDefined:
                            return BinaryOperationKind.OperatorMethodRemainder;
                    }

                    break;

                case BinaryOperatorKind.LeftShift:
                    switch (operatorKind & BinaryOperatorKind.TypeMask)
                    {
                        case BinaryOperatorKind.Int:
                        case BinaryOperatorKind.Long:
                            return BinaryOperationKind.IntegerLeftShift;
                        case BinaryOperatorKind.UInt:
                        case BinaryOperatorKind.ULong:
                            return BinaryOperationKind.UnsignedLeftShift;
                        case BinaryOperatorKind.Dynamic:
                            return BinaryOperationKind.DynamicLeftShift;
                        case BinaryOperatorKind.UserDefined:
                            return BinaryOperationKind.OperatorMethodLeftShift;
                    }

                    break;

                case BinaryOperatorKind.RightShift:
                    switch (operatorKind & BinaryOperatorKind.TypeMask)
                    {
                        case BinaryOperatorKind.Int:
                        case BinaryOperatorKind.Long:
                            return BinaryOperationKind.IntegerRightShift;
                        case BinaryOperatorKind.UInt:
                        case BinaryOperatorKind.ULong:
                            return BinaryOperationKind.UnsignedRightShift;
                        case BinaryOperatorKind.Dynamic:
                            return BinaryOperationKind.DynamicRightShift;
                        case BinaryOperatorKind.UserDefined:
                            return BinaryOperationKind.OperatorMethodRightShift;
                    }

                    break;

                case BinaryOperatorKind.And:
                    switch (operatorKind & BinaryOperatorKind.TypeMask)
                    {
                        case BinaryOperatorKind.Int:
                        case BinaryOperatorKind.Long:
                            return BinaryOperationKind.IntegerAnd;
                        case BinaryOperatorKind.UInt:
                        case BinaryOperatorKind.ULong:
                            return BinaryOperationKind.UnsignedAnd;
                        case BinaryOperatorKind.Bool:
                            if ((operatorKind & BinaryOperatorKind.Logical) != 0)
                            {
                                return BinaryOperationKind.BooleanConditionalAnd;
                            }

                            return BinaryOperationKind.BooleanAnd;
                        case BinaryOperatorKind.Enum:
                            return BinaryOperationKind.EnumAnd;
                        case BinaryOperatorKind.Dynamic:
                            return BinaryOperationKind.DynamicAnd;
                        case BinaryOperatorKind.UserDefined:
                            if ((operatorKind & BinaryOperatorKind.Logical) != 0)
                            {
                                return BinaryOperationKind.OperatorMethodConditionalAnd;
                            }

                            return BinaryOperationKind.OperatorMethodAnd;
                    }

                    break;

                case BinaryOperatorKind.Or:
                    switch (operatorKind & BinaryOperatorKind.TypeMask)
                    {
                        case BinaryOperatorKind.Int:
                        case BinaryOperatorKind.Long:
                            return BinaryOperationKind.IntegerOr;
                        case BinaryOperatorKind.UInt:
                        case BinaryOperatorKind.ULong:
                            return BinaryOperationKind.UnsignedOr;
                        case BinaryOperatorKind.Bool:
                            if ((operatorKind & BinaryOperatorKind.Logical) != 0)
                            {
                                return BinaryOperationKind.BooleanConditionalOr;
                            }

                            return BinaryOperationKind.BooleanOr;
                        case BinaryOperatorKind.Enum:
                            return BinaryOperationKind.EnumOr;
                        case BinaryOperatorKind.Dynamic:
                            return BinaryOperationKind.DynamicOr;
                        case BinaryOperatorKind.UserDefined:
                            if ((operatorKind & BinaryOperatorKind.Logical) != 0)
                            {
                                return BinaryOperationKind.OperatorMethodConditionalOr;
                            }

                            return BinaryOperationKind.OperatorMethodOr;
                    }

                    break;

                case BinaryOperatorKind.Xor:
                    switch (operatorKind & BinaryOperatorKind.TypeMask)
                    {
                        case BinaryOperatorKind.Int:
                        case BinaryOperatorKind.Long:
                            return BinaryOperationKind.IntegerExclusiveOr;
                        case BinaryOperatorKind.UInt:
                        case BinaryOperatorKind.ULong:
                            return BinaryOperationKind.UnsignedExclusiveOr;
                        case BinaryOperatorKind.Bool:
                            return BinaryOperationKind.BooleanExclusiveOr;
                        case BinaryOperatorKind.Enum:
                            return BinaryOperationKind.EnumExclusiveOr;
                        case BinaryOperatorKind.Dynamic:
                            return BinaryOperationKind.DynamicExclusiveOr;
                        case BinaryOperatorKind.UserDefined:
                            return BinaryOperationKind.OperatorMethodExclusiveOr;
                    }

                    break;

                case BinaryOperatorKind.LessThan:
                    switch (operatorKind & BinaryOperatorKind.TypeMask)
                    {
                        case BinaryOperatorKind.Int:
                        case BinaryOperatorKind.Long:
                            return BinaryOperationKind.IntegerLessThan;
                        case BinaryOperatorKind.UInt:
                        case BinaryOperatorKind.ULong:
                            return BinaryOperationKind.UnsignedLessThan;
                        case BinaryOperatorKind.Float:
                        case BinaryOperatorKind.Double:
                            return BinaryOperationKind.FloatingLessThan;
                        case BinaryOperatorKind.Decimal:
                            return BinaryOperationKind.DecimalLessThan;
                        case BinaryOperatorKind.Pointer:
                            return BinaryOperationKind.PointerLessThan;
                        case BinaryOperatorKind.Enum:
                            return BinaryOperationKind.EnumLessThan;
                        case BinaryOperatorKind.UserDefined:
                            return BinaryOperationKind.OperatorMethodLessThan;
                    }

                    break;

                case BinaryOperatorKind.LessThanOrEqual:
                    switch (operatorKind & BinaryOperatorKind.TypeMask)
                    {
                        case BinaryOperatorKind.Int:
                        case BinaryOperatorKind.Long:
                            return BinaryOperationKind.IntegerLessThanOrEqual;
                        case BinaryOperatorKind.UInt:
                        case BinaryOperatorKind.ULong:
                            return BinaryOperationKind.UnsignedLessThanOrEqual;
                        case BinaryOperatorKind.Float:
                        case BinaryOperatorKind.Double:
                            return BinaryOperationKind.FloatingLessThanOrEqual;
                        case BinaryOperatorKind.Decimal:
                            return BinaryOperationKind.DecimalLessThanOrEqual;
                        case BinaryOperatorKind.Pointer:
                            return BinaryOperationKind.PointerLessThanOrEqual;
                        case BinaryOperatorKind.Enum:
                            return BinaryOperationKind.EnumLessThanOrEqual;
                        case BinaryOperatorKind.UserDefined:
                            return BinaryOperationKind.OperatorMethodLessThanOrEqual;
                    }

                    break;

                case BinaryOperatorKind.Equal:
                    switch (operatorKind & BinaryOperatorKind.TypeMask)
                    {
                        case BinaryOperatorKind.Int:
                        case BinaryOperatorKind.Long:
                        case BinaryOperatorKind.UInt:
                        case BinaryOperatorKind.ULong:
                            return BinaryOperationKind.IntegerEquals;
                        case BinaryOperatorKind.Float:
                        case BinaryOperatorKind.Double:
                            return BinaryOperationKind.FloatingEquals;
                        case BinaryOperatorKind.Decimal:
                            return BinaryOperationKind.DecimalEquals;
                        case BinaryOperatorKind.Pointer:
                            return BinaryOperationKind.PointerEquals;
                        case BinaryOperatorKind.Enum:
                            return BinaryOperationKind.EnumEquals;
                        case BinaryOperatorKind.Bool:
                            return BinaryOperationKind.BooleanEquals;
                        case BinaryOperatorKind.String:
                            return BinaryOperationKind.StringEquals;
                        case BinaryOperatorKind.Object:
                            return BinaryOperationKind.ObjectEquals;
                        case BinaryOperatorKind.Delegate:
                            return BinaryOperationKind.DelegateEquals;
                        case BinaryOperatorKind.NullableNull:
                            return BinaryOperationKind.NullableEquals;
                        case BinaryOperatorKind.UserDefined:
                            return BinaryOperationKind.OperatorMethodEquals;
                    }

                    break;

                case BinaryOperatorKind.NotEqual:
                    switch (operatorKind & BinaryOperatorKind.TypeMask)
                    {
                        case BinaryOperatorKind.Int:
                        case BinaryOperatorKind.Long:
                        case BinaryOperatorKind.UInt:
                        case BinaryOperatorKind.ULong:
                            return BinaryOperationKind.IntegerNotEquals;
                        case BinaryOperatorKind.Float:
                        case BinaryOperatorKind.Double:
                            return BinaryOperationKind.FloatingNotEquals;
                        case BinaryOperatorKind.Decimal:
                            return BinaryOperationKind.DecimalNotEquals;
                        case BinaryOperatorKind.Pointer:
                            return BinaryOperationKind.PointerNotEquals;
                        case BinaryOperatorKind.Enum:
                            return BinaryOperationKind.EnumNotEquals;
                        case BinaryOperatorKind.Bool:
                            return BinaryOperationKind.BooleanNotEquals;
                        case BinaryOperatorKind.String:
                            return BinaryOperationKind.StringNotEquals;
                        case BinaryOperatorKind.Object:
                            return BinaryOperationKind.ObjectNotEquals;
                        case BinaryOperatorKind.Delegate:
                            return BinaryOperationKind.DelegateNotEquals;
                        case BinaryOperatorKind.NullableNull:
                            return BinaryOperationKind.NullableNotEquals;
                        case BinaryOperatorKind.UserDefined:
                            return BinaryOperationKind.OperatorMethodNotEquals;
                    }

                    break;

                case BinaryOperatorKind.GreaterThanOrEqual:
                    switch (operatorKind & BinaryOperatorKind.TypeMask)
                    {
                        case BinaryOperatorKind.Int:
                        case BinaryOperatorKind.Long:
                            return BinaryOperationKind.IntegerGreaterThanOrEqual;
                        case BinaryOperatorKind.UInt:
                        case BinaryOperatorKind.ULong:
                            return BinaryOperationKind.UnsignedGreaterThanOrEqual;
                        case BinaryOperatorKind.Float:
                        case BinaryOperatorKind.Double:
                            return BinaryOperationKind.FloatingGreaterThanOrEqual;
                        case BinaryOperatorKind.Decimal:
                            return BinaryOperationKind.DecimalGreaterThanOrEqual;
                        case BinaryOperatorKind.Pointer:
                            return BinaryOperationKind.PointerGreaterThanOrEqual;
                        case BinaryOperatorKind.Enum:
                            return BinaryOperationKind.EnumGreaterThanOrEqual;
                        case BinaryOperatorKind.UserDefined:
                            return BinaryOperationKind.OperatorMethodGreaterThanOrEqual;
                    }

                    break;

                case BinaryOperatorKind.GreaterThan:
                    switch (operatorKind & BinaryOperatorKind.TypeMask)
                    {
                        case BinaryOperatorKind.Int:
                        case BinaryOperatorKind.Long:
                            return BinaryOperationKind.IntegerGreaterThan;
                        case BinaryOperatorKind.UInt:
                        case BinaryOperatorKind.ULong:
                            return BinaryOperationKind.UnsignedGreaterThan;
                        case BinaryOperatorKind.Float:
                        case BinaryOperatorKind.Double:
                            return BinaryOperationKind.FloatingGreaterThan;
                        case BinaryOperatorKind.Decimal:
                            return BinaryOperationKind.DecimalGreaterThan;
                        case BinaryOperatorKind.Pointer:
                            return BinaryOperationKind.PointerGreaterThan;
                        case BinaryOperatorKind.Enum:
                            return BinaryOperationKind.EnumGreaterThan;
                        case BinaryOperatorKind.UserDefined:
                            return BinaryOperationKind.OperatorMethodGreaterThan;
                    }

                    break;
            }

            return BinaryOperationKind.Invalid;
        }
    }

    partial class BoundIsPatternExpression
    {
        public override void Accept(OperationVisitor visitor)
        {
            // TODO: implement IOperation for pattern-matching constructs (https://github.com/dotnet/roslyn/issues/8699)
            throw new NotImplementedException();
        }

        public override TResult Accept<TArgument, TResult>(OperationVisitor<TArgument, TResult> visitor, TArgument argument)
        {
            // TODO: implement IOperation for pattern-matching constructs (https://github.com/dotnet/roslyn/issues/8699)
            throw new NotImplementedException();
        }

        protected override OperationKind ExpressionKind
        {
            get
            {
                // TODO: implement IOperation for pattern-matching constructs (https://github.com/dotnet/roslyn/issues/8699)
                throw new NotImplementedException();
            }
        }
    }

    partial class BoundMatchExpression
    {
        public override void Accept(OperationVisitor visitor)
        {
            // TODO: implement IOperation for pattern-matching constructs (https://github.com/dotnet/roslyn/issues/8699)
            throw new NotImplementedException();
        }

        public override TResult Accept<TArgument, TResult>(OperationVisitor<TArgument, TResult> visitor, TArgument argument)
        {
            // TODO: implement IOperation for pattern-matching constructs (https://github.com/dotnet/roslyn/issues/8699)
            throw new NotImplementedException();
        }

        protected override OperationKind ExpressionKind
        {
            get
            {
                // TODO: implement IOperation for pattern-matching constructs (https://github.com/dotnet/roslyn/issues/8699)
                throw new NotImplementedException();
            }
        }
    }

    partial class BoundThrowExpression
    {
        public override void Accept(OperationVisitor visitor)
        {
            // TODO: implement IOperation for pattern-matching constructs (https://github.com/dotnet/roslyn/issues/8699)
            throw new NotImplementedException();
        }

        public override TResult Accept<TArgument, TResult>(OperationVisitor<TArgument, TResult> visitor, TArgument argument)
        {
            // TODO: implement IOperation for pattern-matching constructs (https://github.com/dotnet/roslyn/issues/8699)
            throw new NotImplementedException();
        }

        protected override OperationKind ExpressionKind
        {
            get
            {
                // TODO: implement IOperation for pattern-matching constructs (https://github.com/dotnet/roslyn/issues/8699)
                throw new NotImplementedException();
            }
        }
    }
}<|MERGE_RESOLUTION|>--- conflicted
+++ resolved
@@ -2,14 +2,9 @@
 
 using System;
 using System.Collections.Immutable;
-<<<<<<< HEAD
-=======
 using System.Diagnostics;
-using System.Linq;
->>>>>>> 1cc13009
 using System.Runtime.CompilerServices;
 using Microsoft.CodeAnalysis.Semantics;
-using Roslyn.Utilities;
 
 namespace Microsoft.CodeAnalysis.CSharp
 {
@@ -44,14 +39,12 @@
 
         IOperation IInvocationExpression.Instance => ((object)this.Method == null || this.Method.IsStatic) ? null : this.ReceiverOpt;
 
-<<<<<<< HEAD
         bool IInvocationExpression.IsVirtual =>
+            (object)this.Method != null &&
+            this.ReceiverOpt != null &&
             (this.Method.IsVirtual || this.Method.IsAbstract || this.Method.IsOverride) &&
             (object)this.Method.ReplacedBy == null &&
             !this.ReceiverOpt.SuppressVirtualCalls;
-=======
-        bool IInvocationExpression.IsVirtual => (object)this.Method != null && this.ReceiverOpt != null && (this.Method.IsVirtual || this.Method.IsAbstract || this.Method.IsOverride) && !this.ReceiverOpt.SuppressVirtualCalls;
->>>>>>> 1cc13009
 
         ImmutableArray<IArgument> IInvocationExpression.ArgumentsInSourceOrder
         {
@@ -447,15 +440,11 @@
             }
         }
 
-<<<<<<< HEAD
         bool IMethodBindingExpression.IsVirtual =>
             (object)this.MethodOpt != null &&
             (this.MethodOpt.IsVirtual || this.MethodOpt.IsAbstract || this.MethodOpt.IsOverride) &&
             (object)this.MethodOpt.ReplacedBy == null &&
             !this.SuppressVirtualCalls;
-=======
-        bool IMethodBindingExpression.IsVirtual => (object)this.MethodOpt != null && (this.MethodOpt.IsVirtual || this.MethodOpt.IsAbstract || this.MethodOpt.IsOverride) && !this.SuppressVirtualCalls;
->>>>>>> 1cc13009
 
         ISymbol IMemberReferenceExpression.Member => this.MethodOpt;
 
@@ -742,16 +731,11 @@
         {
             get
             {
-<<<<<<< HEAD
                 var method = this.SymbolOpt;
                 return (object)method != null &&
                     (method.IsAbstract || method.IsOverride || method.IsVirtual) &&
                     (object)method.ReplacedBy == null &&
                     !this.SuppressVirtualCalls;
-=======
-                IMethodSymbol method = ((IMethodBindingExpression)this).Method;
-                return (object)method != null && (method.IsAbstract || method.IsOverride || method.IsVirtual) && !this.SuppressVirtualCalls;
->>>>>>> 1cc13009
             }
         }
 

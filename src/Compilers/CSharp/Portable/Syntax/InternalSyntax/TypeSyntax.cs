--- conflicted
+++ resolved
@@ -12,14 +12,8 @@
         public bool IsNint => IsIdentifierName("nint");
         public bool IsNuint => IsIdentifierName("nuint");
 
-<<<<<<< HEAD
-        public bool IsUnmanaged => this is IdentifierNameSyntax name && name.Identifier.ToString() == "unmanaged";
-
-        public bool IsNotNull => this is IdentifierNameSyntax name && name.Identifier.ToString() == "notnull";
+        private bool IsIdentifierName(string id) => this is IdentifierNameSyntax name && name.Identifier.ToString() == id;
 
         public bool IsRef => Kind == SyntaxKind.RefType;
-=======
-        private bool IsIdentifierName(string id) => this is IdentifierNameSyntax name && name.Identifier.ToString() == id;
->>>>>>> 51b9c3a7
     }
 }
﻿<?xml version="1.0" encoding="utf-8"?>
<root>
  <!-- 
    Microsoft ResX Schema 
    
    Version 2.0
    
    The primary goals of this format is to allow a simple XML format 
    that is mostly human readable. The generation and parsing of the 
    various data types are done through the TypeConverter classes 
    associated with the data types.
    
    Example:
    
    ... ado.net/XML headers & schema ...
    <resheader name="resmimetype">text/microsoft-resx</resheader>
    <resheader name="version">2.0</resheader>
    <resheader name="reader">System.Resources.ResXResourceReader, System.Windows.Forms, ...</resheader>
    <resheader name="writer">System.Resources.ResXResourceWriter, System.Windows.Forms, ...</resheader>
    <data name="Name1"><value>this is my long string</value><comment>this is a comment</comment></data>
    <data name="Color1" type="System.Drawing.Color, System.Drawing">Blue</data>
    <data name="Bitmap1" mimetype="application/x-microsoft.net.object.binary.base64">
        <value>[base64 mime encoded serialized .NET Framework object]</value>
    </data>
    <data name="Icon1" type="System.Drawing.Icon, System.Drawing" mimetype="application/x-microsoft.net.object.bytearray.base64">
        <value>[base64 mime encoded string representing a byte array form of the .NET Framework object]</value>
        <comment>This is a comment</comment>
    </data>
                
    There are any number of "resheader" rows that contain simple 
    name/value pairs.
    
    Each data row contains a name, and value. The row also contains a 
    type or mimetype. Type corresponds to a .NET class that support 
    text/value conversion through the TypeConverter architecture. 
    Classes that don't support this are serialized and stored with the 
    mimetype set.
    
    The mimetype is used for serialized objects, and tells the 
    ResXResourceReader how to depersist the object. This is currently not 
    extensible. For a given mimetype the value must be set accordingly:
    
    Note - application/x-microsoft.net.object.binary.base64 is the format 
    that the ResXResourceWriter will generate, however the reader can 
    read any of the formats listed below.
    
    mimetype: application/x-microsoft.net.object.binary.base64
    value   : The object must be serialized with 
            : System.Runtime.Serialization.Formatters.Binary.BinaryFormatter
            : and then encoded with base64 encoding.
    
    mimetype: application/x-microsoft.net.object.soap.base64
    value   : The object must be serialized with 
            : System.Runtime.Serialization.Formatters.Soap.SoapFormatter
            : and then encoded with base64 encoding.

    mimetype: application/x-microsoft.net.object.bytearray.base64
    value   : The object must be serialized into a byte array 
            : using a System.ComponentModel.TypeConverter
            : and then encoded with base64 encoding.
    -->
  <xsd:schema id="root" xmlns="" xmlns:xsd="http://www.w3.org/2001/XMLSchema" xmlns:msdata="urn:schemas-microsoft-com:xml-msdata">
    <xsd:import namespace="http://www.w3.org/XML/1998/namespace" />
    <xsd:element name="root" msdata:IsDataSet="true">
      <xsd:complexType>
        <xsd:choice maxOccurs="unbounded">
          <xsd:element name="metadata">
            <xsd:complexType>
              <xsd:sequence>
                <xsd:element name="value" type="xsd:string" minOccurs="0" />
              </xsd:sequence>
              <xsd:attribute name="name" use="required" type="xsd:string" />
              <xsd:attribute name="type" type="xsd:string" />
              <xsd:attribute name="mimetype" type="xsd:string" />
              <xsd:attribute ref="xml:space" />
            </xsd:complexType>
          </xsd:element>
          <xsd:element name="assembly">
            <xsd:complexType>
              <xsd:attribute name="alias" type="xsd:string" />
              <xsd:attribute name="name" type="xsd:string" />
            </xsd:complexType>
          </xsd:element>
          <xsd:element name="data">
            <xsd:complexType>
              <xsd:sequence>
                <xsd:element name="value" type="xsd:string" minOccurs="0" msdata:Ordinal="1" />
                <xsd:element name="comment" type="xsd:string" minOccurs="0" msdata:Ordinal="2" />
              </xsd:sequence>
              <xsd:attribute name="name" type="xsd:string" use="required" msdata:Ordinal="1" />
              <xsd:attribute name="type" type="xsd:string" msdata:Ordinal="3" />
              <xsd:attribute name="mimetype" type="xsd:string" msdata:Ordinal="4" />
              <xsd:attribute ref="xml:space" />
            </xsd:complexType>
          </xsd:element>
          <xsd:element name="resheader">
            <xsd:complexType>
              <xsd:sequence>
                <xsd:element name="value" type="xsd:string" minOccurs="0" msdata:Ordinal="1" />
              </xsd:sequence>
              <xsd:attribute name="name" type="xsd:string" use="required" />
            </xsd:complexType>
          </xsd:element>
        </xsd:choice>
      </xsd:complexType>
    </xsd:element>
  </xsd:schema>
  <resheader name="resmimetype">
    <value>text/microsoft-resx</value>
  </resheader>
  <resheader name="version">
    <value>2.0</value>
  </resheader>
  <resheader name="reader">
    <value>System.Resources.ResXResourceReader, System.Windows.Forms, Version=4.0.0.0, Culture=neutral, PublicKeyToken=b77a5c561934e089</value>
  </resheader>
  <resheader name="writer">
    <value>System.Resources.ResXResourceWriter, System.Windows.Forms, Version=4.0.0.0, Culture=neutral, PublicKeyToken=b77a5c561934e089</value>
  </resheader>
  <data name="IDS_NULL" xml:space="preserve">
    <value>&lt;null&gt;</value>
  </data>
  <data name="IDS_ThrowExpression" xml:space="preserve">
    <value>&lt;throw expression&gt;</value>
  </data>
  <data name="IDS_FeatureSwitchExpression" xml:space="preserve">
    <value>&lt;switch expression&gt;</value>
  </data>
  <data name="IDS_FeatureLocalFunctionAttributes" xml:space="preserve">
    <value>local function attributes</value>
  </data>
  <data name="IDS_FeatureExternLocalFunctions" xml:space="preserve">
    <value>extern local functions</value>
  </data>
  <data name="IDS_RELATEDERROR" xml:space="preserve">
    <value>(Location of symbol related to previous error)</value>
  </data>
  <data name="IDS_RELATEDWARNING" xml:space="preserve">
    <value>(Location of symbol related to previous warning)</value>
  </data>
  <data name="IDS_XMLIGNORED" xml:space="preserve">
    <value>&lt;!-- Badly formed XML comment ignored for member "{0}" --&gt;</value>
  </data>
  <data name="IDS_XMLIGNORED2" xml:space="preserve">
    <value> Badly formed XML file "{0}" cannot be included </value>
  </data>
  <data name="IDS_XMLFAILEDINCLUDE" xml:space="preserve">
    <value> Failed to insert some or all of included XML </value>
  </data>
  <data name="IDS_XMLBADINCLUDE" xml:space="preserve">
    <value> Include tag is invalid </value>
  </data>
  <data name="IDS_XMLNOINCLUDE" xml:space="preserve">
    <value> No matching elements were found for the following include tag </value>
  </data>
  <data name="IDS_XMLMISSINGINCLUDEFILE" xml:space="preserve">
    <value>Missing file attribute</value>
  </data>
  <data name="IDS_XMLMISSINGINCLUDEPATH" xml:space="preserve">
    <value>Missing path attribute</value>
  </data>
  <data name="IDS_GlobalNamespace" xml:space="preserve">
    <value>&lt;global namespace&gt;</value>
  </data>
  <data name="IDS_FeatureGenerics" xml:space="preserve">
    <value>generics</value>
  </data>
  <data name="IDS_FeatureAnonDelegates" xml:space="preserve">
    <value>anonymous methods</value>
  </data>
  <data name="IDS_FeatureModuleAttrLoc" xml:space="preserve">
    <value>module as an attribute target specifier</value>
  </data>
  <data name="IDS_FeatureGlobalNamespace" xml:space="preserve">
    <value>namespace alias qualifier</value>
  </data>
  <data name="IDS_FeatureFixedBuffer" xml:space="preserve">
    <value>fixed size buffers</value>
  </data>
  <data name="IDS_FeaturePragma" xml:space="preserve">
    <value>#pragma</value>
  </data>
  <data name="IDS_FeatureStaticClasses" xml:space="preserve">
    <value>static classes</value>
  </data>
  <data name="IDS_FeatureReadOnlyStructs" xml:space="preserve">
    <value>readonly structs</value>
  </data>
  <data name="IDS_FeaturePartialTypes" xml:space="preserve">
    <value>partial types</value>
  </data>
  <data name="IDS_FeatureAsync" xml:space="preserve">
    <value>async function</value>
  </data>
  <data name="IDS_FeatureSwitchOnBool" xml:space="preserve">
    <value>switch on boolean type</value>
  </data>
  <data name="IDS_MethodGroup" xml:space="preserve">
    <value>method group</value>
  </data>
  <data name="IDS_AnonMethod" xml:space="preserve">
    <value>anonymous method</value>
  </data>
  <data name="IDS_Lambda" xml:space="preserve">
    <value>lambda expression</value>
  </data>
  <data name="IDS_Collection" xml:space="preserve">
    <value>collection</value>
  </data>
  <data name="IDS_Disposable" xml:space="preserve">
    <value>disposable</value>
  </data>
  <data name="IDS_FeaturePropertyAccessorMods" xml:space="preserve">
    <value>access modifiers on properties</value>
  </data>
  <data name="IDS_FeatureExternAlias" xml:space="preserve">
    <value>extern alias</value>
  </data>
  <data name="IDS_FeatureIterators" xml:space="preserve">
    <value>iterators</value>
  </data>
  <data name="IDS_FeatureDefault" xml:space="preserve">
    <value>default operator</value>
  </data>
  <data name="IDS_FeatureAsyncStreams" xml:space="preserve">
    <value>async streams</value>
  </data>
  <data name="IDS_FeatureUnmanagedConstructedTypes" xml:space="preserve">
    <value>unmanaged constructed types</value>
  </data>
  <data name="IDS_FeatureReadOnlyMembers" xml:space="preserve">
    <value>readonly members</value>
  </data>
  <data name="IDS_FeatureDefaultLiteral" xml:space="preserve">
    <value>default literal</value>
  </data>
  <data name="IDS_FeaturePrivateProtected" xml:space="preserve">
    <value>private protected</value>
  </data>
  <data name="IDS_FeatureTupleEquality" xml:space="preserve">
    <value>tuple equality</value>
  </data>
  <data name="IDS_FeatureNullable" xml:space="preserve">
    <value>nullable types</value>
  </data>
  <data name="IDS_FeaturePatternMatching" xml:space="preserve">
    <value>pattern matching</value>
  </data>
  <data name="IDS_FeatureExpressionBodiedAccessor" xml:space="preserve">
    <value>expression body property accessor</value>
  </data>
  <data name="IDS_FeatureExpressionBodiedDeOrConstructor" xml:space="preserve">
    <value>expression body constructor and destructor</value>
  </data>
  <data name="IDS_FeatureThrowExpression" xml:space="preserve">
    <value>throw expression</value>
  </data>
  <data name="IDS_FeatureImplicitArray" xml:space="preserve">
    <value>implicitly typed array</value>
  </data>
  <data name="IDS_FeatureImplicitLocal" xml:space="preserve">
    <value>implicitly typed local variable</value>
  </data>
  <data name="IDS_FeatureAnonymousTypes" xml:space="preserve">
    <value>anonymous types</value>
  </data>
  <data name="IDS_FeatureAutoImplementedProperties" xml:space="preserve">
    <value>automatically implemented properties</value>
  </data>
  <data name="IDS_FeatureReadonlyAutoImplementedProperties" xml:space="preserve">
    <value>readonly automatically implemented properties</value>
  </data>
  <data name="IDS_FeatureObjectInitializer" xml:space="preserve">
    <value>object initializer</value>
  </data>
  <data name="IDS_FeatureCollectionInitializer" xml:space="preserve">
    <value>collection initializer</value>
  </data>
  <data name="IDS_FeatureQueryExpression" xml:space="preserve">
    <value>query expression</value>
  </data>
  <data name="IDS_FeatureExtensionMethod" xml:space="preserve">
    <value>extension method</value>
  </data>
  <data name="IDS_FeaturePartialMethod" xml:space="preserve">
    <value>partial method</value>
  </data>
  <data name="IDS_SK_METHOD" xml:space="preserve">
    <value>method</value>
  </data>
  <data name="IDS_SK_TYPE" xml:space="preserve">
    <value>type</value>
  </data>
  <data name="IDS_SK_NAMESPACE" xml:space="preserve">
    <value>namespace</value>
  </data>
  <data name="IDS_SK_FIELD" xml:space="preserve">
    <value>field</value>
  </data>
  <data name="IDS_SK_PROPERTY" xml:space="preserve">
    <value>property</value>
  </data>
  <data name="IDS_SK_UNKNOWN" xml:space="preserve">
    <value>element</value>
  </data>
  <data name="IDS_SK_VARIABLE" xml:space="preserve">
    <value>variable</value>
  </data>
  <data name="IDS_SK_LABEL" xml:space="preserve">
    <value>label</value>
  </data>
  <data name="IDS_SK_EVENT" xml:space="preserve">
    <value>event</value>
  </data>
  <data name="IDS_SK_TYVAR" xml:space="preserve">
    <value>type parameter</value>
  </data>
  <data name="IDS_SK_ALIAS" xml:space="preserve">
    <value>using alias</value>
  </data>
  <data name="IDS_SK_EXTERNALIAS" xml:space="preserve">
    <value>extern alias</value>
  </data>
  <data name="IDS_SK_CONSTRUCTOR" xml:space="preserve">
    <value>constructor</value>
  </data>
  <data name="IDS_FOREACHLOCAL" xml:space="preserve">
    <value>foreach iteration variable</value>
  </data>
  <data name="IDS_FIXEDLOCAL" xml:space="preserve">
    <value>fixed variable</value>
  </data>
  <data name="IDS_USINGLOCAL" xml:space="preserve">
    <value>using variable</value>
  </data>
  <data name="IDS_Contravariant" xml:space="preserve">
    <value>contravariant</value>
  </data>
  <data name="IDS_Contravariantly" xml:space="preserve">
    <value>contravariantly</value>
  </data>
  <data name="IDS_Covariant" xml:space="preserve">
    <value>covariant</value>
  </data>
  <data name="IDS_Covariantly" xml:space="preserve">
    <value>covariantly</value>
  </data>
  <data name="IDS_Invariantly" xml:space="preserve">
    <value>invariantly</value>
  </data>
  <data name="IDS_FeatureDynamic" xml:space="preserve">
    <value>dynamic</value>
  </data>
  <data name="IDS_FeatureNamedArgument" xml:space="preserve">
    <value>named argument</value>
  </data>
  <data name="IDS_FeatureOptionalParameter" xml:space="preserve">
    <value>optional parameter</value>
  </data>
  <data name="IDS_FeatureExceptionFilter" xml:space="preserve">
    <value>exception filter</value>
  </data>
  <data name="IDS_FeatureTypeVariance" xml:space="preserve">
    <value>type variance</value>
  </data>
  <data name="XML_InvalidToken" xml:space="preserve">
    <value>The character(s) '{0}' cannot be used at this location.</value>
  </data>
  <data name="XML_IncorrectComment" xml:space="preserve">
    <value>Incorrect syntax was used in a comment.</value>
  </data>
  <data name="XML_InvalidCharEntity" xml:space="preserve">
    <value>An invalid character was found inside an entity reference.</value>
  </data>
  <data name="XML_ExpectedEndOfTag" xml:space="preserve">
    <value>Expected '&gt;' or '/&gt;' to close tag '{0}'.</value>
  </data>
  <data name="XML_ExpectedIdentifier" xml:space="preserve">
    <value>An identifier was expected.</value>
  </data>
  <data name="XML_InvalidUnicodeChar" xml:space="preserve">
    <value>Invalid unicode character.</value>
  </data>
  <data name="XML_InvalidWhitespace" xml:space="preserve">
    <value>Whitespace is not allowed at this location.</value>
  </data>
  <data name="XML_LessThanInAttributeValue" xml:space="preserve">
    <value>The character '&lt;' cannot be used in an attribute value.</value>
  </data>
  <data name="XML_MissingEqualsAttribute" xml:space="preserve">
    <value>Missing equals sign between attribute and attribute value.</value>
  </data>
  <data name="XML_RefUndefinedEntity_1" xml:space="preserve">
    <value>Reference to undefined entity '{0}'.</value>
  </data>
  <data name="XML_StringLiteralNoStartQuote" xml:space="preserve">
    <value>A string literal was expected, but no opening quotation mark was found.</value>
  </data>
  <data name="XML_StringLiteralNoEndQuote" xml:space="preserve">
    <value>Missing closing quotation mark for string literal.</value>
  </data>
  <data name="XML_StringLiteralNonAsciiQuote" xml:space="preserve">
    <value>Non-ASCII quotations marks may not be used around string literals.</value>
  </data>
  <data name="XML_EndTagNotExpected" xml:space="preserve">
    <value>End tag was not expected at this location.</value>
  </data>
  <data name="XML_ElementTypeMatch" xml:space="preserve">
    <value>End tag '{0}' does not match the start tag '{1}'.</value>
  </data>
  <data name="XML_EndTagExpected" xml:space="preserve">
    <value>Expected an end tag for element '{0}'.</value>
  </data>
  <data name="XML_WhitespaceMissing" xml:space="preserve">
    <value>Required white space was missing.</value>
  </data>
  <data name="XML_ExpectedEndOfXml" xml:space="preserve">
    <value>Unexpected character at this location.</value>
  </data>
  <data name="XML_CDataEndTagNotAllowed" xml:space="preserve">
    <value>The literal string ']]&gt;' is not allowed in element content.</value>
  </data>
  <data name="XML_DuplicateAttribute" xml:space="preserve">
    <value>Duplicate '{0}' attribute</value>
  </data>
  <data name="ERR_NoMetadataFile" xml:space="preserve">
    <value>Metadata file '{0}' could not be found</value>
  </data>
  <data name="ERR_MetadataReferencesNotSupported" xml:space="preserve">
    <value>Metadata references are not supported.</value>
  </data>
  <data name="FTL_MetadataCantOpenFile" xml:space="preserve">
    <value>Metadata file '{0}' could not be opened -- {1}</value>
  </data>
  <data name="ERR_NoTypeDef" xml:space="preserve">
    <value>The type '{0}' is defined in an assembly that is not referenced. You must add a reference to assembly '{1}'.</value>
  </data>
  <data name="ERR_NoTypeDefFromModule" xml:space="preserve">
    <value>The type '{0}' is defined in a module that has not been added. You must add the module '{1}'.</value>
  </data>
  <data name="ERR_OutputWriteFailed" xml:space="preserve">
    <value>Could not write to output file '{0}' -- '{1}'</value>
  </data>
  <data name="ERR_MultipleEntryPoints" xml:space="preserve">
    <value>Program has more than one entry point defined. Compile with /main to specify the type that contains the entry point.</value>
  </data>
  <data name="ERR_BadBinaryOps" xml:space="preserve">
    <value>Operator '{0}' cannot be applied to operands of type '{1}' and '{2}'</value>
  </data>
  <data name="ERR_AmbigBinaryOpsOnUnconstrainedDefault" xml:space="preserve">
    <value>Operator '{0}' cannot be applied to 'default' and operand of type '{1}' because it is a type parameter that is not known to be a reference type</value>
  </data>
  <data name="ERR_IntDivByZero" xml:space="preserve">
    <value>Division by constant zero</value>
  </data>
  <data name="ERR_BadIndexLHS" xml:space="preserve">
    <value>Cannot apply indexing with [] to an expression of type '{0}'</value>
  </data>
  <data name="ERR_BadIndexCount" xml:space="preserve">
    <value>Wrong number of indices inside []; expected {0}</value>
  </data>
  <data name="ERR_BadUnaryOp" xml:space="preserve">
    <value>Operator '{0}' cannot be applied to operand of type '{1}'</value>
  </data>
  <data name="ERR_BadOpOnNullOrDefault" xml:space="preserve">
    <value>Operator '{0}' cannot be applied to operand '{1}'</value>
  </data>
  <data name="ERR_ThisInStaticMeth" xml:space="preserve">
    <value>Keyword 'this' is not valid in a static property, static method, or static field initializer</value>
  </data>
  <data name="ERR_ThisInBadContext" xml:space="preserve">
    <value>Keyword 'this' is not available in the current context</value>
  </data>
  <data name="WRN_InvalidMainSig" xml:space="preserve">
    <value>'{0}' has the wrong signature to be an entry point</value>
  </data>
  <data name="WRN_InvalidMainSig_Title" xml:space="preserve">
    <value>Method has the wrong signature to be an entry point</value>
  </data>
  <data name="ERR_NoImplicitConv" xml:space="preserve">
    <value>Cannot implicitly convert type '{0}' to '{1}'</value>
  </data>
  <data name="ERR_NoExplicitConv" xml:space="preserve">
    <value>Cannot convert type '{0}' to '{1}'</value>
  </data>
  <data name="ERR_ConstOutOfRange" xml:space="preserve">
    <value>Constant value '{0}' cannot be converted to a '{1}'</value>
  </data>
  <data name="ERR_AmbigBinaryOps" xml:space="preserve">
    <value>Operator '{0}' is ambiguous on operands of type '{1}' and '{2}'</value>
  </data>
  <data name="ERR_AmbigBinaryOpsOnDefault" xml:space="preserve">
    <value>Operator '{0}' is ambiguous on operands 'default' and 'default'</value>
  </data>
  <data name="ERR_AmbigUnaryOp" xml:space="preserve">
    <value>Operator '{0}' is ambiguous on an operand of type '{1}'</value>
  </data>
  <data name="ERR_InAttrOnOutParam" xml:space="preserve">
    <value>An out parameter cannot have the In attribute</value>
  </data>
  <data name="ERR_ValueCantBeNull" xml:space="preserve">
    <value>Cannot convert null to '{0}' because it is a non-nullable value type</value>
  </data>
  <data name="ERR_NoExplicitBuiltinConv" xml:space="preserve">
    <value>Cannot convert type '{0}' to '{1}' via a reference conversion, boxing conversion, unboxing conversion, wrapping conversion, or null type conversion</value>
  </data>
  <data name="FTL_DebugEmitFailure" xml:space="preserve">
    <value>Unexpected error writing debug information -- '{0}'</value>
  </data>
  <data name="ERR_BadVisReturnType" xml:space="preserve">
    <value>Inconsistent accessibility: return type '{1}' is less accessible than method '{0}'</value>
  </data>
  <data name="ERR_BadVisParamType" xml:space="preserve">
    <value>Inconsistent accessibility: parameter type '{1}' is less accessible than method '{0}'</value>
  </data>
  <data name="ERR_BadVisFieldType" xml:space="preserve">
    <value>Inconsistent accessibility: field type '{1}' is less accessible than field '{0}'</value>
  </data>
  <data name="ERR_BadVisPropertyType" xml:space="preserve">
    <value>Inconsistent accessibility: property type '{1}' is less accessible than property '{0}'</value>
  </data>
  <data name="ERR_BadVisIndexerReturn" xml:space="preserve">
    <value>Inconsistent accessibility: indexer return type '{1}' is less accessible than indexer '{0}'</value>
  </data>
  <data name="ERR_BadVisIndexerParam" xml:space="preserve">
    <value>Inconsistent accessibility: parameter type '{1}' is less accessible than indexer '{0}'</value>
  </data>
  <data name="ERR_BadVisOpReturn" xml:space="preserve">
    <value>Inconsistent accessibility: return type '{1}' is less accessible than operator '{0}'</value>
  </data>
  <data name="ERR_BadVisOpParam" xml:space="preserve">
    <value>Inconsistent accessibility: parameter type '{1}' is less accessible than operator '{0}'</value>
  </data>
  <data name="ERR_BadVisDelegateReturn" xml:space="preserve">
    <value>Inconsistent accessibility: return type '{1}' is less accessible than delegate '{0}'</value>
  </data>
  <data name="ERR_BadVisDelegateParam" xml:space="preserve">
    <value>Inconsistent accessibility: parameter type '{1}' is less accessible than delegate '{0}'</value>
  </data>
  <data name="ERR_BadVisBaseClass" xml:space="preserve">
    <value>Inconsistent accessibility: base class '{1}' is less accessible than class '{0}'</value>
  </data>
  <data name="ERR_BadVisBaseInterface" xml:space="preserve">
    <value>Inconsistent accessibility: base interface '{1}' is less accessible than interface '{0}'</value>
  </data>
  <data name="ERR_EventNeedsBothAccessors" xml:space="preserve">
    <value>'{0}': event property must have both add and remove accessors</value>
  </data>
  <data name="ERR_AbstractEventHasAccessors" xml:space="preserve">
    <value>'{0}': abstract event cannot use event accessor syntax</value>
  </data>
  <data name="ERR_EventNotDelegate" xml:space="preserve">
    <value>'{0}': event must be of a delegate type</value>
  </data>
  <data name="WRN_UnreferencedEvent" xml:space="preserve">
    <value>The event '{0}' is never used</value>
  </data>
  <data name="WRN_UnreferencedEvent_Title" xml:space="preserve">
    <value>Event is never used</value>
  </data>
  <data name="ERR_InterfaceEventInitializer" xml:space="preserve">
    <value>'{0}': instance event in interface cannot have initializer</value>
  </data>
  <data name="ERR_BadEventUsage" xml:space="preserve">
    <value>The event '{0}' can only appear on the left hand side of += or -= (except when used from within the type '{1}')</value>
  </data>
  <data name="ERR_ExplicitEventFieldImpl" xml:space="preserve">
    <value>An explicit interface implementation of an event must use event accessor syntax</value>
  </data>
  <data name="ERR_CantOverrideNonEvent" xml:space="preserve">
    <value>'{0}': cannot override; '{1}' is not an event</value>
  </data>
  <data name="ERR_AddRemoveMustHaveBody" xml:space="preserve">
    <value>An add or remove accessor must have a body</value>
  </data>
  <data name="ERR_AbstractEventInitializer" xml:space="preserve">
    <value>'{0}': abstract event cannot have initializer</value>
  </data>
  <data name="ERR_ReservedAssemblyName" xml:space="preserve">
    <value>The assembly name '{0}' is reserved and cannot be used as a reference in an interactive session</value>
  </data>
  <data name="ERR_ReservedEnumerator" xml:space="preserve">
    <value>The enumerator name '{0}' is reserved and cannot be used</value>
  </data>
  <data name="ERR_AsMustHaveReferenceType" xml:space="preserve">
    <value>The as operator must be used with a reference type or nullable type ('{0}' is a non-nullable value type)</value>
  </data>
  <data name="WRN_LowercaseEllSuffix" xml:space="preserve">
    <value>The 'l' suffix is easily confused with the digit '1' -- use 'L' for clarity</value>
  </data>
  <data name="WRN_LowercaseEllSuffix_Title" xml:space="preserve">
    <value>The 'l' suffix is easily confused with the digit '1'</value>
  </data>
  <data name="ERR_BadEventUsageNoField" xml:space="preserve">
    <value>The event '{0}' can only appear on the left hand side of += or -=</value>
  </data>
  <data name="ERR_ConstraintOnlyAllowedOnGenericDecl" xml:space="preserve">
    <value>Constraints are not allowed on non-generic declarations</value>
  </data>
  <data name="ERR_TypeParamMustBeIdentifier" xml:space="preserve">
    <value>Type parameter declaration must be an identifier not a type</value>
  </data>
  <data name="ERR_MemberReserved" xml:space="preserve">
    <value>Type '{1}' already reserves a member called '{0}' with the same parameter types</value>
  </data>
  <data name="ERR_DuplicateParamName" xml:space="preserve">
    <value>The parameter name '{0}' is a duplicate</value>
  </data>
  <data name="ERR_DuplicateNameInNS" xml:space="preserve">
    <value>The namespace '{1}' already contains a definition for '{0}'</value>
  </data>
  <data name="ERR_DuplicateNameInClass" xml:space="preserve">
    <value>The type '{0}' already contains a definition for '{1}'</value>
  </data>
  <data name="ERR_NameNotInContext" xml:space="preserve">
    <value>The name '{0}' does not exist in the current context</value>
  </data>
  <data name="ERR_NameNotInContextPossibleMissingReference" xml:space="preserve">
    <value>The name '{0}' does not exist in the current context (are you missing a reference to assembly '{1}'?)</value>
  </data>
  <data name="ERR_AmbigContext" xml:space="preserve">
    <value>'{0}' is an ambiguous reference between '{1}' and '{2}'</value>
  </data>
  <data name="WRN_DuplicateUsing" xml:space="preserve">
    <value>The using directive for '{0}' appeared previously in this namespace</value>
  </data>
  <data name="WRN_DuplicateUsing_Title" xml:space="preserve">
    <value>Using directive appeared previously in this namespace</value>
  </data>
  <data name="ERR_BadMemberFlag" xml:space="preserve">
    <value>The modifier '{0}' is not valid for this item</value>
  </data>
  <data name="ERR_BadMemberProtection" xml:space="preserve">
    <value>More than one protection modifier</value>
  </data>
  <data name="WRN_NewRequired" xml:space="preserve">
    <value>'{0}' hides inherited member '{1}'. Use the new keyword if hiding was intended.</value>
  </data>
  <data name="WRN_NewRequired_Title" xml:space="preserve">
    <value>Member hides inherited member; missing new keyword</value>
  </data>
  <data name="WRN_NewRequired_Description" xml:space="preserve">
    <value>A variable was declared with the same name as a variable in a base class. However, the new keyword was not used. This warning informs you that you should use new; the variable is declared as if new had been used in the declaration.</value>
  </data>
  <data name="WRN_NewNotRequired" xml:space="preserve">
    <value>The member '{0}' does not hide an accessible member. The new keyword is not required.</value>
  </data>
  <data name="WRN_NewNotRequired_Title" xml:space="preserve">
    <value>Member does not hide an inherited member; new keyword is not required</value>
  </data>
  <data name="ERR_CircConstValue" xml:space="preserve">
    <value>The evaluation of the constant value for '{0}' involves a circular definition</value>
  </data>
  <data name="ERR_MemberAlreadyExists" xml:space="preserve">
    <value>Type '{1}' already defines a member called '{0}' with the same parameter types</value>
  </data>
  <data name="ERR_StaticNotVirtual" xml:space="preserve">
    <value>A static member '{0}' cannot be marked as override, virtual, or abstract</value>
  </data>
  <data name="ERR_OverrideNotNew" xml:space="preserve">
    <value>A member '{0}' marked as override cannot be marked as new or virtual</value>
  </data>
  <data name="WRN_NewOrOverrideExpected" xml:space="preserve">
    <value>'{0}' hides inherited member '{1}'. To make the current member override that implementation, add the override keyword. Otherwise add the new keyword.</value>
  </data>
  <data name="WRN_NewOrOverrideExpected_Title" xml:space="preserve">
    <value>Member hides inherited member; missing override keyword</value>
  </data>
  <data name="ERR_OverrideNotExpected" xml:space="preserve">
    <value>'{0}': no suitable method found to override</value>
  </data>
  <data name="ERR_NamespaceUnexpected" xml:space="preserve">
    <value>A namespace cannot directly contain members such as fields or methods</value>
  </data>
  <data name="ERR_NoSuchMember" xml:space="preserve">
    <value>'{0}' does not contain a definition for '{1}'</value>
  </data>
  <data name="ERR_BadSKknown" xml:space="preserve">
    <value>'{0}' is a {1} but is used like a {2}</value>
  </data>
  <data name="ERR_BadSKunknown" xml:space="preserve">
    <value>'{0}' is a {1}, which is not valid in the given context</value>
  </data>
  <data name="ERR_ObjectRequired" xml:space="preserve">
    <value>An object reference is required for the non-static field, method, or property '{0}'</value>
  </data>
  <data name="ERR_AmbigCall" xml:space="preserve">
    <value>The call is ambiguous between the following methods or properties: '{0}' and '{1}'</value>
  </data>
  <data name="ERR_BadAccess" xml:space="preserve">
    <value>'{0}' is inaccessible due to its protection level</value>
  </data>
  <data name="ERR_MethDelegateMismatch" xml:space="preserve">
    <value>No overload for '{0}' matches delegate '{1}'</value>
  </data>
  <data name="ERR_RetObjectRequired" xml:space="preserve">
    <value>An object of a type convertible to '{0}' is required</value>
  </data>
  <data name="ERR_RetNoObjectRequired" xml:space="preserve">
    <value>Since '{0}' returns void, a return keyword must not be followed by an object expression</value>
  </data>
  <data name="ERR_LocalDuplicate" xml:space="preserve">
    <value>A local variable or function named '{0}' is already defined in this scope</value>
  </data>
  <data name="ERR_AssgLvalueExpected" xml:space="preserve">
    <value>The left-hand side of an assignment must be a variable, property or indexer</value>
  </data>
  <data name="ERR_StaticConstParam" xml:space="preserve">
    <value>'{0}': a static constructor must be parameterless</value>
  </data>
  <data name="ERR_NotConstantExpression" xml:space="preserve">
    <value>The expression being assigned to '{0}' must be constant</value>
  </data>
  <data name="ERR_NotNullConstRefField" xml:space="preserve">
    <value>'{0}' is of type '{1}'. A const field of a reference type other than string can only be initialized with null.</value>
  </data>
  <data name="ERR_LocalIllegallyOverrides" xml:space="preserve">
    <value>A local or parameter named '{0}' cannot be declared in this scope because that name is used in an enclosing local scope to define a local or parameter</value>
  </data>
  <data name="ERR_BadUsingNamespace" xml:space="preserve">
    <value>A 'using namespace' directive can only be applied to namespaces; '{0}' is a type not a namespace. Consider a 'using static' directive instead</value>
  </data>
  <data name="ERR_BadUsingType" xml:space="preserve">
    <value>A 'using static' directive can only be applied to types; '{0}' is a namespace not a type. Consider a 'using namespace' directive instead</value>
  </data>
  <data name="ERR_NoAliasHere" xml:space="preserve">
    <value>A 'using static' directive cannot be used to declare an alias</value>
  </data>
  <data name="ERR_NoBreakOrCont" xml:space="preserve">
    <value>No enclosing loop out of which to break or continue</value>
  </data>
  <data name="ERR_DuplicateLabel" xml:space="preserve">
    <value>The label '{0}' is a duplicate</value>
  </data>
  <data name="ERR_NoConstructors" xml:space="preserve">
    <value>The type '{0}' has no constructors defined</value>
  </data>
  <data name="ERR_NoNewAbstract" xml:space="preserve">
    <value>Cannot create an instance of the abstract class or interface '{0}'</value>
  </data>
  <data name="ERR_ConstValueRequired" xml:space="preserve">
    <value>A const field requires a value to be provided</value>
  </data>
  <data name="ERR_CircularBase" xml:space="preserve">
    <value>Circular base class dependency involving '{0}' and '{1}'</value>
  </data>
  <data name="ERR_BadDelegateConstructor" xml:space="preserve">
    <value>The delegate '{0}' does not have a valid constructor</value>
  </data>
  <data name="ERR_MethodNameExpected" xml:space="preserve">
    <value>Method name expected</value>
  </data>
  <data name="ERR_ConstantExpected" xml:space="preserve">
    <value>A constant value is expected</value>
  </data>
  <data name="ERR_V6SwitchGoverningTypeValueExpected" xml:space="preserve">
    <value>A switch expression or case label must be a bool, char, string, integral, enum, or corresponding nullable type in C# 6 and earlier.</value>
  </data>
  <data name="ERR_IntegralTypeValueExpected" xml:space="preserve">
    <value>A value of an integral type expected</value>
  </data>
  <data name="ERR_DuplicateCaseLabel" xml:space="preserve">
    <value>The switch statement contains multiple cases with the label value '{0}'</value>
  </data>
  <data name="ERR_InvalidGotoCase" xml:space="preserve">
    <value>A goto case is only valid inside a switch statement</value>
  </data>
  <data name="ERR_PropertyLacksGet" xml:space="preserve">
    <value>The property or indexer '{0}' cannot be used in this context because it lacks the get accessor</value>
  </data>
  <data name="ERR_BadExceptionType" xml:space="preserve">
    <value>The type caught or thrown must be derived from System.Exception</value>
  </data>
  <data name="ERR_BadEmptyThrow" xml:space="preserve">
    <value>A throw statement with no arguments is not allowed outside of a catch clause</value>
  </data>
  <data name="ERR_BadFinallyLeave" xml:space="preserve">
    <value>Control cannot leave the body of a finally clause</value>
  </data>
  <data name="ERR_LabelShadow" xml:space="preserve">
    <value>The label '{0}' shadows another label by the same name in a contained scope</value>
  </data>
  <data name="ERR_LabelNotFound" xml:space="preserve">
    <value>No such label '{0}' within the scope of the goto statement</value>
  </data>
  <data name="ERR_UnreachableCatch" xml:space="preserve">
    <value>A previous catch clause already catches all exceptions of this or of a super type ('{0}')</value>
  </data>
  <data name="WRN_FilterIsConstantTrue" xml:space="preserve">
    <value>Filter expression is a constant 'true', consider removing the filter</value>
  </data>
  <data name="WRN_FilterIsConstantTrue_Title" xml:space="preserve">
    <value>Filter expression is a constant 'true'</value>
  </data>
  <data name="ERR_ReturnExpected" xml:space="preserve">
    <value>'{0}': not all code paths return a value</value>
  </data>
  <data name="WRN_UnreachableCode" xml:space="preserve">
    <value>Unreachable code detected</value>
  </data>
  <data name="WRN_UnreachableCode_Title" xml:space="preserve">
    <value>Unreachable code detected</value>
  </data>
  <data name="ERR_SwitchFallThrough" xml:space="preserve">
    <value>Control cannot fall through from one case label ('{0}') to another</value>
  </data>
  <data name="WRN_UnreferencedLabel" xml:space="preserve">
    <value>This label has not been referenced</value>
  </data>
  <data name="WRN_UnreferencedLabel_Title" xml:space="preserve">
    <value>This label has not been referenced</value>
  </data>
  <data name="ERR_UseDefViolation" xml:space="preserve">
    <value>Use of unassigned local variable '{0}'</value>
  </data>
  <data name="WRN_UnreferencedVar" xml:space="preserve">
    <value>The variable '{0}' is declared but never used</value>
  </data>
  <data name="WRN_UnreferencedVar_Title" xml:space="preserve">
    <value>Variable is declared but never used</value>
  </data>
  <data name="WRN_UnreferencedField" xml:space="preserve">
    <value>The field '{0}' is never used</value>
  </data>
  <data name="WRN_UnreferencedField_Title" xml:space="preserve">
    <value>Field is never used</value>
  </data>
  <data name="ERR_UseDefViolationField" xml:space="preserve">
    <value>Use of possibly unassigned field '{0}'</value>
  </data>
  <data name="ERR_UseDefViolationProperty" xml:space="preserve">
    <value>Use of possibly unassigned auto-implemented property '{0}'</value>
  </data>
  <data name="ERR_UnassignedThis" xml:space="preserve">
    <value>Field '{0}' must be fully assigned before control is returned to the caller</value>
  </data>
  <data name="ERR_AmbigQM" xml:space="preserve">
    <value>Type of conditional expression cannot be determined because '{0}' and '{1}' implicitly convert to one another</value>
  </data>
  <data name="ERR_InvalidQM" xml:space="preserve">
    <value>Type of conditional expression cannot be determined because there is no implicit conversion between '{0}' and '{1}'</value>
  </data>
  <data name="ERR_NoBaseClass" xml:space="preserve">
    <value>A base class is required for a 'base' reference</value>
  </data>
  <data name="ERR_BaseIllegal" xml:space="preserve">
    <value>Use of keyword 'base' is not valid in this context</value>
  </data>
  <data name="ERR_ObjectProhibited" xml:space="preserve">
    <value>Member '{0}' cannot be accessed with an instance reference; qualify it with a type name instead</value>
  </data>
  <data name="ERR_ParamUnassigned" xml:space="preserve">
    <value>The out parameter '{0}' must be assigned to before control leaves the current method</value>
  </data>
  <data name="ERR_InvalidArray" xml:space="preserve">
    <value>Invalid rank specifier: expected ',' or ']'</value>
  </data>
  <data name="ERR_ExternHasBody" xml:space="preserve">
    <value>'{0}' cannot be extern and declare a body</value>
  </data>
  <data name="ERR_ExternHasConstructorInitializer" xml:space="preserve">
    <value>'{0}' cannot be extern and have a constructor initializer</value>
  </data>
  <data name="ERR_AbstractAndExtern" xml:space="preserve">
    <value>'{0}' cannot be both extern and abstract</value>
  </data>
  <data name="ERR_BadAttributeParamType" xml:space="preserve">
    <value>Attribute constructor parameter '{0}' has type '{1}', which is not a valid attribute parameter type</value>
  </data>
  <data name="ERR_BadAttributeArgument" xml:space="preserve">
    <value>An attribute argument must be a constant expression, typeof expression or array creation expression of an attribute parameter type</value>
  </data>
  <data name="ERR_BadAttributeParamDefaultArgument" xml:space="preserve">
    <value>Attribute constructor parameter '{0}' is optional, but no default parameter value was specified.</value>
  </data>
  <data name="WRN_IsAlwaysTrue" xml:space="preserve">
    <value>The given expression is always of the provided ('{0}') type</value>
  </data>
  <data name="WRN_IsAlwaysTrue_Title" xml:space="preserve">
    <value>'is' expression's given expression is always of the provided type</value>
  </data>
  <data name="WRN_IsAlwaysFalse" xml:space="preserve">
    <value>The given expression is never of the provided ('{0}') type</value>
  </data>
  <data name="WRN_IsAlwaysFalse_Title" xml:space="preserve">
    <value>'is' expression's given expression is never of the provided type</value>
  </data>
  <data name="ERR_LockNeedsReference" xml:space="preserve">
    <value>'{0}' is not a reference type as required by the lock statement</value>
  </data>
  <data name="ERR_NullNotValid" xml:space="preserve">
    <value>Use of null is not valid in this context</value>
  </data>
  <data name="ERR_DefaultLiteralNotValid" xml:space="preserve">
    <value>Use of default literal is not valid in this context</value>
  </data>
  <data name="ERR_UseDefViolationThis" xml:space="preserve">
    <value>The 'this' object cannot be used before all of its fields are assigned to</value>
  </data>
  <data name="ERR_ArgsInvalid" xml:space="preserve">
    <value>The __arglist construct is valid only within a variable argument method</value>
  </data>
  <data name="ERR_PtrExpected" xml:space="preserve">
    <value>The * or -&gt; operator must be applied to a pointer</value>
  </data>
  <data name="ERR_PtrIndexSingle" xml:space="preserve">
    <value>A pointer must be indexed by only one value</value>
  </data>
  <data name="WRN_ByRefNonAgileField" xml:space="preserve">
    <value>Using '{0}' as a ref or out value or taking its address may cause a runtime exception because it is a field of a marshal-by-reference class</value>
  </data>
  <data name="WRN_ByRefNonAgileField_Title" xml:space="preserve">
    <value>Using a field of a marshal-by-reference class as a ref or out value or taking its address may cause a runtime exception</value>
  </data>
  <data name="ERR_AssgReadonlyStatic" xml:space="preserve">
    <value>A static readonly field cannot be assigned to (except in a static constructor or a variable initializer)</value>
  </data>
  <data name="ERR_RefReadonlyStatic" xml:space="preserve">
    <value>A static readonly field cannot be used as a ref or out value (except in a static constructor)</value>
  </data>
  <data name="ERR_AssgReadonlyProp" xml:space="preserve">
    <value>Property or indexer '{0}' cannot be assigned to -- it is read only</value>
  </data>
  <data name="ERR_IllegalStatement" xml:space="preserve">
    <value>Only assignment, call, increment, decrement, await, and new object expressions can be used as a statement</value>
  </data>
  <data name="ERR_BadGetEnumerator" xml:space="preserve">
    <value>foreach requires that the return type '{0}' of '{1}' must have a suitable public 'MoveNext' method and public 'Current' property</value>
  </data>
  <data name="ERR_BadGetAsyncEnumerator" xml:space="preserve">
    <value>Asynchronous foreach requires that the return type '{0}' of '{1}' must have a suitable public 'MoveNextAsync' method and public 'Current' property</value>
  </data>
  <data name="ERR_TooManyLocals" xml:space="preserve">
    <value>Only 65534 locals, including those generated by the compiler, are allowed</value>
  </data>
  <data name="ERR_AbstractBaseCall" xml:space="preserve">
    <value>Cannot call an abstract base member: '{0}'</value>
  </data>
  <data name="ERR_RefProperty" xml:space="preserve">
    <value>A property or indexer may not be passed as an out or ref parameter</value>
  </data>
  <data name="ERR_ManagedAddr" xml:space="preserve">
    <value>Cannot take the address of, get the size of, or declare a pointer to a managed type ('{0}')</value>
  </data>
  <data name="ERR_BadFixedInitType" xml:space="preserve">
    <value>The type of a local declared in a fixed statement must be a pointer type</value>
  </data>
  <data name="ERR_FixedMustInit" xml:space="preserve">
    <value>You must provide an initializer in a fixed or using statement declaration</value>
  </data>
  <data name="ERR_InvalidAddrOp" xml:space="preserve">
    <value>Cannot take the address of the given expression</value>
  </data>
  <data name="ERR_FixedNeeded" xml:space="preserve">
    <value>You can only take the address of an unfixed expression inside of a fixed statement initializer</value>
  </data>
  <data name="ERR_FixedNotNeeded" xml:space="preserve">
    <value>You cannot use the fixed statement to take the address of an already fixed expression</value>
  </data>
  <data name="ERR_ExprCannotBeFixed" xml:space="preserve">
    <value>The given expression cannot be used in a fixed statement</value>
  </data>
  <data name="ERR_UnsafeNeeded" xml:space="preserve">
    <value>Pointers and fixed size buffers may only be used in an unsafe context</value>
  </data>
  <data name="ERR_OpTFRetType" xml:space="preserve">
    <value>The return type of operator True or False must be bool</value>
  </data>
  <data name="ERR_OperatorNeedsMatch" xml:space="preserve">
    <value>The operator '{0}' requires a matching operator '{1}' to also be defined</value>
  </data>
  <data name="ERR_BadBoolOp" xml:space="preserve">
    <value>In order to be applicable as a short circuit operator a user-defined logical operator ('{0}') must have the same return type and parameter types</value>
  </data>
  <data name="ERR_MustHaveOpTF" xml:space="preserve">
    <value>In order for '{0}' to be applicable as a short circuit operator, its declaring type '{1}' must define operator true and operator false</value>
  </data>
  <data name="WRN_UnreferencedVarAssg" xml:space="preserve">
    <value>The variable '{0}' is assigned but its value is never used</value>
  </data>
  <data name="WRN_UnreferencedVarAssg_Title" xml:space="preserve">
    <value>Variable is assigned but its value is never used</value>
  </data>
  <data name="ERR_CheckedOverflow" xml:space="preserve">
    <value>The operation overflows at compile time in checked mode</value>
  </data>
  <data name="ERR_ConstOutOfRangeChecked" xml:space="preserve">
    <value>Constant value '{0}' cannot be converted to a '{1}' (use 'unchecked' syntax to override)</value>
  </data>
  <data name="ERR_BadVarargs" xml:space="preserve">
    <value>A method with vararg cannot be generic, be in a generic type, or have a params parameter</value>
  </data>
  <data name="ERR_ParamsMustBeArray" xml:space="preserve">
    <value>The params parameter must be a single dimensional array</value>
  </data>
  <data name="ERR_IllegalArglist" xml:space="preserve">
    <value>An __arglist expression may only appear inside of a call or new expression</value>
  </data>
  <data name="ERR_IllegalUnsafe" xml:space="preserve">
    <value>Unsafe code may only appear if compiling with /unsafe</value>
  </data>
  <data name="ERR_AmbigMember" xml:space="preserve">
    <value>Ambiguity between '{0}' and '{1}'</value>
  </data>
  <data name="ERR_BadForeachDecl" xml:space="preserve">
    <value>Type and identifier are both required in a foreach statement</value>
  </data>
  <data name="ERR_ParamsLast" xml:space="preserve">
    <value>A params parameter must be the last parameter in a formal parameter list</value>
  </data>
  <data name="ERR_SizeofUnsafe" xml:space="preserve">
    <value>'{0}' does not have a predefined size, therefore sizeof can only be used in an unsafe context</value>
  </data>
  <data name="ERR_DottedTypeNameNotFoundInNS" xml:space="preserve">
    <value>The type or namespace name '{0}' does not exist in the namespace '{1}' (are you missing an assembly reference?)</value>
  </data>
  <data name="ERR_FieldInitRefNonstatic" xml:space="preserve">
    <value>A field initializer cannot reference the non-static field, method, or property '{0}'</value>
  </data>
  <data name="ERR_SealedNonOverride" xml:space="preserve">
    <value>'{0}' cannot be sealed because it is not an override</value>
  </data>
  <data name="ERR_CantOverrideSealed" xml:space="preserve">
    <value>'{0}': cannot override inherited member '{1}' because it is sealed</value>
  </data>
  <data name="ERR_VoidError" xml:space="preserve">
    <value>The operation in question is undefined on void pointers</value>
  </data>
  <data name="ERR_ConditionalOnOverride" xml:space="preserve">
    <value>The Conditional attribute is not valid on '{0}' because it is an override method</value>
  </data>
  <data name="ERR_ConditionalOnLocalFunction" xml:space="preserve">
    <value>Local function '{0}' must be 'static' in order to use the Conditional attribute</value>
  </data>
  <data name="ERR_PointerInAsOrIs" xml:space="preserve">
    <value>Neither 'is' nor 'as' is valid on pointer types</value>
  </data>
  <data name="ERR_CallingFinalizeDeprecated" xml:space="preserve">
    <value>Destructors and object.Finalize cannot be called directly. Consider calling IDisposable.Dispose if available.</value>
  </data>
  <data name="ERR_SingleTypeNameNotFound" xml:space="preserve">
    <value>The type or namespace name '{0}' could not be found (are you missing a using directive or an assembly reference?)</value>
  </data>
  <data name="ERR_NegativeStackAllocSize" xml:space="preserve">
    <value>Cannot use a negative size with stackalloc</value>
  </data>
  <data name="ERR_NegativeArraySize" xml:space="preserve">
    <value>Cannot create an array with a negative size</value>
  </data>
  <data name="ERR_OverrideFinalizeDeprecated" xml:space="preserve">
    <value>Do not override object.Finalize. Instead, provide a destructor.</value>
  </data>
  <data name="ERR_CallingBaseFinalizeDeprecated" xml:space="preserve">
    <value>Do not directly call your base class Finalize method. It is called automatically from your destructor.</value>
  </data>
  <data name="WRN_NegativeArrayIndex" xml:space="preserve">
    <value>Indexing an array with a negative index (array indices always start at zero)</value>
  </data>
  <data name="WRN_NegativeArrayIndex_Title" xml:space="preserve">
    <value>Indexing an array with a negative index</value>
  </data>
  <data name="WRN_BadRefCompareLeft" xml:space="preserve">
    <value>Possible unintended reference comparison; to get a value comparison, cast the left hand side to type '{0}'</value>
  </data>
  <data name="WRN_BadRefCompareLeft_Title" xml:space="preserve">
    <value>Possible unintended reference comparison; left hand side needs cast</value>
  </data>
  <data name="WRN_BadRefCompareRight" xml:space="preserve">
    <value>Possible unintended reference comparison; to get a value comparison, cast the right hand side to type '{0}'</value>
  </data>
  <data name="WRN_BadRefCompareRight_Title" xml:space="preserve">
    <value>Possible unintended reference comparison; right hand side needs cast</value>
  </data>
  <data name="ERR_BadCastInFixed" xml:space="preserve">
    <value>The right hand side of a fixed statement assignment may not be a cast expression</value>
  </data>
  <data name="ERR_StackallocInCatchFinally" xml:space="preserve">
    <value>stackalloc may not be used in a catch or finally block</value>
  </data>
  <data name="ERR_VarargsLast" xml:space="preserve">
    <value>An __arglist parameter must be the last parameter in a formal parameter list</value>
  </data>
  <data name="ERR_MissingPartial" xml:space="preserve">
    <value>Missing partial modifier on declaration of type '{0}'; another partial declaration of this type exists</value>
  </data>
  <data name="ERR_PartialTypeKindConflict" xml:space="preserve">
    <value>Partial declarations of '{0}' must be all classes, all structs, or all interfaces</value>
  </data>
  <data name="ERR_PartialModifierConflict" xml:space="preserve">
    <value>Partial declarations of '{0}' have conflicting accessibility modifiers</value>
  </data>
  <data name="ERR_PartialMultipleBases" xml:space="preserve">
    <value>Partial declarations of '{0}' must not specify different base classes</value>
  </data>
  <data name="ERR_PartialWrongTypeParams" xml:space="preserve">
    <value>Partial declarations of '{0}' must have the same type parameter names in the same order</value>
  </data>
  <data name="ERR_PartialWrongConstraints" xml:space="preserve">
    <value>Partial declarations of '{0}' have inconsistent constraints for type parameter '{1}'</value>
  </data>
  <data name="ERR_NoImplicitConvCast" xml:space="preserve">
    <value>Cannot implicitly convert type '{0}' to '{1}'. An explicit conversion exists (are you missing a cast?)</value>
  </data>
  <data name="ERR_PartialMisplaced" xml:space="preserve">
    <value>The 'partial' modifier can only appear immediately before 'class', 'struct', 'interface', or 'void'</value>
  </data>
  <data name="ERR_ImportedCircularBase" xml:space="preserve">
    <value>Imported type '{0}' is invalid. It contains a circular base class dependency.</value>
  </data>
  <data name="ERR_UseDefViolationOut" xml:space="preserve">
    <value>Use of unassigned out parameter '{0}'</value>
  </data>
  <data name="ERR_ArraySizeInDeclaration" xml:space="preserve">
    <value>Array size cannot be specified in a variable declaration (try initializing with a 'new' expression)</value>
  </data>
  <data name="ERR_InaccessibleGetter" xml:space="preserve">
    <value>The property or indexer '{0}' cannot be used in this context because the get accessor is inaccessible</value>
  </data>
  <data name="ERR_InaccessibleSetter" xml:space="preserve">
    <value>The property or indexer '{0}' cannot be used in this context because the set accessor is inaccessible</value>
  </data>
  <data name="ERR_InvalidPropertyAccessMod" xml:space="preserve">
    <value>The accessibility modifier of the '{0}' accessor must be more restrictive than the property or indexer '{1}'</value>
  </data>
  <data name="ERR_DuplicatePropertyAccessMods" xml:space="preserve">
    <value>Cannot specify accessibility modifiers for both accessors of the property or indexer '{0}'</value>
  </data>
  <data name="ERR_AccessModMissingAccessor" xml:space="preserve">
    <value>'{0}': accessibility modifiers on accessors may only be used if the property or indexer has both a get and a set accessor</value>
  </data>
  <data name="ERR_UnimplementedInterfaceAccessor" xml:space="preserve">
    <value>'{0}' does not implement interface member '{1}'. '{2}' is not public.</value>
  </data>
  <data name="WRN_PatternIsAmbiguous" xml:space="preserve">
    <value>'{0}' does not implement the '{1}' pattern. '{2}' is ambiguous with '{3}'.</value>
  </data>
  <data name="WRN_PatternIsAmbiguous_Title" xml:space="preserve">
    <value>Type does not implement the collection pattern; members are ambiguous</value>
  </data>
  <data name="WRN_PatternStaticOrInaccessible" xml:space="preserve">
    <value>'{0}' does not implement the '{1}' pattern. '{2}' is either static or not public.</value>
  </data>
  <data name="WRN_PatternStaticOrInaccessible_Title" xml:space="preserve">
    <value>Type does not implement the collection pattern; member is either static or not public</value>
  </data>
  <data name="WRN_PatternBadSignature" xml:space="preserve">
    <value>'{0}' does not implement the '{1}' pattern. '{2}' has the wrong signature.</value>
  </data>
  <data name="WRN_PatternBadSignature_Title" xml:space="preserve">
    <value>Type does not implement the collection pattern; member has the wrong signature</value>
  </data>
  <data name="ERR_FriendRefNotEqualToThis" xml:space="preserve">
    <value>Friend access was granted by '{0}', but the public key of the output assembly ('{1}') does not match that specified by the InternalsVisibleTo attribute in the granting assembly.</value>
  </data>
  <data name="ERR_FriendRefSigningMismatch" xml:space="preserve">
    <value>Friend access was granted by '{0}', but the strong name signing state of the output assembly does not match that of the granting assembly.</value>
  </data>
  <data name="WRN_SequentialOnPartialClass" xml:space="preserve">
    <value>There is no defined ordering between fields in multiple declarations of partial struct '{0}'. To specify an ordering, all instance fields must be in the same declaration.</value>
  </data>
  <data name="WRN_SequentialOnPartialClass_Title" xml:space="preserve">
    <value>There is no defined ordering between fields in multiple declarations of partial struct</value>
  </data>
  <data name="ERR_BadConstType" xml:space="preserve">
    <value>The type '{0}' cannot be declared const</value>
  </data>
  <data name="ERR_NoNewTyvar" xml:space="preserve">
    <value>Cannot create an instance of the variable type '{0}' because it does not have the new() constraint</value>
  </data>
  <data name="ERR_BadArity" xml:space="preserve">
    <value>Using the generic {1} '{0}' requires {2} type arguments</value>
  </data>
  <data name="ERR_BadTypeArgument" xml:space="preserve">
    <value>The type '{0}' may not be used as a type argument</value>
  </data>
  <data name="ERR_TypeArgsNotAllowed" xml:space="preserve">
    <value>The {1} '{0}' cannot be used with type arguments</value>
  </data>
  <data name="ERR_HasNoTypeVars" xml:space="preserve">
    <value>The non-generic {1} '{0}' cannot be used with type arguments</value>
  </data>
  <data name="ERR_NewConstraintNotSatisfied" xml:space="preserve">
    <value>'{2}' must be a non-abstract type with a public parameterless constructor in order to use it as parameter '{1}' in the generic type or method '{0}'</value>
  </data>
  <data name="ERR_GenericConstraintNotSatisfiedRefType" xml:space="preserve">
    <value>The type '{3}' cannot be used as type parameter '{2}' in the generic type or method '{0}'. There is no implicit reference conversion from '{3}' to '{1}'.</value>
  </data>
  <data name="ERR_GenericConstraintNotSatisfiedNullableEnum" xml:space="preserve">
    <value>The type '{3}' cannot be used as type parameter '{2}' in the generic type or method '{0}'. The nullable type '{3}' does not satisfy the constraint of '{1}'.</value>
  </data>
  <data name="ERR_GenericConstraintNotSatisfiedNullableInterface" xml:space="preserve">
    <value>The type '{3}' cannot be used as type parameter '{2}' in the generic type or method '{0}'. The nullable type '{3}' does not satisfy the constraint of '{1}'. Nullable types can not satisfy any interface constraints.</value>
  </data>
  <data name="ERR_GenericConstraintNotSatisfiedTyVar" xml:space="preserve">
    <value>The type '{3}' cannot be used as type parameter '{2}' in the generic type or method '{0}'. There is no boxing conversion or type parameter conversion from '{3}' to '{1}'.</value>
  </data>
  <data name="ERR_GenericConstraintNotSatisfiedValType" xml:space="preserve">
    <value>The type '{3}' cannot be used as type parameter '{2}' in the generic type or method '{0}'. There is no boxing conversion from '{3}' to '{1}'.</value>
  </data>
  <data name="ERR_DuplicateGeneratedName" xml:space="preserve">
    <value>The parameter name '{0}' conflicts with an automatically-generated parameter name</value>
  </data>
  <data name="ERR_GlobalSingleTypeNameNotFound" xml:space="preserve">
    <value>The type or namespace name '{0}' could not be found in the global namespace (are you missing an assembly reference?)</value>
  </data>
  <data name="ERR_NewBoundMustBeLast" xml:space="preserve">
    <value>The new() constraint must be the last constraint specified</value>
  </data>
  <data name="WRN_MainCantBeGeneric" xml:space="preserve">
    <value>'{0}': an entry point cannot be generic or in a generic type</value>
  </data>
  <data name="WRN_MainCantBeGeneric_Title" xml:space="preserve">
    <value>An entry point cannot be generic or in a generic type</value>
  </data>
  <data name="ERR_TypeVarCantBeNull" xml:space="preserve">
    <value>Cannot convert null to type parameter '{0}' because it could be a non-nullable value type. Consider using 'default({0})' instead.</value>
  </data>
  <data name="ERR_AttributeCantBeGeneric" xml:space="preserve">
    <value>Cannot apply attribute class '{0}' because it is generic</value>
  </data>
  <data name="ERR_DuplicateBound" xml:space="preserve">
    <value>Duplicate constraint '{0}' for type parameter '{1}'</value>
  </data>
  <data name="ERR_ClassBoundNotFirst" xml:space="preserve">
    <value>The class type constraint '{0}' must come before any other constraints</value>
  </data>
  <data name="ERR_BadRetType" xml:space="preserve">
    <value>'{1} {0}' has the wrong return type</value>
  </data>
  <data name="ERR_DelegateRefMismatch" xml:space="preserve">
    <value>Ref mismatch between '{0}' and delegate '{1}'</value>
  </data>
  <data name="ERR_DuplicateConstraintClause" xml:space="preserve">
    <value>A constraint clause has already been specified for type parameter '{0}'. All of the constraints for a type parameter must be specified in a single where clause.</value>
  </data>
  <data name="ERR_CantInferMethTypeArgs" xml:space="preserve">
    <value>The type arguments for method '{0}' cannot be inferred from the usage. Try specifying the type arguments explicitly.</value>
  </data>
  <data name="ERR_LocalSameNameAsTypeParam" xml:space="preserve">
    <value>'{0}': a parameter, local variable, or local function cannot have the same name as a method type parameter</value>
  </data>
  <data name="ERR_AsWithTypeVar" xml:space="preserve">
    <value>The type parameter '{0}' cannot be used with the 'as' operator because it does not have a class type constraint nor a 'class' constraint</value>
  </data>
  <data name="WRN_UnreferencedFieldAssg" xml:space="preserve">
    <value>The field '{0}' is assigned but its value is never used</value>
  </data>
  <data name="WRN_UnreferencedFieldAssg_Title" xml:space="preserve">
    <value>Field is assigned but its value is never used</value>
  </data>
  <data name="ERR_BadIndexerNameAttr" xml:space="preserve">
    <value>The '{0}' attribute is valid only on an indexer that is not an explicit interface member declaration</value>
  </data>
  <data name="ERR_AttrArgWithTypeVars" xml:space="preserve">
    <value>'{0}': an attribute argument cannot use type parameters</value>
  </data>
  <data name="ERR_NewTyvarWithArgs" xml:space="preserve">
    <value>'{0}': cannot provide arguments when creating an instance of a variable type</value>
  </data>
  <data name="ERR_AbstractSealedStatic" xml:space="preserve">
    <value>'{0}': an abstract class cannot be sealed or static</value>
  </data>
  <data name="WRN_AmbiguousXMLReference" xml:space="preserve">
    <value>Ambiguous reference in cref attribute: '{0}'. Assuming '{1}', but could have also matched other overloads including '{2}'.</value>
  </data>
  <data name="WRN_AmbiguousXMLReference_Title" xml:space="preserve">
    <value>Ambiguous reference in cref attribute</value>
  </data>
  <data name="WRN_VolatileByRef" xml:space="preserve">
    <value>'{0}': a reference to a volatile field will not be treated as volatile</value>
  </data>
  <data name="WRN_VolatileByRef_Title" xml:space="preserve">
    <value>A reference to a volatile field will not be treated as volatile</value>
  </data>
  <data name="WRN_VolatileByRef_Description" xml:space="preserve">
    <value>A volatile field should not normally be used as a ref or out value, since it will not be treated as volatile. There are exceptions to this, such as when calling an interlocked API.</value>
  </data>
  <data name="ERR_ComImportWithImpl" xml:space="preserve">
    <value>Since '{1}' has the ComImport attribute, '{0}' must be extern or abstract</value>
  </data>
  <data name="ERR_ComImportWithBase" xml:space="preserve">
    <value>'{0}': a class with the ComImport attribute cannot specify a base class</value>
  </data>
  <data name="ERR_ImplBadConstraints" xml:space="preserve">
    <value>The constraints for type parameter '{0}' of method '{1}' must match the constraints for type parameter '{2}' of interface method '{3}'. Consider using an explicit interface implementation instead.</value>
  </data>
  <data name="ERR_ImplBadTupleNames" xml:space="preserve">
    <value>The tuple element names in the signature of method '{0}' must match the tuple element names of interface method '{1}' (including on the return type).</value>
  </data>
  <data name="ERR_DottedTypeNameNotFoundInAgg" xml:space="preserve">
    <value>The type name '{0}' does not exist in the type '{1}'</value>
  </data>
  <data name="ERR_MethGrpToNonDel" xml:space="preserve">
    <value>Cannot convert method group '{0}' to non-delegate type '{1}'. Did you intend to invoke the method?</value>
  </data>
  <data name="ERR_BadExternAlias" xml:space="preserve">
    <value>The extern alias '{0}' was not specified in a /reference option</value>
  </data>
  <data name="ERR_ColColWithTypeAlias" xml:space="preserve">
    <value>Cannot use alias '{0}' with '::' since the alias references a type. Use '.' instead.</value>
  </data>
  <data name="ERR_AliasNotFound" xml:space="preserve">
    <value>Alias '{0}' not found</value>
  </data>
  <data name="ERR_SameFullNameAggAgg" xml:space="preserve">
    <value>The type '{1}' exists in both '{0}' and '{2}'</value>
  </data>
  <data name="ERR_SameFullNameNsAgg" xml:space="preserve">
    <value>The namespace '{1}' in '{0}' conflicts with the type '{3}' in '{2}'</value>
  </data>
  <data name="WRN_SameFullNameThisNsAgg" xml:space="preserve">
    <value>The namespace '{1}' in '{0}' conflicts with the imported type '{3}' in '{2}'. Using the namespace defined in '{0}'.</value>
  </data>
  <data name="WRN_SameFullNameThisNsAgg_Title" xml:space="preserve">
    <value>Namespace conflicts with imported type</value>
  </data>
  <data name="WRN_SameFullNameThisAggAgg" xml:space="preserve">
    <value>The type '{1}' in '{0}' conflicts with the imported type '{3}' in '{2}'. Using the type defined in '{0}'.</value>
  </data>
  <data name="WRN_SameFullNameThisAggAgg_Title" xml:space="preserve">
    <value>Type conflicts with imported type</value>
  </data>
  <data name="WRN_SameFullNameThisAggNs" xml:space="preserve">
    <value>The type '{1}' in '{0}' conflicts with the imported namespace '{3}' in '{2}'. Using the type defined in '{0}'.</value>
  </data>
  <data name="WRN_SameFullNameThisAggNs_Title" xml:space="preserve">
    <value>Type conflicts with imported namespace</value>
  </data>
  <data name="ERR_SameFullNameThisAggThisNs" xml:space="preserve">
    <value>The type '{1}' in '{0}' conflicts with the namespace '{3}' in '{2}'</value>
  </data>
  <data name="ERR_ExternAfterElements" xml:space="preserve">
    <value>An extern alias declaration must precede all other elements defined in the namespace</value>
  </data>
  <data name="WRN_GlobalAliasDefn" xml:space="preserve">
    <value>Defining an alias named 'global' is ill-advised since 'global::' always references the global namespace and not an alias</value>
  </data>
  <data name="WRN_GlobalAliasDefn_Title" xml:space="preserve">
    <value>Defining an alias named 'global' is ill-advised</value>
  </data>
  <data name="ERR_SealedStaticClass" xml:space="preserve">
    <value>'{0}': a class cannot be both static and sealed</value>
  </data>
  <data name="ERR_PrivateAbstractAccessor" xml:space="preserve">
    <value>'{0}': abstract properties cannot have private accessors</value>
  </data>
  <data name="ERR_ValueExpected" xml:space="preserve">
    <value>Syntax error; value expected</value>
  </data>
  <data name="ERR_UnboxNotLValue" xml:space="preserve">
    <value>Cannot modify the result of an unboxing conversion</value>
  </data>
  <data name="ERR_AnonMethGrpInForEach" xml:space="preserve">
    <value>Foreach cannot operate on a '{0}'. Did you intend to invoke the '{0}'?</value>
  </data>
  <data name="ERR_BadIncDecRetType" xml:space="preserve">
    <value>The return type for ++ or -- operator must match the parameter type or be derived from the parameter type</value>
  </data>
  <data name="ERR_RefValBoundMustBeFirst" xml:space="preserve">
    <value>The 'class' or 'struct' constraint must come before any other constraints</value>
  </data>
  <data name="ERR_RefValBoundWithClass" xml:space="preserve">
    <value>'{0}': cannot specify both a constraint class and the 'class' or 'struct' constraint</value>
  </data>
  <data name="ERR_UnmanagedBoundWithClass" xml:space="preserve">
    <value>'{0}': cannot specify both a constraint class and the 'unmanaged' constraint</value>
  </data>
  <data name="ERR_NewBoundWithVal" xml:space="preserve">
    <value>The 'new()' constraint cannot be used with the 'struct' constraint</value>
  </data>
  <data name="ERR_RefConstraintNotSatisfied" xml:space="preserve">
    <value>The type '{2}' must be a reference type in order to use it as parameter '{1}' in the generic type or method '{0}'</value>
  </data>
  <data name="ERR_ValConstraintNotSatisfied" xml:space="preserve">
    <value>The type '{2}' must be a non-nullable value type in order to use it as parameter '{1}' in the generic type or method '{0}'</value>
  </data>
  <data name="ERR_CircularConstraint" xml:space="preserve">
    <value>Circular constraint dependency involving '{0}' and '{1}'</value>
  </data>
  <data name="ERR_BaseConstraintConflict" xml:space="preserve">
    <value>Type parameter '{0}' inherits conflicting constraints '{1}' and '{2}'</value>
  </data>
  <data name="ERR_ConWithValCon" xml:space="preserve">
    <value>Type parameter '{1}' has the 'struct' constraint so '{1}' cannot be used as a constraint for '{0}'</value>
  </data>
  <data name="ERR_AmbigUDConv" xml:space="preserve">
    <value>Ambiguous user defined conversions '{0}' and '{1}' when converting from '{2}' to '{3}'</value>
  </data>
  <data name="WRN_AlwaysNull" xml:space="preserve">
    <value>The result of the expression is always 'null' of type '{0}'</value>
  </data>
  <data name="WRN_AlwaysNull_Title" xml:space="preserve">
    <value>The result of the expression is always 'null'</value>
  </data>
  <data name="ERR_RefReturnThis" xml:space="preserve">
    <value>Cannot return 'this' by reference.</value>
  </data>
  <data name="ERR_AttributeCtorInParameter" xml:space="preserve">
    <value>Cannot use attribute constructor '{0}' because it is has 'in' parameters.</value>
  </data>
  <data name="ERR_OverrideWithConstraints" xml:space="preserve">
    <value>Constraints for override and explicit interface implementation methods are inherited from the base method, so they cannot be specified directly, except for either a 'class', or a 'struct' constraint.</value>
  </data>
  <data name="ERR_AmbigOverride" xml:space="preserve">
    <value>The inherited members '{0}' and '{1}' have the same signature in type '{2}', so they cannot be overridden</value>
  </data>
  <data name="ERR_DecConstError" xml:space="preserve">
    <value>Evaluation of the decimal constant expression failed</value>
  </data>
  <data name="WRN_CmpAlwaysFalse" xml:space="preserve">
    <value>Comparing with null of type '{0}' always produces 'false'</value>
  </data>
  <data name="WRN_CmpAlwaysFalse_Title" xml:space="preserve">
    <value>Comparing with null of struct type always produces 'false'</value>
  </data>
  <data name="WRN_FinalizeMethod" xml:space="preserve">
    <value>Introducing a 'Finalize' method can interfere with destructor invocation. Did you intend to declare a destructor?</value>
  </data>
  <data name="WRN_FinalizeMethod_Title" xml:space="preserve">
    <value>Introducing a 'Finalize' method can interfere with destructor invocation</value>
  </data>
  <data name="WRN_FinalizeMethod_Description" xml:space="preserve">
    <value>This warning occurs when you create a class with a method whose signature is public virtual void Finalize.

If such a class is used as a base class and if the deriving class defines a destructor, the destructor will override the base class Finalize method, not Finalize.</value>
  </data>
  <data name="ERR_ExplicitImplParams" xml:space="preserve">
    <value>'{0}' should not have a params parameter since '{1}' does not</value>
  </data>
  <data name="WRN_GotoCaseShouldConvert" xml:space="preserve">
    <value>The 'goto case' value is not implicitly convertible to type '{0}'</value>
  </data>
  <data name="WRN_GotoCaseShouldConvert_Title" xml:space="preserve">
    <value>The 'goto case' value is not implicitly convertible to the switch type</value>
  </data>
  <data name="ERR_MethodImplementingAccessor" xml:space="preserve">
    <value>Method '{0}' cannot implement interface accessor '{1}' for type '{2}'. Use an explicit interface implementation.</value>
  </data>
  <data name="WRN_NubExprIsConstBool" xml:space="preserve">
    <value>The result of the expression is always '{0}' since a value of type '{1}' is never equal to 'null' of type '{2}'</value>
  </data>
  <data name="WRN_NubExprIsConstBool_Title" xml:space="preserve">
    <value>The result of the expression is always the same since a value of this type is never equal to 'null'</value>
  </data>
  <data name="WRN_NubExprIsConstBool2" xml:space="preserve">
    <value>The result of the expression is always '{0}' since a value of type '{1}' is never equal to 'null' of type '{2}'</value>
  </data>
  <data name="WRN_NubExprIsConstBool2_Title" xml:space="preserve">
    <value>The result of the expression is always the same since a value of this type is never equal to 'null'</value>
  </data>
  <data name="WRN_ExplicitImplCollision" xml:space="preserve">
    <value>Explicit interface implementation '{0}' matches more than one interface member. Which interface member is actually chosen is implementation-dependent. Consider using a non-explicit implementation instead.</value>
  </data>
  <data name="WRN_ExplicitImplCollision_Title" xml:space="preserve">
    <value>Explicit interface implementation matches more than one interface member</value>
  </data>
  <data name="ERR_AbstractHasBody" xml:space="preserve">
    <value>'{0}' cannot declare a body because it is marked abstract</value>
  </data>
  <data name="ERR_ConcreteMissingBody" xml:space="preserve">
    <value>'{0}' must declare a body because it is not marked abstract, extern, or partial</value>
  </data>
  <data name="ERR_AbstractAndSealed" xml:space="preserve">
    <value>'{0}' cannot be both abstract and sealed</value>
  </data>
  <data name="ERR_AbstractNotVirtual" xml:space="preserve">
    <value>The abstract {0} '{1}' cannot be marked virtual</value>
  </data>
  <data name="ERR_StaticConstant" xml:space="preserve">
    <value>The constant '{0}' cannot be marked static</value>
  </data>
  <data name="ERR_CantOverrideNonFunction" xml:space="preserve">
    <value>'{0}': cannot override because '{1}' is not a function</value>
  </data>
  <data name="ERR_CantOverrideNonVirtual" xml:space="preserve">
    <value>'{0}': cannot override inherited member '{1}' because it is not marked virtual, abstract, or override</value>
  </data>
  <data name="ERR_CantChangeAccessOnOverride" xml:space="preserve">
    <value>'{0}': cannot change access modifiers when overriding '{1}' inherited member '{2}'</value>
  </data>
  <data name="ERR_CantChangeTupleNamesOnOverride" xml:space="preserve">
    <value>'{0}': cannot change tuple element names when overriding inherited member '{1}'</value>
  </data>
  <data name="ERR_CantChangeReturnTypeOnOverride" xml:space="preserve">
    <value>'{0}': return type must be '{2}' to match overridden member '{1}'</value>
  </data>
  <data name="ERR_CantDeriveFromSealedType" xml:space="preserve">
    <value>'{0}': cannot derive from sealed type '{1}'</value>
  </data>
  <data name="ERR_AbstractInConcreteClass" xml:space="preserve">
    <value>'{0}' is abstract but it is contained in non-abstract class '{1}'</value>
  </data>
  <data name="ERR_StaticConstructorWithExplicitConstructorCall" xml:space="preserve">
    <value>'{0}': static constructor cannot have an explicit 'this' or 'base' constructor call</value>
  </data>
  <data name="ERR_StaticConstructorWithAccessModifiers" xml:space="preserve">
    <value>'{0}': access modifiers are not allowed on static constructors</value>
  </data>
  <data name="ERR_RecursiveConstructorCall" xml:space="preserve">
    <value>Constructor '{0}' cannot call itself</value>
  </data>
  <data name="ERR_IndirectRecursiveConstructorCall" xml:space="preserve">
    <value>Constructor '{0}' cannot call itself through another constructor</value>
  </data>
  <data name="ERR_ObjectCallingBaseConstructor" xml:space="preserve">
    <value>'{0}' has no base class and cannot call a base constructor</value>
  </data>
  <data name="ERR_PredefinedTypeNotFound" xml:space="preserve">
    <value>Predefined type '{0}' is not defined or imported</value>
  </data>
  <data name="ERR_PredefinedValueTupleTypeNotFound" xml:space="preserve">
    <value>Predefined type '{0}' is not defined or imported</value>
  </data>
  <data name="ERR_PredefinedValueTupleTypeAmbiguous3" xml:space="preserve">
    <value>Predefined type '{0}' is declared in multiple referenced assemblies: '{1}' and '{2}'</value>
  </data>
  <data name="ERR_StructWithBaseConstructorCall" xml:space="preserve">
    <value>'{0}': structs cannot call base class constructors</value>
  </data>
  <data name="ERR_StructLayoutCycle" xml:space="preserve">
    <value>Struct member '{0}' of type '{1}' causes a cycle in the struct layout</value>
  </data>
  <data name="ERR_InterfacesCantContainFields" xml:space="preserve">
    <value>Interfaces cannot contain instance fields</value>
  </data>
  <data name="ERR_InterfacesCantContainConstructors" xml:space="preserve">
    <value>Interfaces cannot contain instance constructors</value>
  </data>
  <data name="ERR_NonInterfaceInInterfaceList" xml:space="preserve">
    <value>Type '{0}' in interface list is not an interface</value>
  </data>
  <data name="ERR_DuplicateInterfaceInBaseList" xml:space="preserve">
    <value>'{0}' is already listed in interface list</value>
  </data>
  <data name="ERR_DuplicateInterfaceWithTupleNamesInBaseList" xml:space="preserve">
    <value>'{0}' is already listed in the interface list on type '{2}' with different tuple element names, as '{1}'.</value>
  </data>
  <data name="ERR_CycleInInterfaceInheritance" xml:space="preserve">
    <value>Inherited interface '{1}' causes a cycle in the interface hierarchy of '{0}'</value>
  </data>
  <data name="ERR_HidingAbstractMethod" xml:space="preserve">
    <value>'{0}' hides inherited abstract member '{1}'</value>
  </data>
  <data name="ERR_UnimplementedAbstractMethod" xml:space="preserve">
    <value>'{0}' does not implement inherited abstract member '{1}'</value>
  </data>
  <data name="ERR_UnimplementedInterfaceMember" xml:space="preserve">
    <value>'{0}' does not implement interface member '{1}'</value>
  </data>
  <data name="ERR_ObjectCantHaveBases" xml:space="preserve">
    <value>The class System.Object cannot have a base class or implement an interface</value>
  </data>
  <data name="ERR_ExplicitInterfaceImplementationNotInterface" xml:space="preserve">
    <value>'{0}' in explicit interface declaration is not an interface</value>
  </data>
  <data name="ERR_InterfaceMemberNotFound" xml:space="preserve">
    <value>'{0}' in explicit interface declaration is not found among members of the interface that can be implemented</value>
  </data>
  <data name="ERR_ClassDoesntImplementInterface" xml:space="preserve">
    <value>'{0}': containing type does not implement interface '{1}'</value>
  </data>
  <data name="ERR_ExplicitInterfaceImplementationInNonClassOrStruct" xml:space="preserve">
    <value>'{0}': explicit interface declaration can only be declared in a class, struct or interface</value>
  </data>
  <data name="ERR_MemberNameSameAsType" xml:space="preserve">
    <value>'{0}': member names cannot be the same as their enclosing type</value>
  </data>
  <data name="ERR_EnumeratorOverflow" xml:space="preserve">
    <value>'{0}': the enumerator value is too large to fit in its type</value>
  </data>
  <data name="ERR_CantOverrideNonProperty" xml:space="preserve">
    <value>'{0}': cannot override because '{1}' is not a property</value>
  </data>
  <data name="ERR_NoGetToOverride" xml:space="preserve">
    <value>'{0}': cannot override because '{1}' does not have an overridable get accessor</value>
  </data>
  <data name="ERR_NoSetToOverride" xml:space="preserve">
    <value>'{0}': cannot override because '{1}' does not have an overridable set accessor</value>
  </data>
  <data name="ERR_PropertyCantHaveVoidType" xml:space="preserve">
    <value>'{0}': property or indexer cannot have void type</value>
  </data>
  <data name="ERR_PropertyWithNoAccessors" xml:space="preserve">
    <value>'{0}': property or indexer must have at least one accessor</value>
  </data>
  <data name="ERR_CantUseVoidInArglist" xml:space="preserve">
    <value>__arglist cannot have an argument of void type</value>
  </data>
  <data name="ERR_NewVirtualInSealed" xml:space="preserve">
    <value>'{0}' is a new virtual member in sealed class '{1}'</value>
  </data>
  <data name="ERR_ExplicitPropertyAddingAccessor" xml:space="preserve">
    <value>'{0}' adds an accessor not found in interface member '{1}'</value>
  </data>
  <data name="ERR_ExplicitPropertyMissingAccessor" xml:space="preserve">
    <value>Explicit interface implementation '{0}' is missing accessor '{1}'</value>
  </data>
  <data name="ERR_ConversionWithInterface" xml:space="preserve">
    <value>'{0}': user-defined conversions to or from an interface are not allowed</value>
  </data>
  <data name="ERR_ConversionWithBase" xml:space="preserve">
    <value>'{0}': user-defined conversions to or from a base class are not allowed</value>
  </data>
  <data name="ERR_ConversionWithDerived" xml:space="preserve">
    <value>'{0}': user-defined conversions to or from a derived class are not allowed</value>
  </data>
  <data name="ERR_IdentityConversion" xml:space="preserve">
    <value>User-defined operator cannot take an object of the enclosing type and convert to an object of the enclosing type</value>
  </data>
  <data name="ERR_ConversionNotInvolvingContainedType" xml:space="preserve">
    <value>User-defined conversion must convert to or from the enclosing type</value>
  </data>
  <data name="ERR_DuplicateConversionInClass" xml:space="preserve">
    <value>Duplicate user-defined conversion in type '{0}'</value>
  </data>
  <data name="ERR_OperatorsMustBeStatic" xml:space="preserve">
    <value>User-defined operator '{0}' must be declared static and public</value>
  </data>
  <data name="ERR_BadIncDecSignature" xml:space="preserve">
    <value>The parameter type for ++ or -- operator must be the containing type</value>
  </data>
  <data name="ERR_BadUnaryOperatorSignature" xml:space="preserve">
    <value>The parameter of a unary operator must be the containing type</value>
  </data>
  <data name="ERR_BadBinaryOperatorSignature" xml:space="preserve">
    <value>One of the parameters of a binary operator must be the containing type</value>
  </data>
  <data name="ERR_BadShiftOperatorSignature" xml:space="preserve">
    <value>The first operand of an overloaded shift operator must have the same type as the containing type, and the type of the second operand must be int</value>
  </data>
  <data name="ERR_InterfacesCantContainConversionOrEqualityOperators" xml:space="preserve">
    <value>Interfaces cannot contain conversion, equality, or inequality operators</value>
  </data>
  <data name="ERR_StructsCantContainDefaultConstructor" xml:space="preserve">
    <value>Structs cannot contain explicit parameterless constructors</value>
  </data>
  <data name="ERR_EnumsCantContainDefaultConstructor" xml:space="preserve">
    <value>Enums cannot contain explicit parameterless constructors</value>
  </data>
  <data name="ERR_CantOverrideBogusMethod" xml:space="preserve">
    <value>'{0}': cannot override '{1}' because it is not supported by the language</value>
  </data>
  <data name="ERR_BindToBogus" xml:space="preserve">
    <value>'{0}' is not supported by the language</value>
  </data>
  <data name="ERR_CantCallSpecialMethod" xml:space="preserve">
    <value>'{0}': cannot explicitly call operator or accessor</value>
  </data>
  <data name="ERR_BadTypeReference" xml:space="preserve">
    <value>'{0}': cannot reference a type through an expression; try '{1}' instead</value>
  </data>
  <data name="ERR_FieldInitializerInStruct" xml:space="preserve">
    <value>'{0}': cannot have instance property or field initializers in structs</value>
  </data>
  <data name="ERR_BadDestructorName" xml:space="preserve">
    <value>Name of destructor must match name of class</value>
  </data>
  <data name="ERR_OnlyClassesCanContainDestructors" xml:space="preserve">
    <value>Only class types can contain destructors</value>
  </data>
  <data name="ERR_ConflictAliasAndMember" xml:space="preserve">
    <value>Namespace '{1}' contains a definition conflicting with alias '{0}'</value>
  </data>
  <data name="ERR_ConflictingAliasAndDefinition" xml:space="preserve">
    <value>Alias '{0}' conflicts with {1} definition</value>
  </data>
  <data name="ERR_ConditionalOnSpecialMethod" xml:space="preserve">
    <value>The Conditional attribute is not valid on '{0}' because it is a constructor, destructor, operator, or explicit interface implementation</value>
  </data>
  <data name="ERR_ConditionalMustReturnVoid" xml:space="preserve">
    <value>The Conditional attribute is not valid on '{0}' because its return type is not void</value>
  </data>
  <data name="ERR_DuplicateAttribute" xml:space="preserve">
    <value>Duplicate '{0}' attribute</value>
  </data>
  <data name="ERR_DuplicateAttributeInNetModule" xml:space="preserve">
    <value>Duplicate '{0}' attribute in '{1}'</value>
  </data>
  <data name="ERR_ConditionalOnInterfaceMethod" xml:space="preserve">
    <value>The Conditional attribute is not valid on interface members</value>
  </data>
  <data name="ERR_OperatorCantReturnVoid" xml:space="preserve">
    <value>User-defined operators cannot return void</value>
  </data>
  <data name="ERR_BadDynamicConversion" xml:space="preserve">
    <value>'{0}': user-defined conversions to or from the dynamic type are not allowed</value>
  </data>
  <data name="ERR_InvalidAttributeArgument" xml:space="preserve">
    <value>Invalid value for argument to '{0}' attribute</value>
  </data>
  <data name="ERR_ParameterNotValidForType" xml:space="preserve">
    <value>Parameter not valid for the specified unmanaged type.</value>
  </data>
  <data name="ERR_AttributeParameterRequired1" xml:space="preserve">
    <value>Attribute parameter '{0}' must be specified.</value>
  </data>
  <data name="ERR_AttributeParameterRequired2" xml:space="preserve">
    <value>Attribute parameter '{0}' or '{1}' must be specified.</value>
  </data>
  <data name="ERR_MarshalUnmanagedTypeNotValidForFields" xml:space="preserve">
    <value>Unmanaged type '{0}' not valid for fields.</value>
  </data>
  <data name="ERR_MarshalUnmanagedTypeOnlyValidForFields" xml:space="preserve">
    <value>Unmanaged type '{0}' is only valid for fields.</value>
  </data>
  <data name="ERR_AttributeOnBadSymbolType" xml:space="preserve">
    <value>Attribute '{0}' is not valid on this declaration type. It is only valid on '{1}' declarations.</value>
  </data>
  <data name="ERR_FloatOverflow" xml:space="preserve">
    <value>Floating-point constant is outside the range of type '{0}'</value>
  </data>
  <data name="ERR_ComImportWithoutUuidAttribute" xml:space="preserve">
    <value>The Guid attribute must be specified with the ComImport attribute</value>
  </data>
  <data name="ERR_InvalidNamedArgument" xml:space="preserve">
    <value>Invalid value for named attribute argument '{0}'</value>
  </data>
  <data name="ERR_DllImportOnInvalidMethod" xml:space="preserve">
    <value>The DllImport attribute must be specified on a method marked 'static' and 'extern'</value>
  </data>
  <data name="ERR_EncUpdateFailedMissingAttribute" xml:space="preserve">
    <value>Cannot update '{0}'; attribute '{1}' is missing.</value>
  </data>
  <data name="ERR_DllImportOnGenericMethod" xml:space="preserve">
    <value>The DllImport attribute cannot be applied to a method that is generic or contained in a generic method or type.</value>
  </data>
  <data name="ERR_FieldCantBeRefAny" xml:space="preserve">
    <value>Field or property cannot be of type '{0}'</value>
  </data>
  <data name="ERR_FieldAutoPropCantBeByRefLike" xml:space="preserve">
    <value>Field or auto-implemented property cannot be of type '{0}' unless it is an instance member of a ref struct.</value>
  </data>
  <data name="ERR_ArrayElementCantBeRefAny" xml:space="preserve">
    <value>Array elements cannot be of type '{0}'</value>
  </data>
  <data name="WRN_DeprecatedSymbol" xml:space="preserve">
    <value>'{0}' is obsolete</value>
  </data>
  <data name="WRN_DeprecatedSymbol_Title" xml:space="preserve">
    <value>Type or member is obsolete</value>
  </data>
  <data name="ERR_NotAnAttributeClass" xml:space="preserve">
    <value>'{0}' is not an attribute class</value>
  </data>
  <data name="ERR_BadNamedAttributeArgument" xml:space="preserve">
    <value>'{0}' is not a valid named attribute argument. Named attribute arguments must be fields which are not readonly, static, or const, or read-write properties which are public and not static.</value>
  </data>
  <data name="WRN_DeprecatedSymbolStr" xml:space="preserve">
    <value>'{0}' is obsolete: '{1}'</value>
  </data>
  <data name="WRN_DeprecatedSymbolStr_Title" xml:space="preserve">
    <value>Type or member is obsolete</value>
  </data>
  <data name="ERR_DeprecatedSymbolStr" xml:space="preserve">
    <value>'{0}' is obsolete: '{1}'</value>
  </data>
  <data name="ERR_IndexerCantHaveVoidType" xml:space="preserve">
    <value>Indexers cannot have void type</value>
  </data>
  <data name="ERR_VirtualPrivate" xml:space="preserve">
    <value>'{0}': virtual or abstract members cannot be private</value>
  </data>
  <data name="ERR_ArrayInitToNonArrayType" xml:space="preserve">
    <value>Can only use array initializer expressions to assign to array types. Try using a new expression instead.</value>
  </data>
  <data name="ERR_ArrayInitInBadPlace" xml:space="preserve">
    <value>Array initializers can only be used in a variable or field initializer. Try using a new expression instead.</value>
  </data>
  <data name="ERR_MissingStructOffset" xml:space="preserve">
    <value>'{0}': instance field in types marked with StructLayout(LayoutKind.Explicit) must have a FieldOffset attribute</value>
  </data>
  <data name="WRN_ExternMethodNoImplementation" xml:space="preserve">
    <value>Method, operator, or accessor '{0}' is marked external and has no attributes on it. Consider adding a DllImport attribute to specify the external implementation.</value>
  </data>
  <data name="WRN_ExternMethodNoImplementation_Title" xml:space="preserve">
    <value>Method, operator, or accessor is marked external and has no attributes on it</value>
  </data>
  <data name="WRN_ProtectedInSealed" xml:space="preserve">
    <value>'{0}': new protected member declared in sealed class</value>
  </data>
  <data name="WRN_ProtectedInSealed_Title" xml:space="preserve">
    <value>New protected member declared in sealed class</value>
  </data>
  <data name="ERR_InterfaceImplementedByConditional" xml:space="preserve">
    <value>Conditional member '{0}' cannot implement interface member '{1}' in type '{2}'</value>
  </data>
  <data name="ERR_InterfaceImplementedImplicitlyByVariadic" xml:space="preserve">
    <value>'{0}' cannot implement interface member '{1}' in type '{2}' because it has an __arglist parameter</value>
  </data>
  <data name="ERR_IllegalRefParam" xml:space="preserve">
    <value>ref and out are not valid in this context</value>
  </data>
  <data name="ERR_BadArgumentToAttribute" xml:space="preserve">
    <value>The argument to the '{0}' attribute must be a valid identifier</value>
  </data>
  <data name="ERR_StructOffsetOnBadStruct" xml:space="preserve">
    <value>The FieldOffset attribute can only be placed on members of types marked with the StructLayout(LayoutKind.Explicit)</value>
  </data>
  <data name="ERR_StructOffsetOnBadField" xml:space="preserve">
    <value>The FieldOffset attribute is not allowed on static or const fields</value>
  </data>
  <data name="ERR_AttributeUsageOnNonAttributeClass" xml:space="preserve">
    <value>Attribute '{0}' is only valid on classes derived from System.Attribute</value>
  </data>
  <data name="WRN_PossibleMistakenNullStatement" xml:space="preserve">
    <value>Possible mistaken empty statement</value>
  </data>
  <data name="WRN_PossibleMistakenNullStatement_Title" xml:space="preserve">
    <value>Possible mistaken empty statement</value>
  </data>
  <data name="ERR_DuplicateNamedAttributeArgument" xml:space="preserve">
    <value>'{0}' duplicate named attribute argument</value>
  </data>
  <data name="ERR_DeriveFromEnumOrValueType" xml:space="preserve">
    <value>'{0}' cannot derive from special class '{1}'</value>
  </data>
  <data name="ERR_DefaultMemberOnIndexedType" xml:space="preserve">
    <value>Cannot specify the DefaultMember attribute on a type containing an indexer</value>
  </data>
  <data name="ERR_BogusType" xml:space="preserve">
    <value>'{0}' is a type not supported by the language</value>
  </data>
  <data name="WRN_UnassignedInternalField" xml:space="preserve">
    <value>Field '{0}' is never assigned to, and will always have its default value {1}</value>
  </data>
  <data name="WRN_UnassignedInternalField_Title" xml:space="preserve">
    <value>Field is never assigned to, and will always have its default value</value>
  </data>
  <data name="ERR_CStyleArray" xml:space="preserve">
    <value>Bad array declarator: To declare a managed array the rank specifier precedes the variable's identifier. To declare a fixed size buffer field, use the fixed keyword before the field type.</value>
  </data>
  <data name="WRN_VacuousIntegralComp" xml:space="preserve">
    <value>Comparison to integral constant is useless; the constant is outside the range of type '{0}'</value>
  </data>
  <data name="WRN_VacuousIntegralComp_Title" xml:space="preserve">
    <value>Comparison to integral constant is useless; the constant is outside the range of the type</value>
  </data>
  <data name="ERR_AbstractAttributeClass" xml:space="preserve">
    <value>Cannot apply attribute class '{0}' because it is abstract</value>
  </data>
  <data name="ERR_BadNamedAttributeArgumentType" xml:space="preserve">
    <value>'{0}' is not a valid named attribute argument because it is not a valid attribute parameter type</value>
  </data>
  <data name="ERR_MissingPredefinedMember" xml:space="preserve">
    <value>Missing compiler required member '{0}.{1}'</value>
  </data>
  <data name="WRN_AttributeLocationOnBadDeclaration" xml:space="preserve">
    <value>'{0}' is not a valid attribute location for this declaration. Valid attribute locations for this declaration are '{1}'. All attributes in this block will be ignored.</value>
  </data>
  <data name="WRN_AttributeLocationOnBadDeclaration_Title" xml:space="preserve">
    <value>Not a valid attribute location for this declaration</value>
  </data>
  <data name="WRN_InvalidAttributeLocation" xml:space="preserve">
    <value>'{0}' is not a recognized attribute location. Valid attribute locations for this declaration are '{1}'. All attributes in this block will be ignored.</value>
  </data>
  <data name="WRN_InvalidAttributeLocation_Title" xml:space="preserve">
    <value>Not a recognized attribute location</value>
  </data>
  <data name="WRN_EqualsWithoutGetHashCode" xml:space="preserve">
    <value>'{0}' overrides Object.Equals(object o) but does not override Object.GetHashCode()</value>
  </data>
  <data name="WRN_EqualsWithoutGetHashCode_Title" xml:space="preserve">
    <value>Type overrides Object.Equals(object o) but does not override Object.GetHashCode()</value>
  </data>
  <data name="WRN_EqualityOpWithoutEquals" xml:space="preserve">
    <value>'{0}' defines operator == or operator != but does not override Object.Equals(object o)</value>
  </data>
  <data name="WRN_EqualityOpWithoutEquals_Title" xml:space="preserve">
    <value>Type defines operator == or operator != but does not override Object.Equals(object o)</value>
  </data>
  <data name="WRN_EqualityOpWithoutGetHashCode" xml:space="preserve">
    <value>'{0}' defines operator == or operator != but does not override Object.GetHashCode()</value>
  </data>
  <data name="WRN_EqualityOpWithoutGetHashCode_Title" xml:space="preserve">
    <value>Type defines operator == or operator != but does not override Object.GetHashCode()</value>
  </data>
  <data name="ERR_OutAttrOnRefParam" xml:space="preserve">
    <value>Cannot specify the Out attribute on a ref parameter without also specifying the In attribute.</value>
  </data>
  <data name="ERR_OverloadRefKind" xml:space="preserve">
    <value>'{0}' cannot define an overloaded {1} that differs only on parameter modifiers '{2}' and '{3}'</value>
  </data>
  <data name="ERR_LiteralDoubleCast" xml:space="preserve">
    <value>Literal of type double cannot be implicitly converted to type '{1}'; use an '{0}' suffix to create a literal of this type</value>
  </data>
  <data name="WRN_IncorrectBooleanAssg" xml:space="preserve">
    <value>Assignment in conditional expression is always constant; did you mean to use == instead of = ?</value>
  </data>
  <data name="WRN_IncorrectBooleanAssg_Title" xml:space="preserve">
    <value>Assignment in conditional expression is always constant</value>
  </data>
  <data name="ERR_ProtectedInStruct" xml:space="preserve">
    <value>'{0}': new protected member declared in struct</value>
  </data>
  <data name="ERR_InconsistentIndexerNames" xml:space="preserve">
    <value>Two indexers have different names; the IndexerName attribute must be used with the same name on every indexer within a type</value>
  </data>
  <data name="ERR_ComImportWithUserCtor" xml:space="preserve">
    <value>A class with the ComImport attribute cannot have a user-defined constructor</value>
  </data>
  <data name="ERR_FieldCantHaveVoidType" xml:space="preserve">
    <value>Field cannot have void type</value>
  </data>
  <data name="WRN_NonObsoleteOverridingObsolete" xml:space="preserve">
    <value>Member '{0}' overrides obsolete member '{1}'. Add the Obsolete attribute to '{0}'.</value>
  </data>
  <data name="WRN_NonObsoleteOverridingObsolete_Title" xml:space="preserve">
    <value>Member overrides obsolete member</value>
  </data>
  <data name="ERR_SystemVoid" xml:space="preserve">
    <value>System.Void cannot be used from C# -- use typeof(void) to get the void type object</value>
  </data>
  <data name="ERR_ExplicitParamArray" xml:space="preserve">
    <value>Do not use 'System.ParamArrayAttribute'. Use the 'params' keyword instead.</value>
  </data>
  <data name="WRN_BitwiseOrSignExtend" xml:space="preserve">
    <value>Bitwise-or operator used on a sign-extended operand; consider casting to a smaller unsigned type first</value>
  </data>
  <data name="WRN_BitwiseOrSignExtend_Title" xml:space="preserve">
    <value>Bitwise-or operator used on a sign-extended operand</value>
  </data>
  <data name="WRN_BitwiseOrSignExtend_Description" xml:space="preserve">
    <value>The compiler implicitly widened and sign-extended a variable, and then used the resulting value in a bitwise OR operation. This can result in unexpected behavior.</value>
  </data>
  <data name="ERR_VolatileStruct" xml:space="preserve">
    <value>'{0}': a volatile field cannot be of the type '{1}'</value>
  </data>
  <data name="ERR_VolatileAndReadonly" xml:space="preserve">
    <value>'{0}': a field cannot be both volatile and readonly</value>
  </data>
  <data name="ERR_AbstractField" xml:space="preserve">
    <value>The modifier 'abstract' is not valid on fields. Try using a property instead.</value>
  </data>
  <data name="ERR_BogusExplicitImpl" xml:space="preserve">
    <value>'{0}' cannot implement '{1}' because it is not supported by the language</value>
  </data>
  <data name="ERR_ExplicitMethodImplAccessor" xml:space="preserve">
    <value>'{0}' explicit method implementation cannot implement '{1}' because it is an accessor</value>
  </data>
  <data name="WRN_CoClassWithoutComImport" xml:space="preserve">
    <value>'{0}' interface marked with 'CoClassAttribute' not marked with 'ComImportAttribute'</value>
  </data>
  <data name="WRN_CoClassWithoutComImport_Title" xml:space="preserve">
    <value>Interface marked with 'CoClassAttribute' not marked with 'ComImportAttribute'</value>
  </data>
  <data name="ERR_ConditionalWithOutParam" xml:space="preserve">
    <value>Conditional member '{0}' cannot have an out parameter</value>
  </data>
  <data name="ERR_AccessorImplementingMethod" xml:space="preserve">
    <value>Accessor '{0}' cannot implement interface member '{1}' for type '{2}'. Use an explicit interface implementation.</value>
  </data>
  <data name="ERR_AliasQualAsExpression" xml:space="preserve">
    <value>The namespace alias qualifier '::' always resolves to a type or namespace so is illegal here. Consider using '.' instead.</value>
  </data>
  <data name="ERR_DerivingFromATyVar" xml:space="preserve">
    <value>Cannot derive from '{0}' because it is a type parameter</value>
  </data>
  <data name="ERR_DuplicateTypeParameter" xml:space="preserve">
    <value>Duplicate type parameter '{0}'</value>
  </data>
  <data name="WRN_TypeParameterSameAsOuterTypeParameter" xml:space="preserve">
    <value>Type parameter '{0}' has the same name as the type parameter from outer type '{1}'</value>
  </data>
  <data name="WRN_TypeParameterSameAsOuterTypeParameter_Title" xml:space="preserve">
    <value>Type parameter has the same name as the type parameter from outer type</value>
  </data>
  <data name="WRN_TypeParameterSameAsOuterMethodTypeParameter" xml:space="preserve">
    <value>Type parameter '{0}' has the same name as the type parameter from outer method '{1}'</value>
  </data>
  <data name="WRN_TypeParameterSameAsOuterMethodTypeParameter_Title" xml:space="preserve">
    <value>Type parameter has the same type as the type parameter from outer method.</value>
  </data>
  <data name="ERR_TypeVariableSameAsParent" xml:space="preserve">
    <value>Type parameter '{0}' has the same name as the containing type, or method</value>
  </data>
  <data name="ERR_UnifyingInterfaceInstantiations" xml:space="preserve">
    <value>'{0}' cannot implement both '{1}' and '{2}' because they may unify for some type parameter substitutions</value>
  </data>
  <data name="ERR_GenericDerivingFromAttribute" xml:space="preserve">
    <value>A generic type cannot derive from '{0}' because it is an attribute class</value>
  </data>
  <data name="ERR_TyVarNotFoundInConstraint" xml:space="preserve">
    <value>'{1}' does not define type parameter '{0}'</value>
  </data>
  <data name="ERR_BadBoundType" xml:space="preserve">
    <value>'{0}' is not a valid constraint. A type used as a constraint must be an interface, a non-sealed class or a type parameter.</value>
  </data>
  <data name="ERR_SpecialTypeAsBound" xml:space="preserve">
    <value>Constraint cannot be special class '{0}'</value>
  </data>
  <data name="ERR_BadVisBound" xml:space="preserve">
    <value>Inconsistent accessibility: constraint type '{1}' is less accessible than '{0}'</value>
  </data>
  <data name="ERR_LookupInTypeVariable" xml:space="preserve">
    <value>Cannot do member lookup in '{0}' because it is a type parameter</value>
  </data>
  <data name="ERR_BadConstraintType" xml:space="preserve">
    <value>Invalid constraint type. A type used as a constraint must be an interface, a non-sealed class or a type parameter.</value>
  </data>
  <data name="ERR_InstanceMemberInStaticClass" xml:space="preserve">
    <value>'{0}': cannot declare instance members in a static class</value>
  </data>
  <data name="ERR_StaticBaseClass" xml:space="preserve">
    <value>'{1}': cannot derive from static class '{0}'</value>
  </data>
  <data name="ERR_ConstructorInStaticClass" xml:space="preserve">
    <value>Static classes cannot have instance constructors</value>
  </data>
  <data name="ERR_DestructorInStaticClass" xml:space="preserve">
    <value>Static classes cannot contain destructors</value>
  </data>
  <data name="ERR_InstantiatingStaticClass" xml:space="preserve">
    <value>Cannot create an instance of the static class '{0}'</value>
  </data>
  <data name="ERR_StaticDerivedFromNonObject" xml:space="preserve">
    <value>Static class '{0}' cannot derive from type '{1}'. Static classes must derive from object.</value>
  </data>
  <data name="ERR_StaticClassInterfaceImpl" xml:space="preserve">
    <value>'{0}': static classes cannot implement interfaces</value>
  </data>
  <data name="ERR_RefStructInterfaceImpl" xml:space="preserve">
    <value>'{0}': ref structs cannot implement interfaces</value>
  </data>
  <data name="ERR_OperatorInStaticClass" xml:space="preserve">
    <value>'{0}': static classes cannot contain user-defined operators</value>
  </data>
  <data name="ERR_ConvertToStaticClass" xml:space="preserve">
    <value>Cannot convert to static type '{0}'</value>
  </data>
  <data name="ERR_ConstraintIsStaticClass" xml:space="preserve">
    <value>'{0}': static classes cannot be used as constraints</value>
  </data>
  <data name="ERR_GenericArgIsStaticClass" xml:space="preserve">
    <value>'{0}': static types cannot be used as type arguments</value>
  </data>
  <data name="ERR_ArrayOfStaticClass" xml:space="preserve">
    <value>'{0}': array elements cannot be of static type</value>
  </data>
  <data name="ERR_IndexerInStaticClass" xml:space="preserve">
    <value>'{0}': cannot declare indexers in a static class</value>
  </data>
  <data name="ERR_ParameterIsStaticClass" xml:space="preserve">
    <value>'{0}': static types cannot be used as parameters</value>
  </data>
  <data name="ERR_ReturnTypeIsStaticClass" xml:space="preserve">
    <value>'{0}': static types cannot be used as return types</value>
  </data>
  <data name="ERR_VarDeclIsStaticClass" xml:space="preserve">
    <value>Cannot declare a variable of static type '{0}'</value>
  </data>
  <data name="ERR_BadEmptyThrowInFinally" xml:space="preserve">
    <value>A throw statement with no arguments is not allowed in a finally clause that is nested inside the nearest enclosing catch clause</value>
  </data>
  <data name="ERR_InvalidSpecifier" xml:space="preserve">
    <value>'{0}' is not a valid format specifier</value>
  </data>
  <data name="WRN_AssignmentToLockOrDispose" xml:space="preserve">
    <value>Possibly incorrect assignment to local '{0}' which is the argument to a using or lock statement. The Dispose call or unlocking will happen on the original value of the local.</value>
  </data>
  <data name="WRN_AssignmentToLockOrDispose_Title" xml:space="preserve">
    <value>Possibly incorrect assignment to local which is the argument to a using or lock statement</value>
  </data>
  <data name="ERR_ForwardedTypeInThisAssembly" xml:space="preserve">
    <value>Type '{0}' is defined in this assembly, but a type forwarder is specified for it</value>
  </data>
  <data name="ERR_ForwardedTypeIsNested" xml:space="preserve">
    <value>Cannot forward type '{0}' because it is a nested type of '{1}'</value>
  </data>
  <data name="ERR_CycleInTypeForwarder" xml:space="preserve">
    <value>The type forwarder for type '{0}' in assembly '{1}' causes a cycle</value>
  </data>
  <data name="ERR_AssemblyNameOnNonModule" xml:space="preserve">
    <value>The /moduleassemblyname option may only be specified when building a target type of 'module'</value>
  </data>
  <data name="ERR_InvalidAssemblyName" xml:space="preserve">
    <value>Assembly reference '{0}' is invalid and cannot be resolved</value>
  </data>
  <data name="ERR_InvalidFwdType" xml:space="preserve">
    <value>Invalid type specified as an argument for TypeForwardedTo attribute</value>
  </data>
  <data name="ERR_CloseUnimplementedInterfaceMemberStatic" xml:space="preserve">
    <value>'{0}' does not implement interface member '{1}'. '{2}' cannot implement an interface member because it is static.</value>
  </data>
  <data name="ERR_CloseUnimplementedInterfaceMemberNotPublic" xml:space="preserve">
    <value>'{0}' does not implement interface member '{1}'. '{2}' cannot implement an interface member because it is not public.</value>
  </data>
  <data name="ERR_CloseUnimplementedInterfaceMemberWrongReturnType" xml:space="preserve">
    <value>'{0}' does not implement interface member '{1}'. '{2}' cannot implement '{1}' because it does not have the matching return type of '{3}'.</value>
  </data>
  <data name="ERR_DuplicateTypeForwarder" xml:space="preserve">
    <value>'{0}' duplicate TypeForwardedToAttribute</value>
  </data>
  <data name="ERR_ExpectedSelectOrGroup" xml:space="preserve">
    <value>A query body must end with a select clause or a group clause</value>
  </data>
  <data name="ERR_ExpectedContextualKeywordOn" xml:space="preserve">
    <value>Expected contextual keyword 'on'</value>
  </data>
  <data name="ERR_ExpectedContextualKeywordEquals" xml:space="preserve">
    <value>Expected contextual keyword 'equals'</value>
  </data>
  <data name="ERR_ExpectedContextualKeywordBy" xml:space="preserve">
    <value>Expected contextual keyword 'by'</value>
  </data>
  <data name="ERR_InvalidAnonymousTypeMemberDeclarator" xml:space="preserve">
    <value>Invalid anonymous type member declarator. Anonymous type members must be declared with a member assignment, simple name or member access.</value>
  </data>
  <data name="ERR_InvalidInitializerElementInitializer" xml:space="preserve">
    <value>Invalid initializer member declarator</value>
  </data>
  <data name="ERR_InconsistentLambdaParameterUsage" xml:space="preserve">
    <value>Inconsistent lambda parameter usage; parameter types must be all explicit or all implicit</value>
  </data>
  <data name="ERR_PartialMethodInvalidModifier" xml:space="preserve">
    <value>A partial method cannot have access modifiers or the virtual, abstract, override, new, sealed, or extern modifiers</value>
  </data>
  <data name="ERR_PartialMethodOnlyInPartialClass" xml:space="preserve">
    <value>A partial method must be declared within a partial class, partial struct, or partial interface</value>
  </data>
  <data name="ERR_PartialMethodCannotHaveOutParameters" xml:space="preserve">
    <value>A partial method cannot have out parameters</value>
  </data>
  <data name="ERR_PartialMethodNotExplicit" xml:space="preserve">
    <value>A partial method may not explicitly implement an interface method</value>
  </data>
  <data name="ERR_PartialMethodExtensionDifference" xml:space="preserve">
    <value>Both partial method declarations must be extension methods or neither may be an extension method</value>
  </data>
  <data name="ERR_PartialMethodOnlyOneLatent" xml:space="preserve">
    <value>A partial method may not have multiple defining declarations</value>
  </data>
  <data name="ERR_PartialMethodOnlyOneActual" xml:space="preserve">
    <value>A partial method may not have multiple implementing declarations</value>
  </data>
  <data name="ERR_PartialMethodParamsDifference" xml:space="preserve">
    <value>Both partial method declarations must use a params parameter or neither may use a params parameter</value>
  </data>
  <data name="ERR_PartialMethodMustHaveLatent" xml:space="preserve">
    <value>No defining declaration found for implementing declaration of partial method '{0}'</value>
  </data>
  <data name="ERR_PartialMethodInconsistentTupleNames" xml:space="preserve">
    <value>Both partial method declarations, '{0}' and '{1}', must use the same tuple element names.</value>
  </data>
  <data name="ERR_PartialMethodInconsistentConstraints" xml:space="preserve">
    <value>Partial method declarations of '{0}' have inconsistent constraints for type parameter '{1}'</value>
  </data>
  <data name="ERR_PartialMethodToDelegate" xml:space="preserve">
    <value>Cannot create delegate from method '{0}' because it is a partial method without an implementing declaration</value>
  </data>
  <data name="ERR_PartialMethodStaticDifference" xml:space="preserve">
    <value>Both partial method declarations must be static or neither may be static</value>
  </data>
  <data name="ERR_PartialMethodUnsafeDifference" xml:space="preserve">
    <value>Both partial method declarations must be unsafe or neither may be unsafe</value>
  </data>
  <data name="ERR_PartialMethodInExpressionTree" xml:space="preserve">
    <value>Partial methods with only a defining declaration or removed conditional methods cannot be used in expression trees</value>
  </data>
  <data name="ERR_PartialMethodMustReturnVoid" xml:space="preserve">
    <value>Partial methods must have a void return type</value>
  </data>
  <data name="WRN_ObsoleteOverridingNonObsolete" xml:space="preserve">
    <value>Obsolete member '{0}' overrides non-obsolete member '{1}'</value>
  </data>
  <data name="WRN_ObsoleteOverridingNonObsolete_Title" xml:space="preserve">
    <value>Obsolete member overrides non-obsolete member</value>
  </data>
  <data name="WRN_DebugFullNameTooLong" xml:space="preserve">
    <value>The fully qualified name for '{0}' is too long for debug information. Compile without '/debug' option.</value>
  </data>
  <data name="WRN_DebugFullNameTooLong_Title" xml:space="preserve">
    <value>Fully qualified name is too long for debug information</value>
  </data>
  <data name="ERR_ImplicitlyTypedVariableAssignedBadValue" xml:space="preserve">
    <value>Cannot assign {0} to an implicitly-typed variable</value>
  </data>
  <data name="ERR_ImplicitlyTypedVariableWithNoInitializer" xml:space="preserve">
    <value>Implicitly-typed variables must be initialized</value>
  </data>
  <data name="ERR_ImplicitlyTypedVariableMultipleDeclarator" xml:space="preserve">
    <value>Implicitly-typed variables cannot have multiple declarators</value>
  </data>
  <data name="ERR_ImplicitlyTypedVariableAssignedArrayInitializer" xml:space="preserve">
    <value>Cannot initialize an implicitly-typed variable with an array initializer</value>
  </data>
  <data name="ERR_ImplicitlyTypedLocalCannotBeFixed" xml:space="preserve">
    <value>Implicitly-typed local variables cannot be fixed</value>
  </data>
  <data name="ERR_ImplicitlyTypedVariableCannotBeConst" xml:space="preserve">
    <value>Implicitly-typed variables cannot be constant</value>
  </data>
  <data name="WRN_ExternCtorNoImplementation" xml:space="preserve">
    <value>Constructor '{0}' is marked external</value>
  </data>
  <data name="WRN_ExternCtorNoImplementation_Title" xml:space="preserve">
    <value>Constructor is marked external</value>
  </data>
  <data name="ERR_TypeVarNotFound" xml:space="preserve">
    <value>The contextual keyword 'var' may only appear within a local variable declaration or in script code</value>
  </data>
  <data name="ERR_ImplicitlyTypedArrayNoBestType" xml:space="preserve">
    <value>No best type found for implicitly-typed array</value>
  </data>
  <data name="ERR_AnonymousTypePropertyAssignedBadValue" xml:space="preserve">
    <value>Cannot assign '{0}' to anonymous type property</value>
  </data>
  <data name="ERR_ExpressionTreeContainsBaseAccess" xml:space="preserve">
    <value>An expression tree may not contain a base access</value>
  </data>
  <data name="ERR_ExpressionTreeContainsTupleBinOp" xml:space="preserve">
    <value>An expression tree may not contain a tuple == or != operator</value>
  </data>
  <data name="ERR_ExpressionTreeContainsAssignment" xml:space="preserve">
    <value>An expression tree may not contain an assignment operator</value>
  </data>
  <data name="ERR_AnonymousTypeDuplicatePropertyName" xml:space="preserve">
    <value>An anonymous type cannot have multiple properties with the same name</value>
  </data>
  <data name="ERR_StatementLambdaToExpressionTree" xml:space="preserve">
    <value>A lambda expression with a statement body cannot be converted to an expression tree</value>
  </data>
  <data name="ERR_ExpressionTreeMustHaveDelegate" xml:space="preserve">
    <value>Cannot convert lambda to an expression tree whose type argument '{0}' is not a delegate type</value>
  </data>
  <data name="ERR_AnonymousTypeNotAvailable" xml:space="preserve">
    <value>Cannot use anonymous type in a constant expression</value>
  </data>
  <data name="ERR_LambdaInIsAs" xml:space="preserve">
    <value>The first operand of an 'is' or 'as' operator may not be a lambda expression, anonymous method, or method group.</value>
  </data>
  <data name="ERR_TypelessTupleInAs" xml:space="preserve">
    <value>The first operand of an 'as' operator may not be a tuple literal without a natural type.</value>
  </data>
  <data name="ERR_ExpressionTreeContainsMultiDimensionalArrayInitializer" xml:space="preserve">
    <value>An expression tree may not contain a multidimensional array initializer</value>
  </data>
  <data name="ERR_MissingArgument" xml:space="preserve">
    <value>Argument missing</value>
  </data>
  <data name="ERR_VariableUsedBeforeDeclaration" xml:space="preserve">
    <value>Cannot use local variable '{0}' before it is declared</value>
  </data>
  <data name="ERR_RecursivelyTypedVariable" xml:space="preserve">
    <value>Type of '{0}' cannot be inferred since its initializer directly or indirectly refers to the definition.</value>
  </data>
  <data name="ERR_UnassignedThisAutoProperty" xml:space="preserve">
    <value>Auto-implemented property '{0}' must be fully assigned before control is returned to the caller.</value>
  </data>
  <data name="ERR_VariableUsedBeforeDeclarationAndHidesField" xml:space="preserve">
    <value>Cannot use local variable '{0}' before it is declared. The declaration of the local variable hides the field '{1}'.</value>
  </data>
  <data name="ERR_ExpressionTreeContainsBadCoalesce" xml:space="preserve">
    <value>An expression tree lambda may not contain a coalescing operator with a null or default literal left-hand side</value>
  </data>
  <data name="ERR_IdentifierExpected" xml:space="preserve">
    <value>Identifier expected</value>
  </data>
  <data name="ERR_SemicolonExpected" xml:space="preserve">
    <value>; expected</value>
  </data>
  <data name="ERR_SyntaxError" xml:space="preserve">
    <value>Syntax error, '{0}' expected</value>
  </data>
  <data name="ERR_DuplicateModifier" xml:space="preserve">
    <value>Duplicate '{0}' modifier</value>
  </data>
  <data name="ERR_DuplicateAccessor" xml:space="preserve">
    <value>Property accessor already defined</value>
  </data>
  <data name="ERR_IntegralTypeExpected" xml:space="preserve">
    <value>Type byte, sbyte, short, ushort, int, uint, long, or ulong expected</value>
  </data>
  <data name="ERR_IllegalEscape" xml:space="preserve">
    <value>Unrecognized escape sequence</value>
  </data>
  <data name="ERR_NewlineInConst" xml:space="preserve">
    <value>Newline in constant</value>
  </data>
  <data name="ERR_EmptyCharConst" xml:space="preserve">
    <value>Empty character literal</value>
  </data>
  <data name="ERR_TooManyCharsInConst" xml:space="preserve">
    <value>Too many characters in character literal</value>
  </data>
  <data name="ERR_InvalidNumber" xml:space="preserve">
    <value>Invalid number</value>
  </data>
  <data name="ERR_GetOrSetExpected" xml:space="preserve">
    <value>A get or set accessor expected</value>
  </data>
  <data name="ERR_ClassTypeExpected" xml:space="preserve">
    <value>An object, string, or class type expected</value>
  </data>
  <data name="ERR_NamedArgumentExpected" xml:space="preserve">
    <value>Named attribute argument expected</value>
  </data>
  <data name="ERR_TooManyCatches" xml:space="preserve">
    <value>Catch clauses cannot follow the general catch clause of a try statement</value>
  </data>
  <data name="ERR_ThisOrBaseExpected" xml:space="preserve">
    <value>Keyword 'this' or 'base' expected</value>
  </data>
  <data name="ERR_OvlUnaryOperatorExpected" xml:space="preserve">
    <value>Overloadable unary operator expected</value>
  </data>
  <data name="ERR_OvlBinaryOperatorExpected" xml:space="preserve">
    <value>Overloadable binary operator expected</value>
  </data>
  <data name="ERR_IntOverflow" xml:space="preserve">
    <value>Integral constant is too large</value>
  </data>
  <data name="ERR_EOFExpected" xml:space="preserve">
    <value>Type or namespace definition, or end-of-file expected</value>
  </data>
  <data name="ERR_GlobalDefinitionOrStatementExpected" xml:space="preserve">
    <value>Member definition, statement, or end-of-file expected</value>
  </data>
  <data name="ERR_BadEmbeddedStmt" xml:space="preserve">
    <value>Embedded statement cannot be a declaration or labeled statement</value>
  </data>
  <data name="ERR_PPDirectiveExpected" xml:space="preserve">
    <value>Preprocessor directive expected</value>
  </data>
  <data name="ERR_EndOfPPLineExpected" xml:space="preserve">
    <value>Single-line comment or end-of-line expected</value>
  </data>
  <data name="ERR_CloseParenExpected" xml:space="preserve">
    <value>) expected</value>
  </data>
  <data name="ERR_EndifDirectiveExpected" xml:space="preserve">
    <value>#endif directive expected</value>
  </data>
  <data name="ERR_UnexpectedDirective" xml:space="preserve">
    <value>Unexpected preprocessor directive</value>
  </data>
  <data name="ERR_ErrorDirective" xml:space="preserve">
    <value>#error: '{0}'</value>
  </data>
  <data name="WRN_WarningDirective" xml:space="preserve">
    <value>#warning: '{0}'</value>
  </data>
  <data name="WRN_WarningDirective_Title" xml:space="preserve">
    <value>#warning directive</value>
  </data>
  <data name="ERR_TypeExpected" xml:space="preserve">
    <value>Type expected</value>
  </data>
  <data name="ERR_PPDefFollowsToken" xml:space="preserve">
    <value>Cannot define/undefine preprocessor symbols after first token in file</value>
  </data>
  <data name="ERR_PPReferenceFollowsToken" xml:space="preserve">
    <value>Cannot use #r after first token in file</value>
  </data>
  <data name="ERR_OpenEndedComment" xml:space="preserve">
    <value>End-of-file found, '*/' expected</value>
  </data>
  <data name="ERR_Merge_conflict_marker_encountered" xml:space="preserve">
    <value>Merge conflict marker encountered</value>
  </data>
  <data name="ERR_NoRefOutWhenRefOnly" xml:space="preserve">
    <value>Do not use refout when using refonly.</value>
  </data>
  <data name="ERR_NoNetModuleOutputWhenRefOutOrRefOnly" xml:space="preserve">
    <value>Cannot compile net modules when using /refout or /refonly.</value>
  </data>
  <data name="ERR_OvlOperatorExpected" xml:space="preserve">
    <value>Overloadable operator expected</value>
  </data>
  <data name="ERR_EndRegionDirectiveExpected" xml:space="preserve">
    <value>#endregion directive expected</value>
  </data>
  <data name="ERR_UnterminatedStringLit" xml:space="preserve">
    <value>Unterminated string literal</value>
  </data>
  <data name="ERR_BadDirectivePlacement" xml:space="preserve">
    <value>Preprocessor directives must appear as the first non-whitespace character on a line</value>
  </data>
  <data name="ERR_IdentifierExpectedKW" xml:space="preserve">
    <value>Identifier expected; '{1}' is a keyword</value>
  </data>
  <data name="ERR_SemiOrLBraceExpected" xml:space="preserve">
    <value>{ or ; expected</value>
  </data>
  <data name="ERR_MultiTypeInDeclaration" xml:space="preserve">
    <value>Cannot use more than one type in a for, using, fixed, or declaration statement</value>
  </data>
  <data name="ERR_AddOrRemoveExpected" xml:space="preserve">
    <value>An add or remove accessor expected</value>
  </data>
  <data name="ERR_UnexpectedCharacter" xml:space="preserve">
    <value>Unexpected character '{0}'</value>
  </data>
  <data name="ERR_UnexpectedToken" xml:space="preserve">
    <value>Unexpected token '{0}'</value>
  </data>
  <data name="ERR_ProtectedInStatic" xml:space="preserve">
    <value>'{0}': static classes cannot contain protected members</value>
  </data>
  <data name="WRN_UnreachableGeneralCatch" xml:space="preserve">
    <value>A previous catch clause already catches all exceptions. All non-exceptions thrown will be wrapped in a System.Runtime.CompilerServices.RuntimeWrappedException.</value>
  </data>
  <data name="WRN_UnreachableGeneralCatch_Title" xml:space="preserve">
    <value>A previous catch clause already catches all exceptions</value>
  </data>
  <data name="WRN_UnreachableGeneralCatch_Description" xml:space="preserve">
    <value>This warning is caused when a catch() block has no specified exception type after a catch (System.Exception e) block. The warning advises that the catch() block will not catch any exceptions.

A catch() block after a catch (System.Exception e) block can catch non-CLS exceptions if the RuntimeCompatibilityAttribute is set to false in the AssemblyInfo.cs file: [assembly: RuntimeCompatibilityAttribute(WrapNonExceptionThrows = false)]. If this attribute is not set explicitly to false, all thrown non-CLS exceptions are wrapped as Exceptions and the catch (System.Exception e) block catches them.</value>
  </data>
  <data name="ERR_IncrementLvalueExpected" xml:space="preserve">
    <value>The operand of an increment or decrement operator must be a variable, property or indexer</value>
  </data>
  <data name="ERR_NoSuchMemberOrExtension" xml:space="preserve">
    <value>'{0}' does not contain a definition for '{1}' and no accessible extension method '{1}' accepting a first argument of type '{0}' could be found (are you missing a using directive or an assembly reference?)</value>
  </data>
  <data name="ERR_NoSuchMemberOrExtensionNeedUsing" xml:space="preserve">
    <value>'{0}' does not contain a definition for '{1}' and no extension method '{1}' accepting a first argument of type '{0}' could be found (are you missing a using directive for '{2}'?)</value>
  </data>
  <data name="ERR_BadThisParam" xml:space="preserve">
    <value>Method '{0}' has a parameter modifier 'this' which is not on the first parameter</value>
  </data>
  <data name="ERR_BadParameterModifiers" xml:space="preserve">
    <value> The parameter modifier '{0}' cannot be used with '{1}'</value>
  </data>
  <data name="ERR_BadTypeforThis" xml:space="preserve">
    <value>The first parameter of an extension method cannot be of type '{0}'</value>
  </data>
  <data name="ERR_BadParamModThis" xml:space="preserve">
    <value>A parameter array cannot be used with 'this' modifier on an extension method</value>
  </data>
  <data name="ERR_BadExtensionMeth" xml:space="preserve">
    <value>Extension method must be static</value>
  </data>
  <data name="ERR_BadExtensionAgg" xml:space="preserve">
    <value>Extension method must be defined in a non-generic static class</value>
  </data>
  <data name="ERR_DupParamMod" xml:space="preserve">
    <value>A parameter can only have one '{0}' modifier</value>
  </data>
  <data name="ERR_ExtensionMethodsDecl" xml:space="preserve">
    <value>Extension methods must be defined in a top level static class; {0} is a nested class</value>
  </data>
  <data name="ERR_ExtensionAttrNotFound" xml:space="preserve">
    <value>Cannot define a new extension method because the compiler required type '{0}' cannot be found. Are you missing a reference to System.Core.dll?</value>
  </data>
  <data name="ERR_ExplicitExtension" xml:space="preserve">
    <value>Do not use 'System.Runtime.CompilerServices.ExtensionAttribute'. Use the 'this' keyword instead.</value>
  </data>
  <data name="ERR_ExplicitDynamicAttr" xml:space="preserve">
    <value>Do not use 'System.Runtime.CompilerServices.DynamicAttribute'. Use the 'dynamic' keyword instead.</value>
  </data>
  <data name="ERR_NoDynamicPhantomOnBaseCtor" xml:space="preserve">
    <value>The constructor call needs to be dynamically dispatched, but cannot be because it is part of a constructor initializer. Consider casting the dynamic arguments.</value>
  </data>
  <data name="ERR_ValueTypeExtDelegate" xml:space="preserve">
    <value>Extension method '{0}' defined on value type '{1}' cannot be used to create delegates</value>
  </data>
  <data name="ERR_BadArgCount" xml:space="preserve">
    <value>No overload for method '{0}' takes {1} arguments</value>
  </data>
  <data name="ERR_BadArgType" xml:space="preserve">
    <value>Argument {0}: cannot convert from '{1}' to '{2}'</value>
  </data>
  <data name="ERR_NoSourceFile" xml:space="preserve">
    <value>Source file '{0}' could not be opened -- {1}</value>
  </data>
  <data name="ERR_CantRefResource" xml:space="preserve">
    <value>Cannot link resource files when building a module</value>
  </data>
  <data name="ERR_ResourceNotUnique" xml:space="preserve">
    <value>Resource identifier '{0}' has already been used in this assembly</value>
  </data>
  <data name="ERR_ResourceFileNameNotUnique" xml:space="preserve">
    <value>Each linked resource and module must have a unique filename. Filename '{0}' is specified more than once in this assembly</value>
  </data>
  <data name="ERR_ImportNonAssembly" xml:space="preserve">
    <value>The referenced file '{0}' is not an assembly</value>
  </data>
  <data name="ERR_RefLvalueExpected" xml:space="preserve">
    <value>A ref or out value must be an assignable variable</value>
  </data>
  <data name="ERR_BaseInStaticMeth" xml:space="preserve">
    <value>Keyword 'base' is not available in a static method</value>
  </data>
  <data name="ERR_BaseInBadContext" xml:space="preserve">
    <value>Keyword 'base' is not available in the current context</value>
  </data>
  <data name="ERR_RbraceExpected" xml:space="preserve">
    <value>} expected</value>
  </data>
  <data name="ERR_LbraceExpected" xml:space="preserve">
    <value>{ expected</value>
  </data>
  <data name="ERR_InExpected" xml:space="preserve">
    <value>'in' expected</value>
  </data>
  <data name="ERR_InvalidPreprocExpr" xml:space="preserve">
    <value>Invalid preprocessor expression</value>
  </data>
  <data name="ERR_InvalidMemberDecl" xml:space="preserve">
    <value>Invalid token '{0}' in class, struct, or interface member declaration</value>
  </data>
  <data name="ERR_MemberNeedsType" xml:space="preserve">
    <value>Method must have a return type</value>
  </data>
  <data name="ERR_BadBaseType" xml:space="preserve">
    <value>Invalid base type</value>
  </data>
  <data name="WRN_EmptySwitch" xml:space="preserve">
    <value>Empty switch block</value>
  </data>
  <data name="WRN_EmptySwitch_Title" xml:space="preserve">
    <value>Empty switch block</value>
  </data>
  <data name="ERR_ExpectedEndTry" xml:space="preserve">
    <value>Expected catch or finally</value>
  </data>
  <data name="ERR_InvalidExprTerm" xml:space="preserve">
    <value>Invalid expression term '{0}'</value>
  </data>
  <data name="ERR_BadNewExpr" xml:space="preserve">
    <value>A new expression requires (), [], or {} after type</value>
  </data>
  <data name="ERR_NoNamespacePrivate" xml:space="preserve">
    <value>Elements defined in a namespace cannot be explicitly declared as private, protected, protected internal, or private protected</value>
  </data>
  <data name="ERR_BadVarDecl" xml:space="preserve">
    <value>Expected ; or = (cannot specify constructor arguments in declaration)</value>
  </data>
  <data name="ERR_UsingAfterElements" xml:space="preserve">
    <value>A using clause must precede all other elements defined in the namespace except extern alias declarations</value>
  </data>
  <data name="ERR_BadBinOpArgs" xml:space="preserve">
    <value>Overloaded binary operator '{0}' takes two parameters</value>
  </data>
  <data name="ERR_BadUnOpArgs" xml:space="preserve">
    <value>Overloaded unary operator '{0}' takes one parameter</value>
  </data>
  <data name="ERR_NoVoidParameter" xml:space="preserve">
    <value>Invalid parameter type 'void'</value>
  </data>
  <data name="ERR_DuplicateAlias" xml:space="preserve">
    <value>The using alias '{0}' appeared previously in this namespace</value>
  </data>
  <data name="ERR_BadProtectedAccess" xml:space="preserve">
    <value>Cannot access protected member '{0}' via a qualifier of type '{1}'; the qualifier must be of type '{2}' (or derived from it)</value>
  </data>
  <data name="ERR_AddModuleAssembly" xml:space="preserve">
    <value>'{0}' cannot be added to this assembly because it already is an assembly</value>
  </data>
  <data name="ERR_BindToBogusProp2" xml:space="preserve">
    <value>Property, indexer, or event '{0}' is not supported by the language; try directly calling accessor methods '{1}' or '{2}'</value>
  </data>
  <data name="ERR_BindToBogusProp1" xml:space="preserve">
    <value>Property, indexer, or event '{0}' is not supported by the language; try directly calling accessor method '{1}'</value>
  </data>
  <data name="ERR_NoVoidHere" xml:space="preserve">
    <value>Keyword 'void' cannot be used in this context</value>
  </data>
  <data name="ERR_IndexerNeedsParam" xml:space="preserve">
    <value>Indexers must have at least one parameter</value>
  </data>
  <data name="ERR_BadArraySyntax" xml:space="preserve">
    <value>Array type specifier, [], must appear before parameter name</value>
  </data>
  <data name="ERR_BadOperatorSyntax" xml:space="preserve">
    <value>Declaration is not valid; use '{0} operator &lt;dest-type&gt; (...' instead</value>
  </data>
  <data name="ERR_MainClassNotFound" xml:space="preserve">
    <value>Could not find '{0}' specified for Main method</value>
  </data>
  <data name="ERR_MainClassNotClass" xml:space="preserve">
    <value>'{0}' specified for Main method must be a non-generic class, struct, or interface</value>
  </data>
  <data name="ERR_NoMainInClass" xml:space="preserve">
    <value>'{0}' does not have a suitable static 'Main' method</value>
  </data>
  <data name="ERR_MainClassIsImport" xml:space="preserve">
    <value>Cannot use '{0}' for Main method because it is imported</value>
  </data>
  <data name="ERR_OutputNeedsName" xml:space="preserve">
    <value>Outputs without source must have the /out option specified</value>
  </data>
  <data name="ERR_NoOutputDirectory" xml:space="preserve">
    <value>Output directory could not be determined</value>
  </data>
  <data name="ERR_CantHaveWin32ResAndManifest" xml:space="preserve">
    <value>Conflicting options specified: Win32 resource file; Win32 manifest</value>
  </data>
  <data name="ERR_CantHaveWin32ResAndIcon" xml:space="preserve">
    <value>Conflicting options specified: Win32 resource file; Win32 icon</value>
  </data>
  <data name="ERR_CantReadResource" xml:space="preserve">
    <value>Error reading resource '{0}' -- '{1}'</value>
  </data>
  <data name="ERR_DocFileGen" xml:space="preserve">
    <value>Error writing to XML documentation file: {0}</value>
  </data>
  <data name="WRN_XMLParseError" xml:space="preserve">
    <value>XML comment has badly formed XML -- '{0}'</value>
  </data>
  <data name="WRN_XMLParseError_Title" xml:space="preserve">
    <value>XML comment has badly formed XML</value>
  </data>
  <data name="WRN_DuplicateParamTag" xml:space="preserve">
    <value>XML comment has a duplicate param tag for '{0}'</value>
  </data>
  <data name="WRN_DuplicateParamTag_Title" xml:space="preserve">
    <value>XML comment has a duplicate param tag</value>
  </data>
  <data name="WRN_UnmatchedParamTag" xml:space="preserve">
    <value>XML comment has a param tag for '{0}', but there is no parameter by that name</value>
  </data>
  <data name="WRN_UnmatchedParamTag_Title" xml:space="preserve">
    <value>XML comment has a param tag, but there is no parameter by that name</value>
  </data>
  <data name="WRN_UnmatchedParamRefTag" xml:space="preserve">
    <value>XML comment on '{1}' has a paramref tag for '{0}', but there is no parameter by that name</value>
  </data>
  <data name="WRN_UnmatchedParamRefTag_Title" xml:space="preserve">
    <value>XML comment has a paramref tag, but there is no parameter by that name</value>
  </data>
  <data name="WRN_MissingParamTag" xml:space="preserve">
    <value>Parameter '{0}' has no matching param tag in the XML comment for '{1}' (but other parameters do)</value>
  </data>
  <data name="WRN_MissingParamTag_Title" xml:space="preserve">
    <value>Parameter has no matching param tag in the XML comment (but other parameters do)</value>
  </data>
  <data name="WRN_BadXMLRef" xml:space="preserve">
    <value>XML comment has cref attribute '{0}' that could not be resolved</value>
  </data>
  <data name="WRN_BadXMLRef_Title" xml:space="preserve">
    <value>XML comment has cref attribute that could not be resolved</value>
  </data>
  <data name="ERR_BadStackAllocExpr" xml:space="preserve">
    <value>A stackalloc expression requires [] after type</value>
  </data>
  <data name="ERR_InvalidLineNumber" xml:space="preserve">
    <value>The line number specified for #line directive is missing or invalid</value>
  </data>
  <data name="ERR_MissingPPFile" xml:space="preserve">
    <value>Quoted file name, single-line comment or end-of-line expected</value>
  </data>
  <data name="ERR_ExpectedPPFile" xml:space="preserve">
    <value>Quoted file name expected</value>
  </data>
  <data name="ERR_ReferenceDirectiveOnlyAllowedInScripts" xml:space="preserve">
    <value>#r is only allowed in scripts</value>
  </data>
  <data name="ERR_ForEachMissingMember" xml:space="preserve">
    <value>foreach statement cannot operate on variables of type '{0}' because '{0}' does not contain a public instance definition for '{1}'</value>
  </data>
  <data name="ERR_AwaitForEachMissingMember" xml:space="preserve">
    <value>Asynchronous foreach statement cannot operate on variables of type '{0}' because '{0}' does not contain a suitable public instance definition for '{1}'</value>
  </data>
  <data name="ERR_ForEachMissingMemberWrongAsync" xml:space="preserve">
    <value>foreach statement cannot operate on variables of type '{0}' because '{0}' does not contain a public instance definition for '{1}'. Did you mean 'await foreach' rather than 'foreach'?</value>
  </data>
  <data name="ERR_AwaitForEachMissingMemberWrongAsync" xml:space="preserve">
    <value>Asynchronous foreach statement cannot operate on variables of type '{0}' because '{0}' does not contain a public instance definition for '{1}'. Did you mean 'foreach' rather than 'await foreach'?</value>
  </data>
  <data name="ERR_PossibleAsyncIteratorWithoutYield" xml:space="preserve">
    <value>The body of an async-iterator method must contain a 'yield' statement.</value>
  </data>
  <data name="ERR_PossibleAsyncIteratorWithoutYieldOrAwait" xml:space="preserve">
    <value>The body of an async-iterator method must contain a 'yield' statement. Consider removing 'async' from the method declaration or adding a 'yield' statement.</value>
  </data>
  <data name="ERR_StaticLocalFunctionCannotCaptureVariable" xml:space="preserve">
    <value>A static local function cannot contain a reference to '{0}'.</value>
  </data>
  <data name="ERR_StaticLocalFunctionCannotCaptureThis" xml:space="preserve">
    <value>A static local function cannot contain a reference to 'this' or 'base'.</value>
  </data>
  <data name="WRN_BadXMLRefParamType" xml:space="preserve">
    <value>Invalid type for parameter {0} in XML comment cref attribute: '{1}'</value>
  </data>
  <data name="WRN_BadXMLRefParamType_Title" xml:space="preserve">
    <value>Invalid type for parameter in XML comment cref attribute</value>
  </data>
  <data name="WRN_BadXMLRefReturnType" xml:space="preserve">
    <value>Invalid return type in XML comment cref attribute</value>
  </data>
  <data name="WRN_BadXMLRefReturnType_Title" xml:space="preserve">
    <value>Invalid return type in XML comment cref attribute</value>
  </data>
  <data name="ERR_BadWin32Res" xml:space="preserve">
    <value>Error reading Win32 resources -- {0}</value>
  </data>
  <data name="WRN_BadXMLRefSyntax" xml:space="preserve">
    <value>XML comment has syntactically incorrect cref attribute '{0}'</value>
  </data>
  <data name="WRN_BadXMLRefSyntax_Title" xml:space="preserve">
    <value>XML comment has syntactically incorrect cref attribute</value>
  </data>
  <data name="ERR_BadModifierLocation" xml:space="preserve">
    <value>Member modifier '{0}' must precede the member type and name</value>
  </data>
  <data name="ERR_MissingArraySize" xml:space="preserve">
    <value>Array creation must have array size or array initializer</value>
  </data>
  <data name="WRN_UnprocessedXMLComment" xml:space="preserve">
    <value>XML comment is not placed on a valid language element</value>
  </data>
  <data name="WRN_UnprocessedXMLComment_Title" xml:space="preserve">
    <value>XML comment is not placed on a valid language element</value>
  </data>
  <data name="WRN_FailedInclude" xml:space="preserve">
    <value>Unable to include XML fragment '{1}' of file '{0}' -- {2}</value>
  </data>
  <data name="WRN_FailedInclude_Title" xml:space="preserve">
    <value>Unable to include XML fragment</value>
  </data>
  <data name="WRN_InvalidInclude" xml:space="preserve">
    <value>Invalid XML include element -- {0}</value>
  </data>
  <data name="WRN_InvalidInclude_Title" xml:space="preserve">
    <value>Invalid XML include element</value>
  </data>
  <data name="WRN_MissingXMLComment" xml:space="preserve">
    <value>Missing XML comment for publicly visible type or member '{0}'</value>
  </data>
  <data name="WRN_MissingXMLComment_Title" xml:space="preserve">
    <value>Missing XML comment for publicly visible type or member</value>
  </data>
  <data name="WRN_MissingXMLComment_Description" xml:space="preserve">
    <value>The /doc compiler option was specified, but one or more constructs did not have comments.</value>
  </data>
  <data name="WRN_XMLParseIncludeError" xml:space="preserve">
    <value>Badly formed XML in included comments file -- '{0}'</value>
  </data>
  <data name="WRN_XMLParseIncludeError_Title" xml:space="preserve">
    <value>Badly formed XML in included comments file</value>
  </data>
  <data name="ERR_BadDelArgCount" xml:space="preserve">
    <value>Delegate '{0}' does not take {1} arguments</value>
  </data>
  <data name="ERR_UnexpectedSemicolon" xml:space="preserve">
    <value>Semicolon after method or accessor block is not valid</value>
  </data>
  <data name="ERR_MethodReturnCantBeRefAny" xml:space="preserve">
    <value>Method or delegate cannot return type '{0}'</value>
  </data>
  <data name="ERR_CompileCancelled" xml:space="preserve">
    <value>Compilation cancelled by user</value>
  </data>
  <data name="ERR_MethodArgCantBeRefAny" xml:space="preserve">
    <value>Cannot make reference to variable of type '{0}'</value>
  </data>
  <data name="ERR_AssgReadonlyLocal" xml:space="preserve">
    <value>Cannot assign to '{0}' because it is read-only</value>
  </data>
  <data name="ERR_RefReadonlyLocal" xml:space="preserve">
    <value>Cannot use '{0}' as a ref or out value because it is read-only</value>
  </data>
  <data name="ERR_CantUseRequiredAttribute" xml:space="preserve">
    <value>The RequiredAttribute attribute is not permitted on C# types</value>
  </data>
  <data name="ERR_NoModifiersOnAccessor" xml:space="preserve">
    <value>Modifiers cannot be placed on event accessor declarations</value>
  </data>
  <data name="ERR_ParamsCantBeWithModifier" xml:space="preserve">
    <value>The params parameter cannot be declared as {0}</value>
  </data>
  <data name="ERR_ReturnNotLValue" xml:space="preserve">
    <value>Cannot modify the return value of '{0}' because it is not a variable</value>
  </data>
  <data name="ERR_MissingCoClass" xml:space="preserve">
    <value>The managed coclass wrapper class '{0}' for interface '{1}' cannot be found (are you missing an assembly reference?)</value>
  </data>
  <data name="ERR_AmbiguousAttribute" xml:space="preserve">
    <value>'{0}' is ambiguous between '{1}' and '{2}'; use either '@{0}' or '{0}Attribute'</value>
  </data>
  <data name="ERR_BadArgExtraRef" xml:space="preserve">
    <value>Argument {0} may not be passed with the '{1}' keyword</value>
  </data>
  <data name="WRN_CmdOptionConflictsSource" xml:space="preserve">
    <value>Option '{0}' overrides attribute '{1}' given in a source file or added module</value>
  </data>
  <data name="WRN_CmdOptionConflictsSource_Title" xml:space="preserve">
    <value>Option overrides attribute given in a source file or added module</value>
  </data>
  <data name="WRN_CmdOptionConflictsSource_Description" xml:space="preserve">
    <value>This warning occurs if the assembly attributes AssemblyKeyFileAttribute or AssemblyKeyNameAttribute found in source conflict with the /keyfile or /keycontainer command line option or key file name or key container specified in the Project Properties.</value>
  </data>
  <data name="ERR_BadCompatMode" xml:space="preserve">
    <value>Invalid option '{0}' for /langversion. Use '/langversion:?' to list supported values.</value>
  </data>
  <data name="ERR_DelegateOnConditional" xml:space="preserve">
    <value>Cannot create delegate with '{0}' because it or a method it overrides has a Conditional attribute</value>
  </data>
  <data name="ERR_CantMakeTempFile" xml:space="preserve">
    <value>Cannot create temporary file -- {0}</value>
  </data>
  <data name="ERR_BadArgRef" xml:space="preserve">
    <value>Argument {0} must be passed with the '{1}' keyword</value>
  </data>
  <data name="ERR_YieldInAnonMeth" xml:space="preserve">
    <value>The yield statement cannot be used inside an anonymous method or lambda expression</value>
  </data>
  <data name="ERR_ReturnInIterator" xml:space="preserve">
    <value>Cannot return a value from an iterator. Use the yield return statement to return a value, or yield break to end the iteration.</value>
  </data>
  <data name="ERR_BadIteratorArgType" xml:space="preserve">
    <value>Iterators cannot have ref, in or out parameters</value>
  </data>
  <data name="ERR_BadIteratorReturn" xml:space="preserve">
    <value>The body of '{0}' cannot be an iterator block because '{1}' is not an iterator interface type</value>
  </data>
  <data name="ERR_BadYieldInFinally" xml:space="preserve">
    <value>Cannot yield in the body of a finally clause</value>
  </data>
  <data name="ERR_IteratorMustBeAsync" xml:space="preserve">
    <value>Method '{0}' with an iterator block must be 'async' to return '{1}'</value>
  </data>
  <data name="ERR_BadYieldInTryOfCatch" xml:space="preserve">
    <value>Cannot yield a value in the body of a try block with a catch clause</value>
  </data>
  <data name="ERR_EmptyYield" xml:space="preserve">
    <value>Expression expected after yield return</value>
  </data>
  <data name="ERR_AnonDelegateCantUse" xml:space="preserve">
    <value>Cannot use ref, out, or in parameter '{0}' inside an anonymous method, lambda expression, query expression, or local function</value>
  </data>
  <data name="ERR_IllegalInnerUnsafe" xml:space="preserve">
    <value>Unsafe code may not appear in iterators</value>
  </data>
  <data name="ERR_BadYieldInCatch" xml:space="preserve">
    <value>Cannot yield a value in the body of a catch clause</value>
  </data>
  <data name="ERR_BadDelegateLeave" xml:space="preserve">
    <value>Control cannot leave the body of an anonymous method or lambda expression</value>
  </data>
  <data name="ERR_IllegalSuppression" xml:space="preserve">
    <value>The suppression operator is not allowed in this context</value>
  </data>
  <data name="WRN_IllegalPragma" xml:space="preserve">
    <value>Unrecognized #pragma directive</value>
  </data>
  <data name="WRN_IllegalPragma_Title" xml:space="preserve">
    <value>Unrecognized #pragma directive</value>
  </data>
  <data name="WRN_IllegalPPWarning" xml:space="preserve">
    <value>Expected 'disable' or 'restore'</value>
  </data>
  <data name="WRN_IllegalPPWarning_Title" xml:space="preserve">
    <value>Expected 'disable' or 'restore' after #pragma warning</value>
  </data>
  <data name="WRN_BadRestoreNumber" xml:space="preserve">
    <value>Cannot restore warning 'CS{0}' because it was disabled globally</value>
  </data>
  <data name="WRN_BadRestoreNumber_Title" xml:space="preserve">
    <value>Cannot restore warning because it was disabled globally</value>
  </data>
  <data name="ERR_VarargsIterator" xml:space="preserve">
    <value>__arglist is not allowed in the parameter list of iterators</value>
  </data>
  <data name="ERR_UnsafeIteratorArgType" xml:space="preserve">
    <value>Iterators cannot have unsafe parameters or yield types</value>
  </data>
  <data name="ERR_BadCoClassSig" xml:space="preserve">
    <value>The managed coclass wrapper class signature '{0}' for interface '{1}' is not a valid class name signature</value>
  </data>
  <data name="ERR_MultipleIEnumOfT" xml:space="preserve">
    <value>foreach statement cannot operate on variables of type '{0}' because it implements multiple instantiations of '{1}'; try casting to a specific interface instantiation</value>
  </data>
  <data name="ERR_MultipleIAsyncEnumOfT" xml:space="preserve">
    <value>Asynchronous foreach statement cannot operate on variables of type '{0}' because it implements multiple instantiations of '{1}'; try casting to a specific interface instantiation</value>
  </data>
  <data name="ERR_FixedDimsRequired" xml:space="preserve">
    <value>A fixed size buffer field must have the array size specifier after the field name</value>
  </data>
  <data name="ERR_FixedNotInStruct" xml:space="preserve">
    <value>Fixed size buffer fields may only be members of structs</value>
  </data>
  <data name="ERR_AnonymousReturnExpected" xml:space="preserve">
    <value>Not all code paths return a value in {0} of type '{1}'</value>
  </data>
  <data name="WRN_NonECMAFeature" xml:space="preserve">
    <value>Feature '{0}' is not part of the standardized ISO C# language specification, and may not be accepted by other compilers</value>
  </data>
  <data name="WRN_NonECMAFeature_Title" xml:space="preserve">
    <value>Feature is not part of the standardized ISO C# language specification, and may not be accepted by other compilers</value>
  </data>
  <data name="ERR_ExpectedVerbatimLiteral" xml:space="preserve">
    <value>Keyword, identifier, or string expected after verbatim specifier: @</value>
  </data>
  <data name="ERR_RefReadonly" xml:space="preserve">
    <value>A readonly field cannot be used as a ref or out value (except in a constructor)</value>
  </data>
  <data name="ERR_RefReadonly2" xml:space="preserve">
    <value>Members of readonly field '{0}' cannot be used as a ref or out value (except in a constructor)</value>
  </data>
  <data name="ERR_AssgReadonly" xml:space="preserve">
    <value>A readonly field cannot be assigned to (except in a constructor of the class in which the field is defined or a variable initializer))</value>
  </data>
  <data name="ERR_AssgReadonly2" xml:space="preserve">
    <value>Members of readonly field '{0}' cannot be modified (except in a constructor or a variable initializer)</value>
  </data>
  <data name="ERR_RefReadonlyNotField" xml:space="preserve">
    <value>Cannot use {0} '{1}' as a ref or out value because it is a readonly variable</value>
  </data>
  <data name="ERR_RefReadonlyNotField2" xml:space="preserve">
    <value>Members of {0} '{1}' cannot be used as a ref or out value because it is a readonly variable</value>
  </data>
  <data name="ERR_AssignReadonlyNotField" xml:space="preserve">
    <value>Cannot assign to {0} '{1}' because it is a readonly variable</value>
  </data>
  <data name="ERR_AssignReadonlyNotField2" xml:space="preserve">
    <value>Cannot assign to a member of {0} '{1}' because it is a readonly variable</value>
  </data>
  <data name="ERR_RefReturnReadonlyNotField" xml:space="preserve">
    <value>Cannot return {0} '{1}' by writable reference because it is a readonly variable</value>
  </data>
  <data name="ERR_RefReturnReadonlyNotField2" xml:space="preserve">
    <value>Members of {0} '{1}' cannot be returned by writable reference because it is a readonly variable</value>
  </data>
  <data name="ERR_AssgReadonlyStatic2" xml:space="preserve">
    <value>Fields of static readonly field '{0}' cannot be assigned to (except in a static constructor or a variable initializer)</value>
  </data>
  <data name="ERR_RefReadonlyStatic2" xml:space="preserve">
    <value>Fields of static readonly field '{0}' cannot be used as a ref or out value (except in a static constructor)</value>
  </data>
  <data name="ERR_AssgReadonlyLocal2Cause" xml:space="preserve">
    <value>Cannot modify members of '{0}' because it is a '{1}'</value>
  </data>
  <data name="ERR_RefReadonlyLocal2Cause" xml:space="preserve">
    <value>Cannot use fields of '{0}' as a ref or out value because it is a '{1}'</value>
  </data>
  <data name="ERR_AssgReadonlyLocalCause" xml:space="preserve">
    <value>Cannot assign to '{0}' because it is a '{1}'</value>
  </data>
  <data name="ERR_RefReadonlyLocalCause" xml:space="preserve">
    <value>Cannot use '{0}' as a ref or out value because it is a '{1}'</value>
  </data>
  <data name="WRN_ErrorOverride" xml:space="preserve">
    <value>{0}. See also error CS{1}.</value>
  </data>
  <data name="WRN_ErrorOverride_Title" xml:space="preserve">
    <value>Warning is overriding an error</value>
  </data>
  <data name="WRN_ErrorOverride_Description" xml:space="preserve">
    <value>The compiler emits this warning when it overrides an error with a warning. For information about the problem, search for the error code mentioned.</value>
  </data>
  <data name="ERR_AnonMethToNonDel" xml:space="preserve">
    <value>Cannot convert {0} to type '{1}' because it is not a delegate type</value>
  </data>
  <data name="ERR_CantConvAnonMethParams" xml:space="preserve">
    <value>Cannot convert {0} to type '{1}' because the parameter types do not match the delegate parameter types</value>
  </data>
  <data name="ERR_CantConvAnonMethReturns" xml:space="preserve">
    <value>Cannot convert {0} to intended delegate type because some of the return types in the block are not implicitly convertible to the delegate return type</value>
  </data>
  <data name="ERR_BadAsyncReturnExpression" xml:space="preserve">
    <value>Since this is an async method, the return expression must be of type '{0}' rather than 'Task&lt;{0}&gt;'</value>
  </data>
  <data name="ERR_CantConvAsyncAnonFuncReturns" xml:space="preserve">
    <value>Cannot convert async {0} to delegate type '{1}'. An async {0} may return void, Task or Task&lt;T&gt;, none of which are convertible to '{1}'.</value>
  </data>
  <data name="ERR_IllegalFixedType" xml:space="preserve">
    <value>Fixed size buffer type must be one of the following: bool, byte, short, int, long, char, sbyte, ushort, uint, ulong, float or double</value>
  </data>
  <data name="ERR_FixedOverflow" xml:space="preserve">
    <value>Fixed size buffer of length {0} and type '{1}' is too big</value>
  </data>
  <data name="ERR_InvalidFixedArraySize" xml:space="preserve">
    <value>Fixed size buffers must have a length greater than zero</value>
  </data>
  <data name="ERR_FixedBufferNotFixed" xml:space="preserve">
    <value>You cannot use fixed size buffers contained in unfixed expressions. Try using the fixed statement.</value>
  </data>
  <data name="ERR_AttributeNotOnAccessor" xml:space="preserve">
    <value>Attribute '{0}' is not valid on property or event accessors. It is only valid on '{1}' declarations.</value>
  </data>
  <data name="WRN_InvalidSearchPathDir" xml:space="preserve">
    <value>Invalid search path '{0}' specified in '{1}' -- '{2}'</value>
  </data>
  <data name="WRN_InvalidSearchPathDir_Title" xml:space="preserve">
    <value>Invalid search path specified</value>
  </data>
  <data name="ERR_IllegalVarArgs" xml:space="preserve">
    <value>__arglist is not valid in this context</value>
  </data>
  <data name="ERR_IllegalParams" xml:space="preserve">
    <value>params is not valid in this context</value>
  </data>
  <data name="ERR_BadModifiersOnNamespace" xml:space="preserve">
    <value>A namespace declaration cannot have modifiers or attributes</value>
  </data>
  <data name="ERR_BadPlatformType" xml:space="preserve">
    <value>Invalid option '{0}' for /platform; must be anycpu, x86, Itanium, arm, arm64 or x64</value>
  </data>
  <data name="ERR_ThisStructNotInAnonMeth" xml:space="preserve">
    <value>Anonymous methods, lambda expressions, and query expressions inside structs cannot access instance members of 'this'. Consider copying 'this' to a local variable outside the anonymous method, lambda expression or query expression and using the local instead.</value>
  </data>
  <data name="ERR_NoConvToIDisp" xml:space="preserve">
    <value>'{0}': type used in a using statement must be implicitly convertible to 'System.IDisposable'.</value>
  </data>
  <data name="ERR_NoConvToIDispWrongAsync" xml:space="preserve">
    <value>'{0}': type used in a using statement must be implicitly convertible to 'System.IDisposable'. Did you mean 'await using' rather than 'using'?</value>
  </data>
  <data name="ERR_NoConvToIAsyncDisp" xml:space="preserve">
    <value>'{0}': type used in an asynchronous using statement must be implicitly convertible to 'System.IAsyncDisposable' or implement a suitable 'DisposeAsync' method.</value>
  </data>
  <data name="ERR_NoConvToIAsyncDispWrongAsync" xml:space="preserve">
    <value>'{0}': type used in an asynchronous using statement must be implicitly convertible to 'System.IAsyncDisposable' or implement a suitable 'DisposeAsync' method. Did you mean 'using' rather than 'await using'?</value>
  </data>
  <data name="ERR_BadParamRef" xml:space="preserve">
    <value>Parameter {0} must be declared with the '{1}' keyword</value>
  </data>
  <data name="ERR_BadParamExtraRef" xml:space="preserve">
    <value>Parameter {0} should not be declared with the '{1}' keyword</value>
  </data>
  <data name="ERR_BadParamType" xml:space="preserve">
    <value>Parameter {0} is declared as type '{1}{2}' but should be '{3}{4}'</value>
  </data>
  <data name="ERR_BadExternIdentifier" xml:space="preserve">
    <value>Invalid extern alias for '/reference'; '{0}' is not a valid identifier</value>
  </data>
  <data name="ERR_AliasMissingFile" xml:space="preserve">
    <value>Invalid reference alias option: '{0}=' -- missing filename</value>
  </data>
  <data name="ERR_GlobalExternAlias" xml:space="preserve">
    <value>You cannot redefine the global extern alias</value>
  </data>
  <data name="ERR_MissingTypeInSource" xml:space="preserve">
    <value>Reference to type '{0}' claims it is defined in this assembly, but it is not defined in source or any added modules</value>
  </data>
  <data name="ERR_MissingTypeInAssembly" xml:space="preserve">
    <value>Reference to type '{0}' claims it is defined in '{1}', but it could not be found</value>
  </data>
  <data name="WRN_MultiplePredefTypes" xml:space="preserve">
    <value>The predefined type '{0}' is defined in multiple assemblies in the global alias; using definition from '{1}'</value>
  </data>
  <data name="WRN_MultiplePredefTypes_Title" xml:space="preserve">
    <value>Predefined type is defined in multiple assemblies in the global alias</value>
  </data>
  <data name="WRN_MultiplePredefTypes_Description" xml:space="preserve">
    <value>This error occurs when a predefined system type such as System.Int32 is found in two assemblies. One way this can happen is if you are referencing mscorlib or System.Runtime.dll from two different places, such as trying to run two versions of the .NET Framework side-by-side.</value>
  </data>
  <data name="ERR_LocalCantBeFixedAndHoisted" xml:space="preserve">
    <value>Local '{0}' or its members cannot have their address taken and be used inside an anonymous method or lambda expression</value>
  </data>
  <data name="WRN_TooManyLinesForDebugger" xml:space="preserve">
    <value>Source file has exceeded the limit of 16,707,565 lines representable in the PDB; debug information will be incorrect</value>
  </data>
  <data name="WRN_TooManyLinesForDebugger_Title" xml:space="preserve">
    <value>Source file has exceeded the limit of 16,707,565 lines representable in the PDB; debug information will be incorrect</value>
  </data>
  <data name="ERR_CantConvAnonMethNoParams" xml:space="preserve">
    <value>Cannot convert anonymous method block without a parameter list to delegate type '{0}' because it has one or more out parameters</value>
  </data>
  <data name="ERR_ConditionalOnNonAttributeClass" xml:space="preserve">
    <value>Attribute '{0}' is only valid on methods or attribute classes</value>
  </data>
  <data name="WRN_CallOnNonAgileField" xml:space="preserve">
    <value>Accessing a member on '{0}' may cause a runtime exception because it is a field of a marshal-by-reference class</value>
  </data>
  <data name="WRN_CallOnNonAgileField_Title" xml:space="preserve">
    <value>Accessing a member on a field of a marshal-by-reference class may cause a runtime exception</value>
  </data>
  <data name="WRN_CallOnNonAgileField_Description" xml:space="preserve">
    <value>This warning occurs when you try to call a method, property, or indexer on a member of a class that derives from MarshalByRefObject, and the member is a value type. Objects that inherit from MarshalByRefObject are typically intended to be marshaled by reference across an application domain. If any code ever attempts to directly access the value-type member of such an object across an application domain, a runtime exception will occur. To resolve the warning, first copy the member into a local variable and call the method on that variable.</value>
  </data>
  <data name="WRN_BadWarningNumber" xml:space="preserve">
    <value>'{0}' is not a valid warning number</value>
  </data>
  <data name="WRN_BadWarningNumber_Title" xml:space="preserve">
    <value>Not a valid warning number</value>
  </data>
  <data name="WRN_BadWarningNumber_Description" xml:space="preserve">
    <value>A number that was passed to the #pragma warning preprocessor directive was not a valid warning number. Verify that the number represents a warning, not an error.</value>
  </data>
  <data name="WRN_InvalidNumber" xml:space="preserve">
    <value>Invalid number</value>
  </data>
  <data name="WRN_InvalidNumber_Title" xml:space="preserve">
    <value>Invalid number</value>
  </data>
  <data name="WRN_FileNameTooLong" xml:space="preserve">
    <value>Invalid filename specified for preprocessor directive. Filename is too long or not a valid filename.</value>
  </data>
  <data name="WRN_FileNameTooLong_Title" xml:space="preserve">
    <value>Invalid filename specified for preprocessor directive</value>
  </data>
  <data name="WRN_IllegalPPChecksum" xml:space="preserve">
    <value>Invalid #pragma checksum syntax; should be #pragma checksum "filename" "{XXXXXXXX-XXXX-XXXX-XXXX-XXXXXXXXXXXX}" "XXXX..."</value>
  </data>
  <data name="WRN_IllegalPPChecksum_Title" xml:space="preserve">
    <value>Invalid #pragma checksum syntax</value>
  </data>
  <data name="WRN_EndOfPPLineExpected" xml:space="preserve">
    <value>Single-line comment or end-of-line expected</value>
  </data>
  <data name="WRN_EndOfPPLineExpected_Title" xml:space="preserve">
    <value>Single-line comment or end-of-line expected after #pragma directive</value>
  </data>
  <data name="WRN_ConflictingChecksum" xml:space="preserve">
    <value>Different checksum values given for '{0}'</value>
  </data>
  <data name="WRN_ConflictingChecksum_Title" xml:space="preserve">
    <value>Different #pragma checksum values given</value>
  </data>
  <data name="WRN_InvalidAssemblyName" xml:space="preserve">
    <value>Assembly reference '{0}' is invalid and cannot be resolved</value>
  </data>
  <data name="WRN_InvalidAssemblyName_Title" xml:space="preserve">
    <value>Assembly reference is invalid and cannot be resolved</value>
  </data>
  <data name="WRN_InvalidAssemblyName_Description" xml:space="preserve">
    <value>This warning indicates that an attribute, such as InternalsVisibleToAttribute, was not specified correctly.</value>
  </data>
  <data name="WRN_UnifyReferenceMajMin" xml:space="preserve">
    <value>Assuming assembly reference '{0}' used by '{1}' matches identity '{2}' of '{3}', you may need to supply runtime policy</value>
  </data>
  <data name="WRN_UnifyReferenceMajMin_Title" xml:space="preserve">
    <value>Assuming assembly reference matches identity</value>
  </data>
  <data name="WRN_UnifyReferenceMajMin_Description" xml:space="preserve">
    <value>The two assemblies differ in release and/or version number. For unification to occur, you must specify directives in the application's .config file, and you must provide the correct strong name of an assembly.</value>
  </data>
  <data name="WRN_UnifyReferenceBldRev" xml:space="preserve">
    <value>Assuming assembly reference '{0}' used by '{1}' matches identity '{2}' of '{3}', you may need to supply runtime policy</value>
  </data>
  <data name="WRN_UnifyReferenceBldRev_Title" xml:space="preserve">
    <value>Assuming assembly reference matches identity</value>
  </data>
  <data name="WRN_UnifyReferenceBldRev_Description" xml:space="preserve">
    <value>The two assemblies differ in release and/or version number. For unification to occur, you must specify directives in the application's .config file, and you must provide the correct strong name of an assembly.</value>
  </data>
  <data name="ERR_DuplicateImport" xml:space="preserve">
    <value>Multiple assemblies with equivalent identity have been imported: '{0}' and '{1}'. Remove one of the duplicate references.</value>
  </data>
  <data name="ERR_DuplicateImportSimple" xml:space="preserve">
    <value>An assembly with the same simple name '{0}' has already been imported. Try removing one of the references (e.g. '{1}') or sign them to enable side-by-side.</value>
  </data>
  <data name="ERR_AssemblyMatchBadVersion" xml:space="preserve">
    <value>Assembly '{0}' with identity '{1}' uses '{2}' which has a higher version than referenced assembly '{3}' with identity '{4}'</value>
  </data>
  <data name="ERR_FixedNeedsLvalue" xml:space="preserve">
    <value>Fixed size buffers can only be accessed through locals or fields</value>
  </data>
  <data name="WRN_DuplicateTypeParamTag" xml:space="preserve">
    <value>XML comment has a duplicate typeparam tag for '{0}'</value>
  </data>
  <data name="WRN_DuplicateTypeParamTag_Title" xml:space="preserve">
    <value>XML comment has a duplicate typeparam tag</value>
  </data>
  <data name="WRN_UnmatchedTypeParamTag" xml:space="preserve">
    <value>XML comment has a typeparam tag for '{0}', but there is no type parameter by that name</value>
  </data>
  <data name="WRN_UnmatchedTypeParamTag_Title" xml:space="preserve">
    <value>XML comment has a typeparam tag, but there is no type parameter by that name</value>
  </data>
  <data name="WRN_UnmatchedTypeParamRefTag" xml:space="preserve">
    <value>XML comment on '{1}' has a typeparamref tag for '{0}', but there is no type parameter by that name</value>
  </data>
  <data name="WRN_UnmatchedTypeParamRefTag_Title" xml:space="preserve">
    <value>XML comment has a typeparamref tag, but there is no type parameter by that name</value>
  </data>
  <data name="WRN_MissingTypeParamTag" xml:space="preserve">
    <value>Type parameter '{0}' has no matching typeparam tag in the XML comment on '{1}' (but other type parameters do)</value>
  </data>
  <data name="WRN_MissingTypeParamTag_Title" xml:space="preserve">
    <value>Type parameter has no matching typeparam tag in the XML comment (but other type parameters do)</value>
  </data>
  <data name="ERR_CantChangeTypeOnOverride" xml:space="preserve">
    <value>'{0}': type must be '{2}' to match overridden member '{1}'</value>
  </data>
  <data name="ERR_DoNotUseFixedBufferAttr" xml:space="preserve">
    <value>Do not use 'System.Runtime.CompilerServices.FixedBuffer' attribute. Use the 'fixed' field modifier instead.</value>
  </data>
  <data name="ERR_DoNotUseFixedBufferAttrOnProperty" xml:space="preserve">
    <value>Do not use 'System.Runtime.CompilerServices.FixedBuffer' attribute on a property</value>
  </data>
  <data name="WRN_AssignmentToSelf" xml:space="preserve">
    <value>Assignment made to same variable; did you mean to assign something else?</value>
  </data>
  <data name="WRN_AssignmentToSelf_Title" xml:space="preserve">
    <value>Assignment made to same variable</value>
  </data>
  <data name="WRN_ComparisonToSelf" xml:space="preserve">
    <value>Comparison made to same variable; did you mean to compare something else?</value>
  </data>
  <data name="WRN_ComparisonToSelf_Title" xml:space="preserve">
    <value>Comparison made to same variable</value>
  </data>
  <data name="ERR_CantOpenWin32Res" xml:space="preserve">
    <value>Error opening Win32 resource file '{0}' -- '{1}'</value>
  </data>
  <data name="WRN_DotOnDefault" xml:space="preserve">
    <value>Expression will always cause a System.NullReferenceException because the default value of '{0}' is null</value>
  </data>
  <data name="WRN_DotOnDefault_Title" xml:space="preserve">
    <value>Expression will always cause a System.NullReferenceException because the type's default value is null</value>
  </data>
  <data name="ERR_NoMultipleInheritance" xml:space="preserve">
    <value>Class '{0}' cannot have multiple base classes: '{1}' and '{2}'</value>
  </data>
  <data name="ERR_BaseClassMustBeFirst" xml:space="preserve">
    <value>Base class '{0}' must come before any interfaces</value>
  </data>
  <data name="WRN_BadXMLRefTypeVar" xml:space="preserve">
    <value>XML comment has cref attribute '{0}' that refers to a type parameter</value>
  </data>
  <data name="WRN_BadXMLRefTypeVar_Title" xml:space="preserve">
    <value>XML comment has cref attribute that refers to a type parameter</value>
  </data>
  <data name="ERR_FriendAssemblyBadArgs" xml:space="preserve">
    <value>Friend assembly reference '{0}' is invalid. InternalsVisibleTo declarations cannot have a version, culture, public key token, or processor architecture specified.</value>
  </data>
  <data name="ERR_FriendAssemblySNReq" xml:space="preserve">
    <value>Friend assembly reference '{0}' is invalid. Strong-name signed assemblies must specify a public key in their InternalsVisibleTo declarations.</value>
  </data>
  <data name="ERR_DelegateOnNullable" xml:space="preserve">
    <value>Cannot bind delegate to '{0}' because it is a member of 'System.Nullable&lt;T&gt;'</value>
  </data>
  <data name="ERR_BadCtorArgCount" xml:space="preserve">
    <value>'{0}' does not contain a constructor that takes {1} arguments</value>
  </data>
  <data name="ERR_GlobalAttributesNotFirst" xml:space="preserve">
    <value>Assembly and module attributes must precede all other elements defined in a file except using clauses and extern alias declarations</value>
  </data>
  <data name="ERR_ExpressionExpected" xml:space="preserve">
    <value>Expected expression</value>
  </data>
  <data name="ERR_InvalidSubsystemVersion" xml:space="preserve">
    <value>Invalid version {0} for /subsystemversion. The version must be 6.02 or greater for ARM or AppContainerExe, and 4.00 or greater otherwise</value>
  </data>
  <data name="ERR_InteropMethodWithBody" xml:space="preserve">
    <value>Embedded interop method '{0}' contains a body.</value>
  </data>
  <data name="ERR_BadWarningLevel" xml:space="preserve">
    <value>Warning level must be in the range 0-4</value>
  </data>
  <data name="ERR_BadDebugType" xml:space="preserve">
    <value>Invalid option '{0}' for /debug; must be 'portable', 'embedded', 'full' or 'pdbonly'</value>
  </data>
  <data name="ERR_BadResourceVis" xml:space="preserve">
    <value>Invalid option '{0}'; Resource visibility must be either 'public' or 'private'</value>
  </data>
  <data name="ERR_DefaultValueTypeMustMatch" xml:space="preserve">
    <value>The type of the argument to the DefaultParameterValue attribute must match the parameter type</value>
  </data>
  <data name="ERR_DefaultValueBadValueType" xml:space="preserve">
    <value>Argument of type '{0}' is not applicable for the DefaultParameterValue attribute</value>
  </data>
  <data name="ERR_MemberAlreadyInitialized" xml:space="preserve">
    <value>Duplicate initialization of member '{0}'</value>
  </data>
  <data name="ERR_MemberCannotBeInitialized" xml:space="preserve">
    <value>Member '{0}' cannot be initialized. It is not a field or property.</value>
  </data>
  <data name="ERR_StaticMemberInObjectInitializer" xml:space="preserve">
    <value>Static field or property '{0}' cannot be assigned in an object initializer</value>
  </data>
  <data name="ERR_ReadonlyValueTypeInObjectInitializer" xml:space="preserve">
    <value>Members of readonly field '{0}' of type '{1}' cannot be assigned with an object initializer because it is of a value type</value>
  </data>
  <data name="ERR_ValueTypePropertyInObjectInitializer" xml:space="preserve">
    <value>Members of property '{0}' of type '{1}' cannot be assigned with an object initializer because it is of a value type</value>
  </data>
  <data name="ERR_UnsafeTypeInObjectCreation" xml:space="preserve">
    <value>Unsafe type '{0}' cannot be used in object creation</value>
  </data>
  <data name="ERR_EmptyElementInitializer" xml:space="preserve">
    <value>Element initializer cannot be empty</value>
  </data>
  <data name="ERR_InitializerAddHasWrongSignature" xml:space="preserve">
    <value>The best overloaded method match for '{0}' has wrong signature for the initializer element. The initializable Add must be an accessible instance method.</value>
  </data>
  <data name="ERR_CollectionInitRequiresIEnumerable" xml:space="preserve">
    <value>Cannot initialize type '{0}' with a collection initializer because it does not implement 'System.Collections.IEnumerable'</value>
  </data>
  <data name="ERR_CantSetWin32Manifest" xml:space="preserve">
    <value>Error reading Win32 manifest file '{0}' -- '{1}'</value>
  </data>
  <data name="WRN_CantHaveManifestForModule" xml:space="preserve">
    <value>Ignoring /win32manifest for module because it only applies to assemblies</value>
  </data>
  <data name="WRN_CantHaveManifestForModule_Title" xml:space="preserve">
    <value>Ignoring /win32manifest for module because it only applies to assemblies</value>
  </data>
  <data name="ERR_BadInstanceArgType" xml:space="preserve">
    <value>'{0}' does not contain a definition for '{1}' and the best extension method overload '{2}' requires a receiver of type '{3}'</value>
  </data>
  <data name="ERR_QueryDuplicateRangeVariable" xml:space="preserve">
    <value>The range variable '{0}' has already been declared</value>
  </data>
  <data name="ERR_QueryRangeVariableOverrides" xml:space="preserve">
    <value>The range variable '{0}' conflicts with a previous declaration of '{0}'</value>
  </data>
  <data name="ERR_QueryRangeVariableAssignedBadValue" xml:space="preserve">
    <value>Cannot assign {0} to a range variable</value>
  </data>
  <data name="ERR_QueryNoProviderCastable" xml:space="preserve">
    <value>Could not find an implementation of the query pattern for source type '{0}'.  '{1}' not found.  Consider explicitly specifying the type of the range variable '{2}'.</value>
  </data>
  <data name="ERR_QueryNoProviderStandard" xml:space="preserve">
    <value>Could not find an implementation of the query pattern for source type '{0}'.  '{1}' not found.  Are you missing a reference to 'System.Core.dll' or a using directive for 'System.Linq'?</value>
  </data>
  <data name="ERR_QueryNoProvider" xml:space="preserve">
    <value>Could not find an implementation of the query pattern for source type '{0}'.  '{1}' not found.</value>
  </data>
  <data name="ERR_QueryOuterKey" xml:space="preserve">
    <value>The name '{0}' is not in scope on the left side of 'equals'.  Consider swapping the expressions on either side of 'equals'.</value>
  </data>
  <data name="ERR_QueryInnerKey" xml:space="preserve">
    <value>The name '{0}' is not in scope on the right side of 'equals'.  Consider swapping the expressions on either side of 'equals'.</value>
  </data>
  <data name="ERR_QueryOutRefRangeVariable" xml:space="preserve">
    <value>Cannot pass the range variable '{0}' as an out or ref parameter</value>
  </data>
  <data name="ERR_QueryMultipleProviders" xml:space="preserve">
    <value>Multiple implementations of the query pattern were found for source type '{0}'.  Ambiguous call to '{1}'.</value>
  </data>
  <data name="ERR_QueryTypeInferenceFailedMulti" xml:space="preserve">
    <value>The type of one of the expressions in the {0} clause is incorrect.  Type inference failed in the call to '{1}'.</value>
  </data>
  <data name="ERR_QueryTypeInferenceFailed" xml:space="preserve">
    <value>The type of the expression in the {0} clause is incorrect.  Type inference failed in the call to '{1}'.</value>
  </data>
  <data name="ERR_QueryTypeInferenceFailedSelectMany" xml:space="preserve">
    <value>An expression of type '{0}' is not allowed in a subsequent from clause in a query expression with source type '{1}'.  Type inference failed in the call to '{2}'.</value>
  </data>
  <data name="ERR_ExpressionTreeContainsPointerOp" xml:space="preserve">
    <value>An expression tree may not contain an unsafe pointer operation</value>
  </data>
  <data name="ERR_ExpressionTreeContainsAnonymousMethod" xml:space="preserve">
    <value>An expression tree may not contain an anonymous method expression</value>
  </data>
  <data name="ERR_AnonymousMethodToExpressionTree" xml:space="preserve">
    <value>An anonymous method expression cannot be converted to an expression tree</value>
  </data>
  <data name="ERR_QueryRangeVariableReadOnly" xml:space="preserve">
    <value>Range variable '{0}' cannot be assigned to -- it is read only</value>
  </data>
  <data name="ERR_QueryRangeVariableSameAsTypeParam" xml:space="preserve">
    <value>The range variable '{0}' cannot have the same name as a method type parameter</value>
  </data>
  <data name="ERR_TypeVarNotFoundRangeVariable" xml:space="preserve">
    <value>The contextual keyword 'var' cannot be used in a range variable declaration</value>
  </data>
  <data name="ERR_BadArgTypesForCollectionAdd" xml:space="preserve">
    <value>The best overloaded Add method '{0}' for the collection initializer has some invalid arguments</value>
  </data>
  <data name="ERR_ByRefParameterInExpressionTree" xml:space="preserve">
    <value>An expression tree lambda may not contain a ref, in or out parameter</value>
  </data>
  <data name="ERR_VarArgsInExpressionTree" xml:space="preserve">
    <value>An expression tree lambda may not contain a method with variable arguments</value>
  </data>
  <data name="ERR_MemGroupInExpressionTree" xml:space="preserve">
    <value>An expression tree lambda may not contain a method group</value>
  </data>
  <data name="ERR_InitializerAddHasParamModifiers" xml:space="preserve">
    <value>The best overloaded method match '{0}' for the collection initializer element cannot be used. Collection initializer 'Add' methods cannot have ref or out parameters.</value>
  </data>
  <data name="ERR_NonInvocableMemberCalled" xml:space="preserve">
    <value>Non-invocable member '{0}' cannot be used like a method.</value>
  </data>
  <data name="WRN_MultipleRuntimeImplementationMatches" xml:space="preserve">
    <value>Member '{0}' implements interface member '{1}' in type '{2}'. There are multiple matches for the interface member at run-time. It is implementation dependent which method will be called.</value>
  </data>
  <data name="WRN_MultipleRuntimeImplementationMatches_Title" xml:space="preserve">
    <value>Member implements interface member with multiple matches at run-time</value>
  </data>
  <data name="WRN_MultipleRuntimeImplementationMatches_Description" xml:space="preserve">
    <value>This warning can be generated when two interface methods are differentiated only by whether a particular parameter is marked with ref or with out. It is best to change your code to avoid this warning because it is not obvious or guaranteed which method is called at runtime.

Although C# distinguishes between out and ref, the CLR sees them as the same. When deciding which method implements the interface, the CLR just picks one.

Give the compiler some way to differentiate the methods. For example, you can give them different names or provide an additional parameter on one of them.</value>
  </data>
  <data name="WRN_MultipleRuntimeOverrideMatches" xml:space="preserve">
    <value>Member '{1}' overrides '{0}'. There are multiple override candidates at run-time. It is implementation dependent which method will be called.</value>
  </data>
  <data name="WRN_MultipleRuntimeOverrideMatches_Title" xml:space="preserve">
    <value>Member overrides base member with multiple override candidates at run-time</value>
  </data>
  <data name="ERR_ObjectOrCollectionInitializerWithDelegateCreation" xml:space="preserve">
    <value>Object and collection initializer expressions may not be applied to a delegate creation expression</value>
  </data>
  <data name="ERR_InvalidConstantDeclarationType" xml:space="preserve">
    <value>'{0}' is of type '{1}'. The type specified in a constant declaration must be sbyte, byte, short, ushort, int, uint, long, ulong, char, float, double, decimal, bool, string, an enum-type, or a reference-type.</value>
  </data>
  <data name="ERR_FileNotFound" xml:space="preserve">
    <value>Source file '{0}' could not be found.</value>
  </data>
  <data name="WRN_FileAlreadyIncluded" xml:space="preserve">
    <value>Source file '{0}' specified multiple times</value>
  </data>
  <data name="WRN_FileAlreadyIncluded_Title" xml:space="preserve">
    <value>Source file specified multiple times</value>
  </data>
  <data name="ERR_NoFileSpec" xml:space="preserve">
    <value>Missing file specification for '{0}' option</value>
  </data>
  <data name="ERR_SwitchNeedsString" xml:space="preserve">
    <value>Command-line syntax error: Missing '{0}' for '{1}' option</value>
  </data>
  <data name="ERR_BadSwitch" xml:space="preserve">
    <value>Unrecognized option: '{0}'</value>
  </data>
  <data name="WRN_NoSources" xml:space="preserve">
    <value>No source files specified.</value>
  </data>
  <data name="WRN_NoSources_Title" xml:space="preserve">
    <value>No source files specified</value>
  </data>
  <data name="ERR_ExpectedSingleScript" xml:space="preserve">
    <value>Expected a script (.csx file) but none specified</value>
  </data>
  <data name="ERR_OpenResponseFile" xml:space="preserve">
    <value>Error opening response file '{0}'</value>
  </data>
  <data name="ERR_CantOpenFileWrite" xml:space="preserve">
    <value>Cannot open '{0}' for writing -- '{1}'</value>
  </data>
  <data name="ERR_BadBaseNumber" xml:space="preserve">
    <value>Invalid image base number '{0}'</value>
  </data>
  <data name="ERR_BinaryFile" xml:space="preserve">
    <value>'{0}' is a binary file instead of a text file</value>
  </data>
  <data name="FTL_BadCodepage" xml:space="preserve">
    <value>Code page '{0}' is invalid or not installed</value>
  </data>
  <data name="FTL_BadChecksumAlgorithm" xml:space="preserve">
    <value>Algorithm '{0}' is not supported</value>
  </data>
  <data name="ERR_NoMainOnDLL" xml:space="preserve">
    <value>Cannot specify /main if building a module or library</value>
  </data>
  <data name="FTL_InvalidTarget" xml:space="preserve">
    <value>Invalid target type for /target: must specify 'exe', 'winexe', 'library', or 'module'</value>
  </data>
  <data name="FTL_InvalidInputFileName" xml:space="preserve">
    <value>File name '{0}' is empty, contains invalid characters, has a drive specification without an absolute path, or is too long</value>
  </data>
  <data name="WRN_NoConfigNotOnCommandLine" xml:space="preserve">
    <value>Ignoring /noconfig option because it was specified in a response file</value>
  </data>
  <data name="WRN_NoConfigNotOnCommandLine_Title" xml:space="preserve">
    <value>Ignoring /noconfig option because it was specified in a response file</value>
  </data>
  <data name="ERR_InvalidFileAlignment" xml:space="preserve">
    <value>Invalid file section alignment '{0}'</value>
  </data>
  <data name="ERR_InvalidOutputName" xml:space="preserve">
    <value>Invalid output name: {0}</value>
  </data>
  <data name="ERR_InvalidDebugInformationFormat" xml:space="preserve">
    <value>Invalid debug information format: {0}</value>
  </data>
  <data name="ERR_LegacyObjectIdSyntax" xml:space="preserve">
    <value>'id#' syntax is no longer supported. Use '$id' instead.</value>
  </data>
  <data name="WRN_DefineIdentifierRequired" xml:space="preserve">
    <value>Invalid name for a preprocessing symbol; '{0}' is not a valid identifier</value>
  </data>
  <data name="WRN_DefineIdentifierRequired_Title" xml:space="preserve">
    <value>Invalid name for a preprocessing symbol; not a valid identifier</value>
  </data>
  <data name="FTL_OutputFileExists" xml:space="preserve">
    <value>Cannot create short filename '{0}' when a long filename with the same short filename already exists</value>
  </data>
  <data name="ERR_OneAliasPerReference" xml:space="preserve">
    <value>A /reference option that declares an extern alias can only have one filename. To specify multiple aliases or filenames, use multiple /reference options.</value>
  </data>
  <data name="ERR_SwitchNeedsNumber" xml:space="preserve">
    <value>Command-line syntax error: Missing ':&lt;number&gt;' for '{0}' option</value>
  </data>
  <data name="ERR_MissingDebugSwitch" xml:space="preserve">
    <value>The /pdb option requires that the /debug option also be used</value>
  </data>
  <data name="ERR_ComRefCallInExpressionTree" xml:space="preserve">
    <value>An expression tree lambda may not contain a COM call with ref omitted on arguments</value>
  </data>
  <data name="ERR_InvalidFormatForGuidForOption" xml:space="preserve">
    <value>Command-line syntax error: Invalid Guid format '{0}' for option '{1}'</value>
  </data>
  <data name="ERR_MissingGuidForOption" xml:space="preserve">
    <value>Command-line syntax error: Missing Guid for option '{1}'</value>
  </data>
  <data name="WRN_CLS_NoVarArgs" xml:space="preserve">
    <value>Methods with variable arguments are not CLS-compliant</value>
  </data>
  <data name="WRN_CLS_NoVarArgs_Title" xml:space="preserve">
    <value>Methods with variable arguments are not CLS-compliant</value>
  </data>
  <data name="WRN_CLS_BadArgType" xml:space="preserve">
    <value>Argument type '{0}' is not CLS-compliant</value>
  </data>
  <data name="WRN_CLS_BadArgType_Title" xml:space="preserve">
    <value>Argument type is not CLS-compliant</value>
  </data>
  <data name="WRN_CLS_BadReturnType" xml:space="preserve">
    <value>Return type of '{0}' is not CLS-compliant</value>
  </data>
  <data name="WRN_CLS_BadReturnType_Title" xml:space="preserve">
    <value>Return type is not CLS-compliant</value>
  </data>
  <data name="WRN_CLS_BadFieldPropType" xml:space="preserve">
    <value>Type of '{0}' is not CLS-compliant</value>
  </data>
  <data name="WRN_CLS_BadFieldPropType_Title" xml:space="preserve">
    <value>Type is not CLS-compliant</value>
  </data>
  <data name="WRN_CLS_BadFieldPropType_Description" xml:space="preserve">
    <value>A public, protected, or protected internal variable must be of a type that is compliant with the Common Language Specification (CLS).</value>
  </data>
  <data name="WRN_CLS_BadIdentifierCase" xml:space="preserve">
    <value>Identifier '{0}' differing only in case is not CLS-compliant</value>
  </data>
  <data name="WRN_CLS_BadIdentifierCase_Title" xml:space="preserve">
    <value>Identifier differing only in case is not CLS-compliant</value>
  </data>
  <data name="WRN_CLS_OverloadRefOut" xml:space="preserve">
    <value>Overloaded method '{0}' differing only in ref or out, or in array rank, is not CLS-compliant</value>
  </data>
  <data name="WRN_CLS_OverloadRefOut_Title" xml:space="preserve">
    <value>Overloaded method differing only in ref or out, or in array rank, is not CLS-compliant</value>
  </data>
  <data name="WRN_CLS_OverloadUnnamed" xml:space="preserve">
    <value>Overloaded method '{0}' differing only by unnamed array types is not CLS-compliant</value>
  </data>
  <data name="WRN_CLS_OverloadUnnamed_Title" xml:space="preserve">
    <value>Overloaded method differing only by unnamed array types is not CLS-compliant</value>
  </data>
  <data name="WRN_CLS_OverloadUnnamed_Description" xml:space="preserve">
    <value>This error occurs if you have an overloaded method that takes a jagged array and the only difference between the method signatures is the element type of the array. To avoid this error, consider using a rectangular array rather than a jagged array; use an additional parameter to disambiguate the function call; rename one or more of the overloaded methods; or, if CLS Compliance is not needed, remove the CLSCompliantAttribute attribute.</value>
  </data>
  <data name="WRN_CLS_BadIdentifier" xml:space="preserve">
    <value>Identifier '{0}' is not CLS-compliant</value>
  </data>
  <data name="WRN_CLS_BadIdentifier_Title" xml:space="preserve">
    <value>Identifier is not CLS-compliant</value>
  </data>
  <data name="WRN_CLS_BadBase" xml:space="preserve">
    <value>'{0}': base type '{1}' is not CLS-compliant</value>
  </data>
  <data name="WRN_CLS_BadBase_Title" xml:space="preserve">
    <value>Base type is not CLS-compliant</value>
  </data>
  <data name="WRN_CLS_BadBase_Description" xml:space="preserve">
    <value>A base type was marked as not having to be compliant with the Common Language Specification (CLS) in an assembly that was marked as being CLS compliant. Either remove the attribute that specifies the assembly is CLS compliant or remove the attribute that indicates the type is not CLS compliant.</value>
  </data>
  <data name="WRN_CLS_BadInterfaceMember" xml:space="preserve">
    <value>'{0}': CLS-compliant interfaces must have only CLS-compliant members</value>
  </data>
  <data name="WRN_CLS_BadInterfaceMember_Title" xml:space="preserve">
    <value>CLS-compliant interfaces must have only CLS-compliant members</value>
  </data>
  <data name="WRN_CLS_NoAbstractMembers" xml:space="preserve">
    <value>'{0}': only CLS-compliant members can be abstract</value>
  </data>
  <data name="WRN_CLS_NoAbstractMembers_Title" xml:space="preserve">
    <value>Only CLS-compliant members can be abstract</value>
  </data>
  <data name="WRN_CLS_NotOnModules" xml:space="preserve">
    <value>You must specify the CLSCompliant attribute on the assembly, not the module, to enable CLS compliance checking</value>
  </data>
  <data name="WRN_CLS_NotOnModules_Title" xml:space="preserve">
    <value>You must specify the CLSCompliant attribute on the assembly, not the module, to enable CLS compliance checking</value>
  </data>
  <data name="WRN_CLS_ModuleMissingCLS" xml:space="preserve">
    <value>Added modules must be marked with the CLSCompliant attribute to match the assembly</value>
  </data>
  <data name="WRN_CLS_ModuleMissingCLS_Title" xml:space="preserve">
    <value>Added modules must be marked with the CLSCompliant attribute to match the assembly</value>
  </data>
  <data name="WRN_CLS_AssemblyNotCLS" xml:space="preserve">
    <value>'{0}' cannot be marked as CLS-compliant because the assembly does not have a CLSCompliant attribute</value>
  </data>
  <data name="WRN_CLS_AssemblyNotCLS_Title" xml:space="preserve">
    <value>Type or member cannot be marked as CLS-compliant because the assembly does not have a CLSCompliant attribute</value>
  </data>
  <data name="WRN_CLS_BadAttributeType" xml:space="preserve">
    <value>'{0}' has no accessible constructors which use only CLS-compliant types</value>
  </data>
  <data name="WRN_CLS_BadAttributeType_Title" xml:space="preserve">
    <value>Type has no accessible constructors which use only CLS-compliant types</value>
  </data>
  <data name="WRN_CLS_ArrayArgumentToAttribute" xml:space="preserve">
    <value>Arrays as attribute arguments is not CLS-compliant</value>
  </data>
  <data name="WRN_CLS_ArrayArgumentToAttribute_Title" xml:space="preserve">
    <value>Arrays as attribute arguments is not CLS-compliant</value>
  </data>
  <data name="WRN_CLS_NotOnModules2" xml:space="preserve">
    <value>You cannot specify the CLSCompliant attribute on a module that differs from the CLSCompliant attribute on the assembly</value>
  </data>
  <data name="WRN_CLS_NotOnModules2_Title" xml:space="preserve">
    <value>You cannot specify the CLSCompliant attribute on a module that differs from the CLSCompliant attribute on the assembly</value>
  </data>
  <data name="WRN_CLS_IllegalTrueInFalse" xml:space="preserve">
    <value>'{0}' cannot be marked as CLS-compliant because it is a member of non-CLS-compliant type '{1}'</value>
  </data>
  <data name="WRN_CLS_IllegalTrueInFalse_Title" xml:space="preserve">
    <value>Type cannot be marked as CLS-compliant because it is a member of non-CLS-compliant type</value>
  </data>
  <data name="WRN_CLS_MeaninglessOnPrivateType" xml:space="preserve">
    <value>CLS compliance checking will not be performed on '{0}' because it is not visible from outside this assembly</value>
  </data>
  <data name="WRN_CLS_MeaninglessOnPrivateType_Title" xml:space="preserve">
    <value>CLS compliance checking will not be performed because it is not visible from outside this assembly</value>
  </data>
  <data name="WRN_CLS_AssemblyNotCLS2" xml:space="preserve">
    <value>'{0}' does not need a CLSCompliant attribute because the assembly does not have a CLSCompliant attribute</value>
  </data>
  <data name="WRN_CLS_AssemblyNotCLS2_Title" xml:space="preserve">
    <value>Type or member does not need a CLSCompliant attribute because the assembly does not have a CLSCompliant attribute</value>
  </data>
  <data name="WRN_CLS_MeaninglessOnParam" xml:space="preserve">
    <value>CLSCompliant attribute has no meaning when applied to parameters. Try putting it on the method instead.</value>
  </data>
  <data name="WRN_CLS_MeaninglessOnParam_Title" xml:space="preserve">
    <value>CLSCompliant attribute has no meaning when applied to parameters</value>
  </data>
  <data name="WRN_CLS_MeaninglessOnReturn" xml:space="preserve">
    <value>CLSCompliant attribute has no meaning when applied to return types. Try putting it on the method instead.</value>
  </data>
  <data name="WRN_CLS_MeaninglessOnReturn_Title" xml:space="preserve">
    <value>CLSCompliant attribute has no meaning when applied to return types</value>
  </data>
  <data name="WRN_CLS_BadTypeVar" xml:space="preserve">
    <value>Constraint type '{0}' is not CLS-compliant</value>
  </data>
  <data name="WRN_CLS_BadTypeVar_Title" xml:space="preserve">
    <value>Constraint type is not CLS-compliant</value>
  </data>
  <data name="WRN_CLS_VolatileField" xml:space="preserve">
    <value>CLS-compliant field '{0}' cannot be volatile</value>
  </data>
  <data name="WRN_CLS_VolatileField_Title" xml:space="preserve">
    <value>CLS-compliant field cannot be volatile</value>
  </data>
  <data name="WRN_CLS_BadInterface" xml:space="preserve">
    <value>'{0}' is not CLS-compliant because base interface '{1}' is not CLS-compliant</value>
  </data>
  <data name="WRN_CLS_BadInterface_Title" xml:space="preserve">
    <value>Type is not CLS-compliant because base interface is not CLS-compliant</value>
  </data>
  <data name="ERR_BadAwaitArg" xml:space="preserve">
    <value>'await' requires that the type {0} have a suitable 'GetAwaiter' method</value>
  </data>
  <data name="ERR_BadAwaitArgIntrinsic" xml:space="preserve">
    <value>Cannot await '{0}'</value>
  </data>
  <data name="ERR_BadAwaiterPattern" xml:space="preserve">
    <value>'await' requires that the return type '{0}' of '{1}.GetAwaiter()' have suitable 'IsCompleted', 'OnCompleted', and 'GetResult' members, and implement 'INotifyCompletion' or 'ICriticalNotifyCompletion'</value>
  </data>
  <data name="ERR_BadAwaitArg_NeedSystem" xml:space="preserve">
    <value>'await' requires that the type '{0}' have a suitable 'GetAwaiter' method. Are you missing a using directive for 'System'?</value>
  </data>
  <data name="ERR_BadAwaitArgVoidCall" xml:space="preserve">
    <value>Cannot await 'void'</value>
  </data>
  <data name="ERR_BadAwaitAsIdentifier" xml:space="preserve">
    <value>'await' cannot be used as an identifier within an async method or lambda expression</value>
  </data>
  <data name="ERR_DoesntImplementAwaitInterface" xml:space="preserve">
    <value>'{0}' does not implement '{1}'</value>
  </data>
  <data name="ERR_TaskRetNoObjectRequired" xml:space="preserve">
    <value>Since '{0}' is an async method that returns 'Task', a return keyword must not be followed by an object expression. Did you intend to return 'Task&lt;T&gt;'?</value>
  </data>
  <data name="ERR_BadAsyncReturn" xml:space="preserve">
    <value>The return type of an async method must be void, Task, Task&lt;T&gt;, a task-like type, IAsyncEnumerable&lt;T&gt;, or IAsyncEnumerator&lt;T&gt;</value>
  </data>
  <data name="ERR_CantReturnVoid" xml:space="preserve">
    <value>Cannot return an expression of type 'void'</value>
  </data>
  <data name="ERR_VarargsAsync" xml:space="preserve">
    <value>__arglist is not allowed in the parameter list of async methods</value>
  </data>
  <data name="ERR_ByRefTypeAndAwait" xml:space="preserve">
    <value>'await' cannot be used in an expression containing the type '{0}'</value>
  </data>
  <data name="ERR_UnsafeAsyncArgType" xml:space="preserve">
    <value>Async methods cannot have unsafe parameters or return types</value>
  </data>
  <data name="ERR_BadAsyncArgType" xml:space="preserve">
    <value>Async methods cannot have ref, in or out parameters</value>
  </data>
  <data name="ERR_BadAwaitWithoutAsync" xml:space="preserve">
    <value>The 'await' operator can only be used when contained within a method or lambda expression marked with the 'async' modifier</value>
  </data>
  <data name="ERR_BadAwaitWithoutAsyncLambda" xml:space="preserve">
    <value>The 'await' operator can only be used within an async {0}. Consider marking this {0} with the 'async' modifier.</value>
  </data>
  <data name="ERR_BadAwaitWithoutAsyncMethod" xml:space="preserve">
    <value>The 'await' operator can only be used within an async method. Consider marking this method with the 'async' modifier and changing its return type to 'Task&lt;{0}&gt;'.</value>
  </data>
  <data name="ERR_BadAwaitWithoutVoidAsyncMethod" xml:space="preserve">
    <value>The 'await' operator can only be used within an async method. Consider marking this method with the 'async' modifier and changing its return type to 'Task'.</value>
  </data>
  <data name="ERR_BadAwaitInFinally" xml:space="preserve">
    <value>Cannot await in the body of a finally clause</value>
  </data>
  <data name="ERR_BadAwaitInCatch" xml:space="preserve">
    <value>Cannot await in a catch clause</value>
  </data>
  <data name="ERR_BadAwaitInCatchFilter" xml:space="preserve">
    <value>Cannot await in the filter expression of a catch clause</value>
  </data>
  <data name="ERR_BadAwaitInLock" xml:space="preserve">
    <value>Cannot await in the body of a lock statement</value>
  </data>
  <data name="ERR_BadAwaitInStaticVariableInitializer" xml:space="preserve">
    <value>The 'await' operator cannot be used in a static script variable initializer.</value>
  </data>
  <data name="ERR_AwaitInUnsafeContext" xml:space="preserve">
    <value>Cannot await in an unsafe context</value>
  </data>
  <data name="ERR_BadAsyncLacksBody" xml:space="preserve">
    <value>The 'async' modifier can only be used in methods that have a body.</value>
  </data>
  <data name="ERR_BadSpecialByRefLocal" xml:space="preserve">
    <value>Parameters or locals of type '{0}' cannot be declared in async methods or lambda expressions.</value>
  </data>
  <data name="ERR_BadSpecialByRefIterator" xml:space="preserve">
    <value>foreach statement cannot operate on enumerators of type '{0}' in async or iterator methods because '{0}' is a ref struct.</value>
  </data>
  <data name="ERR_SecurityCriticalOrSecuritySafeCriticalOnAsync" xml:space="preserve">
    <value>Security attribute '{0}' cannot be applied to an Async method.</value>
  </data>
  <data name="ERR_SecurityCriticalOrSecuritySafeCriticalOnAsyncInClassOrStruct" xml:space="preserve">
    <value>Async methods are not allowed in an Interface, Class, or Structure which has the 'SecurityCritical' or 'SecuritySafeCritical' attribute.</value>
  </data>
  <data name="ERR_BadAwaitInQuery" xml:space="preserve">
    <value>The 'await' operator may only be used in a query expression within the first collection expression of the initial 'from' clause or within the collection expression of a 'join' clause</value>
  </data>
  <data name="WRN_AsyncLacksAwaits" xml:space="preserve">
    <value>This async method lacks 'await' operators and will run synchronously. Consider using the 'await' operator to await non-blocking API calls, or 'await Task.Run(...)' to do CPU-bound work on a background thread.</value>
  </data>
  <data name="WRN_AsyncLacksAwaits_Title" xml:space="preserve">
    <value>Async method lacks 'await' operators and will run synchronously</value>
  </data>
  <data name="WRN_UnobservedAwaitableExpression" xml:space="preserve">
    <value>Because this call is not awaited, execution of the current method continues before the call is completed. Consider applying the 'await' operator to the result of the call.</value>
  </data>
  <data name="WRN_UnobservedAwaitableExpression_Title" xml:space="preserve">
    <value>Because this call is not awaited, execution of the current method continues before the call is completed</value>
  </data>
  <data name="WRN_UnobservedAwaitableExpression_Description" xml:space="preserve">
    <value>The current method calls an async method that returns a Task or a Task&lt;TResult&gt; and doesn't apply the await operator to the result. The call to the async method starts an asynchronous task. However, because no await operator is applied, the program continues without waiting for the task to complete. In most cases, that behavior isn't what you expect. Usually other aspects of the calling method depend on the results of the call or, minimally, the called method is expected to complete before you return from the method that contains the call.

An equally important issue is what happens to exceptions that are raised in the called async method. An exception that's raised in a method that returns a Task or Task&lt;TResult&gt; is stored in the returned task. If you don't await the task or explicitly check for exceptions, the exception is lost. If you await the task, its exception is rethrown.

As a best practice, you should always await the call.

You should consider suppressing the warning only if you're sure that you don't want to wait for the asynchronous call to complete and that the called method won't raise any exceptions. In that case, you can suppress the warning by assigning the task result of the call to a variable.</value>
  </data>
  <data name="ERR_SynchronizedAsyncMethod" xml:space="preserve">
    <value>'MethodImplOptions.Synchronized' cannot be applied to an async method</value>
  </data>
  <data name="ERR_NoConversionForCallerLineNumberParam" xml:space="preserve">
    <value>CallerLineNumberAttribute cannot be applied because there are no standard conversions from type '{0}' to type '{1}'</value>
  </data>
  <data name="ERR_NoConversionForCallerFilePathParam" xml:space="preserve">
    <value>CallerFilePathAttribute cannot be applied because there are no standard conversions from type '{0}' to type '{1}'</value>
  </data>
  <data name="ERR_NoConversionForCallerMemberNameParam" xml:space="preserve">
    <value>CallerMemberNameAttribute cannot be applied because there are no standard conversions from type '{0}' to type '{1}'</value>
  </data>
  <data name="ERR_BadCallerLineNumberParamWithoutDefaultValue" xml:space="preserve">
    <value>The CallerLineNumberAttribute may only be applied to parameters with default values</value>
  </data>
  <data name="ERR_BadCallerFilePathParamWithoutDefaultValue" xml:space="preserve">
    <value>The CallerFilePathAttribute may only be applied to parameters with default values</value>
  </data>
  <data name="ERR_BadCallerMemberNameParamWithoutDefaultValue" xml:space="preserve">
    <value>The CallerMemberNameAttribute may only be applied to parameters with default values</value>
  </data>
  <data name="WRN_CallerLineNumberParamForUnconsumedLocation" xml:space="preserve">
    <value>The CallerLineNumberAttribute applied to parameter '{0}' will have no effect because it applies to a member that is used in contexts that do not allow optional arguments</value>
  </data>
  <data name="WRN_CallerLineNumberParamForUnconsumedLocation_Title" xml:space="preserve">
    <value>The CallerLineNumberAttribute will have no effect because it applies to a member that is used in contexts that do not allow optional arguments</value>
  </data>
  <data name="WRN_CallerFilePathParamForUnconsumedLocation" xml:space="preserve">
    <value>The CallerFilePathAttribute applied to parameter '{0}' will have no effect because it applies to a member that is used in contexts that do not allow optional arguments</value>
  </data>
  <data name="WRN_CallerFilePathParamForUnconsumedLocation_Title" xml:space="preserve">
    <value>The CallerFilePathAttribute will have no effect because it applies to a member that is used in contexts that do not allow optional arguments</value>
  </data>
  <data name="WRN_CallerMemberNameParamForUnconsumedLocation" xml:space="preserve">
    <value>The CallerMemberNameAttribute applied to parameter '{0}' will have no effect because it applies to a member that is used in contexts that do not allow optional arguments</value>
  </data>
  <data name="WRN_CallerMemberNameParamForUnconsumedLocation_Title" xml:space="preserve">
    <value>The CallerMemberNameAttribute will have no effect because it applies to a member that is used in contexts that do not allow optional arguments</value>
  </data>
  <data name="ERR_NoEntryPoint" xml:space="preserve">
    <value>Program does not contain a static 'Main' method suitable for an entry point</value>
  </data>
  <data name="ERR_ArrayInitializerIncorrectLength" xml:space="preserve">
    <value>An array initializer of length '{0}' is expected</value>
  </data>
  <data name="ERR_ArrayInitializerExpected" xml:space="preserve">
    <value>A nested array initializer is expected</value>
  </data>
  <data name="ERR_IllegalVarianceSyntax" xml:space="preserve">
    <value>Invalid variance modifier. Only interface and delegate type parameters can be specified as variant.</value>
  </data>
  <data name="ERR_UnexpectedAliasedName" xml:space="preserve">
    <value>Unexpected use of an aliased name</value>
  </data>
  <data name="ERR_UnexpectedGenericName" xml:space="preserve">
    <value>Unexpected use of a generic name</value>
  </data>
  <data name="ERR_UnexpectedUnboundGenericName" xml:space="preserve">
    <value>Unexpected use of an unbound generic name</value>
  </data>
  <data name="ERR_GlobalStatement" xml:space="preserve">
    <value>Expressions and statements can only occur in a method body</value>
  </data>
  <data name="ERR_NamedArgumentForArray" xml:space="preserve">
    <value>An array access may not have a named argument specifier</value>
  </data>
  <data name="ERR_NotYetImplementedInRoslyn" xml:space="preserve">
    <value>This language feature ('{0}') is not yet implemented.</value>
  </data>
  <data name="ERR_DefaultValueNotAllowed" xml:space="preserve">
    <value>Default values are not valid in this context.</value>
  </data>
  <data name="ERR_CantOpenIcon" xml:space="preserve">
    <value>Error opening icon file {0} -- {1}</value>
  </data>
  <data name="ERR_CantOpenWin32Manifest" xml:space="preserve">
    <value>Error opening Win32 manifest file {0} -- {1}</value>
  </data>
  <data name="ERR_ErrorBuildingWin32Resources" xml:space="preserve">
    <value>Error building Win32 resources -- {0}</value>
  </data>
  <data name="ERR_DefaultValueBeforeRequiredValue" xml:space="preserve">
    <value>Optional parameters must appear after all required parameters</value>
  </data>
  <data name="ERR_ExplicitImplCollisionOnRefOut" xml:space="preserve">
    <value>Cannot inherit interface '{0}' with the specified type parameters because it causes method '{1}' to contain overloads which differ only on ref and out</value>
  </data>
  <data name="ERR_PartialWrongTypeParamsVariance" xml:space="preserve">
    <value>Partial declarations of '{0}' must have the same type parameter names and variance modifiers in the same order</value>
  </data>
  <data name="ERR_UnexpectedVariance" xml:space="preserve">
    <value>Invalid variance: The type parameter '{1}' must be {3} valid on '{0}'. '{1}' is {2}.</value>
  </data>
  <data name="ERR_DeriveFromDynamic" xml:space="preserve">
    <value>'{0}': cannot derive from the dynamic type</value>
  </data>
  <data name="ERR_DeriveFromConstructedDynamic" xml:space="preserve">
    <value>'{0}': cannot implement a dynamic interface '{1}'</value>
  </data>
  <data name="ERR_DynamicTypeAsBound" xml:space="preserve">
    <value>Constraint cannot be the dynamic type</value>
  </data>
  <data name="ERR_ConstructedDynamicTypeAsBound" xml:space="preserve">
    <value>Constraint cannot be a dynamic type '{0}'</value>
  </data>
  <data name="ERR_DynamicRequiredTypesMissing" xml:space="preserve">
    <value>One or more types required to compile a dynamic expression cannot be found. Are you missing a reference?</value>
  </data>
  <data name="ERR_MetadataNameTooLong" xml:space="preserve">
    <value>Name '{0}' exceeds the maximum length allowed in metadata.</value>
  </data>
  <data name="ERR_AttributesNotAllowed" xml:space="preserve">
    <value>Attributes are not valid in this context.</value>
  </data>
  <data name="ERR_ExternAliasNotAllowed" xml:space="preserve">
    <value>'extern alias' is not valid in this context</value>
  </data>
  <data name="WRN_IsDynamicIsConfusing" xml:space="preserve">
    <value>Using '{0}' to test compatibility with '{1}' is essentially identical to testing compatibility with '{2}' and will succeed for all non-null values</value>
  </data>
  <data name="WRN_IsDynamicIsConfusing_Title" xml:space="preserve">
    <value>Using 'is' to test compatibility with 'dynamic' is essentially identical to testing compatibility with 'Object'</value>
  </data>
  <data name="ERR_YieldNotAllowedInScript" xml:space="preserve">
    <value>Cannot use 'yield' in top-level script code</value>
  </data>
  <data name="ERR_NamespaceNotAllowedInScript" xml:space="preserve">
    <value>Cannot declare namespace in script code</value>
  </data>
  <data name="ERR_GlobalAttributesNotAllowed" xml:space="preserve">
    <value>Assembly and module attributes are not allowed in this context</value>
  </data>
  <data name="ERR_InvalidDelegateType" xml:space="preserve">
    <value>Delegate '{0}' has no invoke method or an invoke method with a return type or parameter types that are not supported.</value>
  </data>
  <data name="WRN_MainIgnored" xml:space="preserve">
    <value>The entry point of the program is global script code; ignoring '{0}' entry point.</value>
  </data>
  <data name="WRN_MainIgnored_Title" xml:space="preserve">
    <value>The entry point of the program is global script code; ignoring entry point</value>
  </data>
  <data name="ERR_StaticInAsOrIs" xml:space="preserve">
    <value>The second operand of an 'is' or 'as' operator may not be static type '{0}'</value>
  </data>
  <data name="ERR_BadVisEventType" xml:space="preserve">
    <value>Inconsistent accessibility: event type '{1}' is less accessible than event '{0}'</value>
  </data>
  <data name="ERR_NamedArgumentSpecificationBeforeFixedArgument" xml:space="preserve">
    <value>Named argument specifications must appear after all fixed arguments have been specified. Please use language version {0} or greater to allow non-trailing named arguments.</value>
  </data>
  <data name="ERR_NamedArgumentSpecificationBeforeFixedArgumentInDynamicInvocation" xml:space="preserve">
    <value>Named argument specifications must appear after all fixed arguments have been specified in a dynamic invocation.</value>
  </data>
  <data name="ERR_BadNamedArgument" xml:space="preserve">
    <value>The best overload for '{0}' does not have a parameter named '{1}'</value>
  </data>
  <data name="ERR_BadNamedArgumentForDelegateInvoke" xml:space="preserve">
    <value>The delegate '{0}' does not have a parameter named '{1}'</value>
  </data>
  <data name="ERR_DuplicateNamedArgument" xml:space="preserve">
    <value>Named argument '{0}' cannot be specified multiple times</value>
  </data>
  <data name="ERR_NamedArgumentUsedInPositional" xml:space="preserve">
    <value>Named argument '{0}' specifies a parameter for which a positional argument has already been given</value>
  </data>
  <data name="ERR_BadNonTrailingNamedArgument" xml:space="preserve">
    <value>Named argument '{0}' is used out-of-position but is followed by an unnamed argument</value>
  </data>
  <data name="ERR_DefaultValueUsedWithAttributes" xml:space="preserve">
    <value>Cannot specify default parameter value in conjunction with DefaultParameterAttribute or OptionalAttribute</value>
  </data>
  <data name="ERR_DefaultValueMustBeConstant" xml:space="preserve">
    <value>Default parameter value for '{0}' must be a compile-time constant</value>
  </data>
  <data name="ERR_RefOutDefaultValue" xml:space="preserve">
    <value>A ref or out parameter cannot have a default value</value>
  </data>
  <data name="ERR_DefaultValueForExtensionParameter" xml:space="preserve">
    <value>Cannot specify a default value for the 'this' parameter</value>
  </data>
  <data name="ERR_DefaultValueForParamsParameter" xml:space="preserve">
    <value>Cannot specify a default value for a parameter array</value>
  </data>
  <data name="ERR_NoConversionForDefaultParam" xml:space="preserve">
    <value>A value of type '{0}' cannot be used as a default parameter because there are no standard conversions to type '{1}'</value>
  </data>
  <data name="ERR_NoConversionForNubDefaultParam" xml:space="preserve">
    <value>A value of type '{0}' cannot be used as default parameter for nullable parameter '{1}' because '{0}' is not a simple type</value>
  </data>
  <data name="ERR_NotNullRefDefaultParameter" xml:space="preserve">
    <value>'{0}' is of type '{1}'. A default parameter value of a reference type other than string can only be initialized with null</value>
  </data>
  <data name="WRN_DefaultValueForUnconsumedLocation" xml:space="preserve">
    <value>The default value specified for parameter '{0}' will have no effect because it applies to a member that is used in contexts that do not allow optional arguments</value>
  </data>
  <data name="WRN_DefaultValueForUnconsumedLocation_Title" xml:space="preserve">
    <value>The default value specified will have no effect because it applies to a member that is used in contexts that do not allow optional arguments</value>
  </data>
  <data name="ERR_PublicKeyFileFailure" xml:space="preserve">
    <value>Error signing output with public key from file '{0}' -- {1}</value>
  </data>
  <data name="ERR_PublicKeyContainerFailure" xml:space="preserve">
    <value>Error signing output with public key from container '{0}' -- {1}</value>
  </data>
  <data name="ERR_BadDynamicTypeof" xml:space="preserve">
    <value>The typeof operator cannot be used on the dynamic type</value>
  </data>
  <data name="ERR_BadNullableTypeof" xml:space="preserve">
    <value>The typeof operator cannot be used on a nullable reference type</value>
  </data>
  <data name="ERR_ExpressionTreeContainsDynamicOperation" xml:space="preserve">
    <value>An expression tree may not contain a dynamic operation</value>
  </data>
  <data name="ERR_BadAsyncExpressionTree" xml:space="preserve">
    <value>Async lambda expressions cannot be converted to expression trees</value>
  </data>
  <data name="ERR_DynamicAttributeMissing" xml:space="preserve">
    <value>Cannot define a class or member that utilizes 'dynamic' because the compiler required type '{0}' cannot be found. Are you missing a reference?</value>
  </data>
  <data name="ERR_CannotPassNullForFriendAssembly" xml:space="preserve">
    <value>Cannot pass null for friend assembly name</value>
  </data>
  <data name="ERR_SignButNoPrivateKey" xml:space="preserve">
    <value>Key file '{0}' is missing the private key needed for signing</value>
  </data>
  <data name="ERR_PublicSignButNoKey" xml:space="preserve">
    <value>Public signing was specified and requires a public key, but no public key was specified.</value>
  </data>
  <data name="ERR_PublicSignNetModule" xml:space="preserve">
    <value>Public signing is not supported for netmodules.</value>
  </data>
  <data name="WRN_DelaySignButNoKey" xml:space="preserve">
    <value>Delay signing was specified and requires a public key, but no public key was specified</value>
  </data>
  <data name="WRN_DelaySignButNoKey_Title" xml:space="preserve">
    <value>Delay signing was specified and requires a public key, but no public key was specified</value>
  </data>
  <data name="ERR_InvalidVersionFormat" xml:space="preserve">
    <value>The specified version string does not conform to the required format - major[.minor[.build[.revision]]]</value>
  </data>
  <data name="ERR_InvalidVersionFormatDeterministic" xml:space="preserve">
    <value>The specified version string contains wildcards, which are not compatible with determinism. Either remove wildcards from the version string, or disable determinism for this compilation</value>
  </data>
  <data name="ERR_InvalidVersionFormat2" xml:space="preserve">
    <value>The specified version string does not conform to the required format - major.minor.build.revision (without wildcards)</value>
  </data>
  <data name="WRN_InvalidVersionFormat" xml:space="preserve">
    <value>The specified version string does not conform to the recommended format - major.minor.build.revision</value>
  </data>
  <data name="WRN_InvalidVersionFormat_Title" xml:space="preserve">
    <value>The specified version string does not conform to the recommended format - major.minor.build.revision</value>
  </data>
  <data name="ERR_InvalidAssemblyCultureForExe" xml:space="preserve">
    <value>Executables cannot be satellite assemblies; culture should always be empty</value>
  </data>
  <data name="ERR_NoCorrespondingArgument" xml:space="preserve">
    <value>There is no argument given that corresponds to the required formal parameter '{0}' of '{1}'</value>
  </data>
  <data name="WRN_UnimplementedCommandLineSwitch" xml:space="preserve">
    <value>The command line switch '{0}' is not yet implemented and was ignored.</value>
  </data>
  <data name="WRN_UnimplementedCommandLineSwitch_Title" xml:space="preserve">
    <value>Command line switch is not yet implemented</value>
  </data>
  <data name="ERR_ModuleEmitFailure" xml:space="preserve">
    <value>Failed to emit module '{0}': {1}</value>
  </data>
  <data name="ERR_FixedLocalInLambda" xml:space="preserve">
    <value>Cannot use fixed local '{0}' inside an anonymous method, lambda expression, or query expression</value>
  </data>
  <data name="ERR_ExpressionTreeContainsNamedArgument" xml:space="preserve">
    <value>An expression tree may not contain a named argument specification</value>
  </data>
  <data name="ERR_ExpressionTreeContainsOptionalArgument" xml:space="preserve">
    <value>An expression tree may not contain a call or invocation that uses optional arguments</value>
  </data>
  <data name="ERR_ExpressionTreeContainsIndexedProperty" xml:space="preserve">
    <value>An expression tree may not contain an indexed property</value>
  </data>
  <data name="ERR_IndexedPropertyRequiresParams" xml:space="preserve">
    <value>Indexed property '{0}' has non-optional arguments which must be provided</value>
  </data>
  <data name="ERR_IndexedPropertyMustHaveAllOptionalParams" xml:space="preserve">
    <value>Indexed property '{0}' must have all arguments optional</value>
  </data>
  <data name="ERR_SpecialByRefInLambda" xml:space="preserve">
    <value>Instance of type '{0}' cannot be used inside a nested function, query expression, iterator block or async method</value>
  </data>
  <data name="ERR_SecurityAttributeMissingAction" xml:space="preserve">
    <value>First argument to a security attribute must be a valid SecurityAction</value>
  </data>
  <data name="ERR_SecurityAttributeInvalidAction" xml:space="preserve">
    <value>Security attribute '{0}' has an invalid SecurityAction value '{1}'</value>
  </data>
  <data name="ERR_SecurityAttributeInvalidActionAssembly" xml:space="preserve">
    <value>SecurityAction value '{0}' is invalid for security attributes applied to an assembly</value>
  </data>
  <data name="ERR_SecurityAttributeInvalidActionTypeOrMethod" xml:space="preserve">
    <value>SecurityAction value '{0}' is invalid for security attributes applied to a type or a method</value>
  </data>
  <data name="ERR_PrincipalPermissionInvalidAction" xml:space="preserve">
    <value>SecurityAction value '{0}' is invalid for PrincipalPermission attribute</value>
  </data>
  <data name="ERR_FeatureNotValidInExpressionTree" xml:space="preserve">
    <value>An expression tree may not contain '{0}'</value>
  </data>
  <data name="ERR_PermissionSetAttributeInvalidFile" xml:space="preserve">
    <value>Unable to resolve file path '{0}' specified for the named argument '{1}' for PermissionSet attribute</value>
  </data>
  <data name="ERR_PermissionSetAttributeFileReadError" xml:space="preserve">
    <value>Error reading file '{0}' specified for the named argument '{1}' for PermissionSet attribute: '{2}'</value>
  </data>
  <data name="ERR_GlobalSingleTypeNameNotFoundFwd" xml:space="preserve">
    <value>The type name '{0}' could not be found in the global namespace. This type has been forwarded to assembly '{1}' Consider adding a reference to that assembly.</value>
  </data>
  <data name="ERR_DottedTypeNameNotFoundInNSFwd" xml:space="preserve">
    <value>The type name '{0}' could not be found in the namespace '{1}'. This type has been forwarded to assembly '{2}' Consider adding a reference to that assembly.</value>
  </data>
  <data name="ERR_SingleTypeNameNotFoundFwd" xml:space="preserve">
    <value>The type name '{0}' could not be found. This type has been forwarded to assembly '{1}'. Consider adding a reference to that assembly.</value>
  </data>
  <data name="ERR_AssemblySpecifiedForLinkAndRef" xml:space="preserve">
    <value>Assemblies '{0}' and '{1}' refer to the same metadata but only one is a linked reference (specified using /link option); consider removing one of the references.</value>
  </data>
  <data name="WRN_DeprecatedCollectionInitAdd" xml:space="preserve">
    <value>The best overloaded Add method '{0}' for the collection initializer element is obsolete.</value>
  </data>
  <data name="WRN_DeprecatedCollectionInitAdd_Title" xml:space="preserve">
    <value>The best overloaded Add method for the collection initializer element is obsolete</value>
  </data>
  <data name="WRN_DeprecatedCollectionInitAddStr" xml:space="preserve">
    <value>The best overloaded Add method '{0}' for the collection initializer element is obsolete. {1}</value>
  </data>
  <data name="WRN_DeprecatedCollectionInitAddStr_Title" xml:space="preserve">
    <value>The best overloaded Add method for the collection initializer element is obsolete</value>
  </data>
  <data name="ERR_DeprecatedCollectionInitAddStr" xml:space="preserve">
    <value>The best overloaded Add method '{0}' for the collection initializer element is obsolete. {1}</value>
  </data>
  <data name="ERR_IteratorInInteractive" xml:space="preserve">
    <value>Yield statements may not appear at the top level in interactive code.</value>
  </data>
  <data name="ERR_SecurityAttributeInvalidTarget" xml:space="preserve">
    <value>Security attribute '{0}' is not valid on this declaration type. Security attributes are only valid on assembly, type and method declarations.</value>
  </data>
  <data name="ERR_BadDynamicMethodArg" xml:space="preserve">
    <value>Cannot use an expression of type '{0}' as an argument to a dynamically dispatched operation.</value>
  </data>
  <data name="ERR_BadDynamicMethodArgLambda" xml:space="preserve">
    <value>Cannot use a lambda expression as an argument to a dynamically dispatched operation without first casting it to a delegate or expression tree type.</value>
  </data>
  <data name="ERR_BadDynamicMethodArgMemgrp" xml:space="preserve">
    <value>Cannot use a method group as an argument to a dynamically dispatched operation. Did you intend to invoke the method?</value>
  </data>
  <data name="ERR_NoDynamicPhantomOnBase" xml:space="preserve">
    <value>The call to method '{0}' needs to be dynamically dispatched, but cannot be because it is part of a base access expression. Consider casting the dynamic arguments or eliminating the base access.</value>
  </data>
  <data name="ERR_BadDynamicQuery" xml:space="preserve">
    <value>Query expressions over source type 'dynamic' or with a join sequence of type 'dynamic' are not allowed</value>
  </data>
  <data name="ERR_NoDynamicPhantomOnBaseIndexer" xml:space="preserve">
    <value>The indexer access needs to be dynamically dispatched, but cannot be because it is part of a base access expression. Consider casting the dynamic arguments or eliminating the base access.</value>
  </data>
  <data name="WRN_DynamicDispatchToConditionalMethod" xml:space="preserve">
    <value>The dynamically dispatched call to method '{0}' may fail at runtime because one or more applicable overloads are conditional methods.</value>
  </data>
  <data name="WRN_DynamicDispatchToConditionalMethod_Title" xml:space="preserve">
    <value>Dynamically dispatched call may fail at runtime because one or more applicable overloads are conditional methods</value>
  </data>
  <data name="ERR_BadArgTypeDynamicExtension" xml:space="preserve">
    <value>'{0}' has no applicable method named '{1}' but appears to have an extension method by that name. Extension methods cannot be dynamically dispatched. Consider casting the dynamic arguments or calling the extension method without the extension method syntax.</value>
  </data>
  <data name="WRN_CallerFilePathPreferredOverCallerMemberName" xml:space="preserve">
    <value>The CallerMemberNameAttribute applied to parameter '{0}' will have no effect. It is overridden by the CallerFilePathAttribute.</value>
  </data>
  <data name="WRN_CallerFilePathPreferredOverCallerMemberName_Title" xml:space="preserve">
    <value>The CallerMemberNameAttribute will have no effect; it is overridden by the CallerFilePathAttribute</value>
  </data>
  <data name="WRN_CallerLineNumberPreferredOverCallerMemberName" xml:space="preserve">
    <value>The CallerMemberNameAttribute applied to parameter '{0}' will have no effect. It is overridden by the CallerLineNumberAttribute.</value>
  </data>
  <data name="WRN_CallerLineNumberPreferredOverCallerMemberName_Title" xml:space="preserve">
    <value>The CallerMemberNameAttribute will have no effect; it is overridden by the CallerLineNumberAttribute</value>
  </data>
  <data name="WRN_CallerLineNumberPreferredOverCallerFilePath" xml:space="preserve">
    <value>The CallerFilePathAttribute applied to parameter '{0}' will have no effect. It is overridden by the CallerLineNumberAttribute.</value>
  </data>
  <data name="WRN_CallerLineNumberPreferredOverCallerFilePath_Title" xml:space="preserve">
    <value>The CallerFilePathAttribute will have no effect; it is overridden by the CallerLineNumberAttribute</value>
  </data>
  <data name="ERR_InvalidDynamicCondition" xml:space="preserve">
    <value>Expression must be implicitly convertible to Boolean or its type '{0}' must define operator '{1}'.</value>
  </data>
  <data name="ERR_MixingWinRTEventWithRegular" xml:space="preserve">
    <value>'{0}' cannot implement '{1}' because '{2}' is a Windows Runtime event and '{3}' is a regular .NET event.</value>
  </data>
  <data name="WRN_CA2000_DisposeObjectsBeforeLosingScope1" xml:space="preserve">
    <value>Call System.IDisposable.Dispose() on allocated instance of {0} before all references to it are out of scope.</value>
  </data>
  <data name="WRN_CA2000_DisposeObjectsBeforeLosingScope1_Title" xml:space="preserve">
    <value>Call System.IDisposable.Dispose() on allocated instance before all references to it are out of scope</value>
  </data>
  <data name="WRN_CA2000_DisposeObjectsBeforeLosingScope2" xml:space="preserve">
    <value>Allocated instance of {0} is not disposed along all exception paths.  Call System.IDisposable.Dispose() before all references to it are out of scope.</value>
  </data>
  <data name="WRN_CA2000_DisposeObjectsBeforeLosingScope2_Title" xml:space="preserve">
    <value>Allocated instance is not disposed along all exception paths</value>
  </data>
  <data name="WRN_CA2202_DoNotDisposeObjectsMultipleTimes" xml:space="preserve">
    <value>Object '{0}' can be disposed more than once.</value>
  </data>
  <data name="WRN_CA2202_DoNotDisposeObjectsMultipleTimes_Title" xml:space="preserve">
    <value>Object can be disposed more than once</value>
  </data>
  <data name="ERR_NewCoClassOnLink" xml:space="preserve">
    <value>Interop type '{0}' cannot be embedded. Use the applicable interface instead.</value>
  </data>
  <data name="ERR_NoPIANestedType" xml:space="preserve">
    <value>Type '{0}' cannot be embedded because it is a nested type. Consider setting the 'Embed Interop Types' property to false.</value>
  </data>
  <data name="ERR_GenericsUsedInNoPIAType" xml:space="preserve">
    <value>Type '{0}' cannot be embedded because it has a generic argument. Consider setting the 'Embed Interop Types' property to false.</value>
  </data>
  <data name="ERR_InteropStructContainsMethods" xml:space="preserve">
    <value>Embedded interop struct '{0}' can contain only public instance fields.</value>
  </data>
  <data name="ERR_WinRtEventPassedByRef" xml:space="preserve">
    <value>A Windows Runtime event may not be passed as an out or ref parameter.</value>
  </data>
  <data name="ERR_MissingMethodOnSourceInterface" xml:space="preserve">
    <value>Source interface '{0}' is missing method '{1}' which is required to embed event '{2}'.</value>
  </data>
  <data name="ERR_MissingSourceInterface" xml:space="preserve">
    <value>Interface '{0}' has an invalid source interface which is required to embed event '{1}'.</value>
  </data>
  <data name="ERR_InteropTypeMissingAttribute" xml:space="preserve">
    <value>Interop type '{0}' cannot be embedded because it is missing the required '{1}' attribute.</value>
  </data>
  <data name="ERR_NoPIAAssemblyMissingAttribute" xml:space="preserve">
    <value>Cannot embed interop types from assembly '{0}' because it is missing the '{1}' attribute.</value>
  </data>
  <data name="ERR_NoPIAAssemblyMissingAttributes" xml:space="preserve">
    <value>Cannot embed interop types from assembly '{0}' because it is missing either the '{1}' attribute or the '{2}' attribute.</value>
  </data>
  <data name="ERR_InteropTypesWithSameNameAndGuid" xml:space="preserve">
    <value>Cannot embed interop type '{0}' found in both assembly '{1}' and '{2}'. Consider setting the 'Embed Interop Types' property to false.</value>
  </data>
  <data name="ERR_LocalTypeNameClash" xml:space="preserve">
    <value>Embedding the interop type '{0}' from assembly '{1}' causes a name clash in the current assembly. Consider setting the 'Embed Interop Types' property to false.</value>
  </data>
  <data name="WRN_ReferencedAssemblyReferencesLinkedPIA" xml:space="preserve">
    <value>A reference was created to embedded interop assembly '{0}' because of an indirect reference to that assembly created by assembly '{1}'. Consider changing the 'Embed Interop Types' property on either assembly.</value>
  </data>
  <data name="WRN_ReferencedAssemblyReferencesLinkedPIA_Title" xml:space="preserve">
    <value>A reference was created to embedded interop assembly because of an indirect assembly reference</value>
  </data>
  <data name="WRN_ReferencedAssemblyReferencesLinkedPIA_Description" xml:space="preserve">
    <value>You have added a reference to an assembly using /link (Embed Interop Types property set to True). This instructs the compiler to embed interop type information from that assembly. However, the compiler cannot embed interop type information from that assembly because another assembly that you have referenced also references that assembly using /reference (Embed Interop Types property set to False).

To embed interop type information for both assemblies, use /link for references to each assembly (set the Embed Interop Types property to True).

To remove the warning, you can use /reference instead (set the Embed Interop Types property to False). In this case, a primary interop assembly (PIA) provides interop type information.</value>
  </data>
  <data name="ERR_GenericsUsedAcrossAssemblies" xml:space="preserve">
    <value>Type '{0}' from assembly '{1}' cannot be used across assembly boundaries because it has a generic type argument that is an embedded interop type.</value>
  </data>
  <data name="ERR_NoCanonicalView" xml:space="preserve">
    <value>Cannot find the interop type that matches the embedded interop type '{0}'. Are you missing an assembly reference?</value>
  </data>
  <data name="ERR_ByRefReturnUnsupported" xml:space="preserve">
    <value>By-reference return type 'ref {0}' is not supported.</value>
  </data>
  <data name="ERR_NetModuleNameMismatch" xml:space="preserve">
    <value>Module name '{0}' stored in '{1}' must match its filename.</value>
  </data>
  <data name="ERR_BadModuleName" xml:space="preserve">
    <value>Invalid module name: {0}</value>
  </data>
  <data name="ERR_BadCompilationOptionValue" xml:space="preserve">
    <value>Invalid '{0}' value: '{1}'.</value>
  </data>
  <data name="ERR_BadAppConfigPath" xml:space="preserve">
    <value>AppConfigPath must be absolute.</value>
  </data>
  <data name="WRN_AssemblyAttributeFromModuleIsOverridden" xml:space="preserve">
    <value>Attribute '{0}' from module '{1}' will be ignored in favor of the instance appearing in source</value>
  </data>
  <data name="WRN_AssemblyAttributeFromModuleIsOverridden_Title" xml:space="preserve">
    <value>Attribute will be ignored in favor of the instance appearing in source</value>
  </data>
  <data name="ERR_CmdOptionConflictsSource" xml:space="preserve">
    <value>Attribute '{0}' given in a source file conflicts with option '{1}'.</value>
  </data>
  <data name="ERR_FixedBufferTooManyDimensions" xml:space="preserve">
    <value>A fixed buffer may only have one dimension.</value>
  </data>
  <data name="WRN_ReferencedAssemblyDoesNotHaveStrongName" xml:space="preserve">
    <value>Referenced assembly '{0}' does not have a strong name.</value>
  </data>
  <data name="WRN_ReferencedAssemblyDoesNotHaveStrongName_Title" xml:space="preserve">
    <value>Referenced assembly does not have a strong name</value>
  </data>
  <data name="ERR_InvalidSignaturePublicKey" xml:space="preserve">
    <value>Invalid signature public key specified in AssemblySignatureKeyAttribute.</value>
  </data>
  <data name="ERR_ExportedTypeConflictsWithDeclaration" xml:space="preserve">
    <value>Type '{0}' exported from module '{1}' conflicts with type declared in primary module of this assembly.</value>
  </data>
  <data name="ERR_ExportedTypesConflict" xml:space="preserve">
    <value>Type '{0}' exported from module '{1}' conflicts with type '{2}' exported from module '{3}'.</value>
  </data>
  <data name="ERR_ForwardedTypeConflictsWithDeclaration" xml:space="preserve">
    <value>Forwarded type '{0}' conflicts with type declared in primary module of this assembly.</value>
  </data>
  <data name="ERR_ForwardedTypesConflict" xml:space="preserve">
    <value>Type '{0}' forwarded to assembly '{1}' conflicts with type '{2}' forwarded to assembly '{3}'.</value>
  </data>
  <data name="ERR_ForwardedTypeConflictsWithExportedType" xml:space="preserve">
    <value>Type '{0}' forwarded to assembly '{1}' conflicts with type '{2}' exported from module '{3}'.</value>
  </data>
  <data name="WRN_RefCultureMismatch" xml:space="preserve">
    <value>Referenced assembly '{0}' has different culture setting of '{1}'.</value>
  </data>
  <data name="WRN_RefCultureMismatch_Title" xml:space="preserve">
    <value>Referenced assembly has different culture setting</value>
  </data>
  <data name="ERR_AgnosticToMachineModule" xml:space="preserve">
    <value>Agnostic assembly cannot have a processor specific module '{0}'.</value>
  </data>
  <data name="ERR_ConflictingMachineModule" xml:space="preserve">
    <value>Assembly and module '{0}' cannot target different processors.</value>
  </data>
  <data name="WRN_ConflictingMachineAssembly" xml:space="preserve">
    <value>Referenced assembly '{0}' targets a different processor.</value>
  </data>
  <data name="WRN_ConflictingMachineAssembly_Title" xml:space="preserve">
    <value>Referenced assembly targets a different processor</value>
  </data>
  <data name="ERR_CryptoHashFailed" xml:space="preserve">
    <value>Cryptographic failure while creating hashes.</value>
  </data>
  <data name="ERR_MissingNetModuleReference" xml:space="preserve">
    <value>Reference to '{0}' netmodule missing.</value>
  </data>
  <data name="ERR_NetModuleNameMustBeUnique" xml:space="preserve">
    <value>Module '{0}' is already defined in this assembly. Each module must have a unique filename.</value>
  </data>
  <data name="ERR_CantReadConfigFile" xml:space="preserve">
    <value>Cannot read config file '{0}' -- '{1}'</value>
  </data>
  <data name="ERR_EncNoPIAReference" xml:space="preserve">
    <value>Cannot continue since the edit includes a reference to an embedded type: '{0}'.</value>
  </data>
  <data name="ERR_EncReferenceToAddedMember" xml:space="preserve">
    <value>Member '{0}' added during the current debug session can only be accessed from within its declaring assembly '{1}'.</value>
  </data>
  <data name="ERR_MutuallyExclusiveOptions" xml:space="preserve">
    <value>Compilation options '{0}' and '{1}' can't both be specified at the same time.</value>
  </data>
  <data name="ERR_LinkedNetmoduleMetadataMustProvideFullPEImage" xml:space="preserve">
    <value>Linked netmodule metadata must provide a full PE image: '{0}'.</value>
  </data>
  <data name="ERR_BadPrefer32OnLib" xml:space="preserve">
    <value>/platform:anycpu32bitpreferred can only be used with /t:exe, /t:winexe and /t:appcontainerexe</value>
  </data>
  <data name="IDS_PathList" xml:space="preserve">
    <value>&lt;path list&gt;</value>
  </data>
  <data name="IDS_Text" xml:space="preserve">
    <value>&lt;text&gt;</value>
  </data>
  <data name="IDS_FeatureNullPropagatingOperator" xml:space="preserve">
    <value>null propagating operator</value>
  </data>
  <data name="IDS_FeatureExpressionBodiedMethod" xml:space="preserve">
    <value>expression-bodied method</value>
  </data>
  <data name="IDS_FeatureExpressionBodiedProperty" xml:space="preserve">
    <value>expression-bodied property</value>
  </data>
  <data name="IDS_FeatureExpressionBodiedIndexer" xml:space="preserve">
    <value>expression-bodied indexer</value>
  </data>
  <data name="IDS_FeatureAutoPropertyInitializer" xml:space="preserve">
    <value>auto property initializer</value>
  </data>
  <data name="IDS_Namespace1" xml:space="preserve">
    <value>&lt;namespace&gt;</value>
  </data>
  <data name="IDS_FeatureRefLocalsReturns" xml:space="preserve">
    <value>byref locals and returns</value>
  </data>
  <data name="IDS_FeatureReadOnlyReferences" xml:space="preserve">
    <value>readonly references</value>
  </data>
  <data name="IDS_FeatureRefStructs" xml:space="preserve">
    <value>ref structs</value>
  </data>
  <data name="IDS_FeatureRefConditional" xml:space="preserve">
    <value>ref conditional expression</value>
  </data>
  <data name="IDS_FeatureRefReassignment" xml:space="preserve">
    <value>ref reassignment</value>
  </data>
  <data name="IDS_FeatureRefFor" xml:space="preserve">
    <value>ref for-loop variables</value>
  </data>
  <data name="IDS_FeatureRefForEach" xml:space="preserve">
    <value>ref foreach iteration variables</value>
  </data>
  <data name="IDS_FeatureExtensibleFixedStatement" xml:space="preserve">
    <value>extensible fixed statement</value>
  </data>
  <data name="CompilationC" xml:space="preserve">
    <value>Compilation (C#): </value>
  </data>
  <data name="SyntaxNodeIsNotWithinSynt" xml:space="preserve">
    <value>Syntax node is not within syntax tree</value>
  </data>
  <data name="LocationMustBeProvided" xml:space="preserve">
    <value>Location must be provided in order to provide minimal type qualification.</value>
  </data>
  <data name="SyntaxTreeSemanticModelMust" xml:space="preserve">
    <value>SyntaxTreeSemanticModel must be provided in order to provide minimal type qualification.</value>
  </data>
  <data name="CantReferenceCompilationOf" xml:space="preserve">
    <value>Can't reference compilation of type '{0}' from {1} compilation.</value>
  </data>
  <data name="SyntaxTreeAlreadyPresent" xml:space="preserve">
    <value>Syntax tree already present</value>
  </data>
  <data name="SubmissionCanOnlyInclude" xml:space="preserve">
    <value>Submission can only include script code.</value>
  </data>
  <data name="SubmissionCanHaveAtMostOne" xml:space="preserve">
    <value>Submission can have at most one syntax tree.</value>
  </data>
  <data name="SyntaxTreeNotFoundToRemove" xml:space="preserve">
    <value>SyntaxTree is not part of the compilation, so it cannot be removed</value>
  </data>
  <data name="TreeMustHaveARootNodeWith" xml:space="preserve">
    <value>tree must have a root node with SyntaxKind.CompilationUnit</value>
  </data>
  <data name="TypeArgumentCannotBeNull" xml:space="preserve">
    <value>Type argument cannot be null</value>
  </data>
  <data name="WrongNumberOfTypeArguments" xml:space="preserve">
    <value>Wrong number of type arguments</value>
  </data>
  <data name="NameConflictForName" xml:space="preserve">
    <value>Name conflict for name {0}</value>
  </data>
  <data name="LookupOptionsHasInvalidCombo" xml:space="preserve">
    <value>LookupOptions has an invalid combination of options</value>
  </data>
  <data name="ItemsMustBeNonEmpty" xml:space="preserve">
    <value>items: must be non-empty</value>
  </data>
  <data name="UseVerbatimIdentifier" xml:space="preserve">
    <value>Use Microsoft.CodeAnalysis.CSharp.SyntaxFactory.Identifier or Microsoft.CodeAnalysis.CSharp.SyntaxFactory.VerbatimIdentifier to create identifier tokens.</value>
  </data>
  <data name="UseLiteralForTokens" xml:space="preserve">
    <value>Use Microsoft.CodeAnalysis.CSharp.SyntaxFactory.Literal to create character literal tokens.</value>
  </data>
  <data name="UseLiteralForNumeric" xml:space="preserve">
    <value>Use Microsoft.CodeAnalysis.CSharp.SyntaxFactory.Literal to create numeric literal tokens.</value>
  </data>
  <data name="ThisMethodCanOnlyBeUsedToCreateTokens" xml:space="preserve">
    <value>This method can only be used to create tokens - {0} is not a token kind.</value>
  </data>
  <data name="GenericParameterDefinition" xml:space="preserve">
    <value>Generic parameter is definition when expected to be reference {0}</value>
  </data>
  <data name="InvalidGetDeclarationNameMultipleDeclarators" xml:space="preserve">
    <value>Called GetDeclarationName for a declaration node that can possibly contain multiple variable declarators.</value>
  </data>
  <data name="TreeNotPartOfCompilation" xml:space="preserve">
    <value>tree not part of compilation</value>
  </data>
  <data name="PositionIsNotWithinSyntax" xml:space="preserve">
    <value>Position is not within syntax tree with full span {0}</value>
  </data>
  <data name="WRN_BadUILang" xml:space="preserve">
    <value>The language name '{0}' is invalid.</value>
  </data>
  <data name="WRN_BadUILang_Title" xml:space="preserve">
    <value>The language name is invalid</value>
  </data>
  <data name="ERR_UnsupportedTransparentIdentifierAccess" xml:space="preserve">
    <value>Transparent identifier member access failed for field '{0}' of '{1}'.  Does the data being queried implement the query pattern?</value>
  </data>
  <data name="ERR_ParamDefaultValueDiffersFromAttribute" xml:space="preserve">
    <value>The parameter has multiple distinct default values.</value>
  </data>
  <data name="ERR_FieldHasMultipleDistinctConstantValues" xml:space="preserve">
    <value>The field has multiple distinct constant values.</value>
  </data>
  <data name="WRN_UnqualifiedNestedTypeInCref" xml:space="preserve">
    <value>Within cref attributes, nested types of generic types should be qualified.</value>
  </data>
  <data name="WRN_UnqualifiedNestedTypeInCref_Title" xml:space="preserve">
    <value>Within cref attributes, nested types of generic types should be qualified</value>
  </data>
  <data name="NotACSharpSymbol" xml:space="preserve">
    <value>Not a C# symbol.</value>
  </data>
  <data name="HDN_UnusedUsingDirective" xml:space="preserve">
    <value>Unnecessary using directive.</value>
  </data>
  <data name="HDN_UnusedExternAlias" xml:space="preserve">
    <value>Unused extern alias.</value>
  </data>
  <data name="ElementsCannotBeNull" xml:space="preserve">
    <value>Elements cannot be null.</value>
  </data>
  <data name="IDS_LIB_ENV" xml:space="preserve">
    <value>LIB environment variable</value>
  </data>
  <data name="IDS_LIB_OPTION" xml:space="preserve">
    <value>/LIB option</value>
  </data>
  <data name="IDS_REFERENCEPATH_OPTION" xml:space="preserve">
    <value>/REFERENCEPATH option</value>
  </data>
  <data name="IDS_DirectoryDoesNotExist" xml:space="preserve">
    <value>directory does not exist</value>
  </data>
  <data name="IDS_DirectoryHasInvalidPath" xml:space="preserve">
    <value>path is too long or invalid</value>
  </data>
  <data name="WRN_NoRuntimeMetadataVersion" xml:space="preserve">
    <value>No value for RuntimeMetadataVersion found. No assembly containing System.Object was found nor was a value for RuntimeMetadataVersion specified through options.</value>
  </data>
  <data name="WRN_NoRuntimeMetadataVersion_Title" xml:space="preserve">
    <value>No value for RuntimeMetadataVersion found</value>
  </data>
  <data name="WrongSemanticModelType" xml:space="preserve">
    <value>Expected a {0} SemanticModel.</value>
  </data>
  <data name="IDS_FeatureLambda" xml:space="preserve">
    <value>lambda expression</value>
  </data>
  <data name="ERR_FeatureNotAvailableInVersion1" xml:space="preserve">
    <value>Feature '{0}' is not available in C# 1. Please use language version {1} or greater.</value>
  </data>
  <data name="ERR_FeatureNotAvailableInVersion2" xml:space="preserve">
    <value>Feature '{0}' is not available in C# 2. Please use language version {1} or greater.</value>
  </data>
  <data name="ERR_FeatureNotAvailableInVersion3" xml:space="preserve">
    <value>Feature '{0}' is not available in C# 3. Please use language version {1} or greater.</value>
  </data>
  <data name="ERR_FeatureNotAvailableInVersion4" xml:space="preserve">
    <value>Feature '{0}' is not available in C# 4. Please use language version {1} or greater.</value>
  </data>
  <data name="ERR_FeatureNotAvailableInVersion5" xml:space="preserve">
    <value>Feature '{0}' is not available in C# 5. Please use language version {1} or greater.</value>
  </data>
  <data name="ERR_FeatureNotAvailableInVersion6" xml:space="preserve">
    <value>Feature '{0}' is not available in C# 6. Please use language version {1} or greater.</value>
  </data>
  <data name="ERR_FeatureNotAvailableInVersion7" xml:space="preserve">
    <value>Feature '{0}' is not available in C# 7.0. Please use language version {1} or greater.</value>
  </data>
  <data name="ERR_FeatureIsExperimental" xml:space="preserve">
    <value>Feature '{0}' is experimental and unsupported; use '/features:{1}' to enable.</value>
  </data>
  <data name="ERR_FeatureIsUnimplemented" xml:space="preserve">
    <value>Feature '{0}' is not implemented in this compiler.</value>
  </data>
  <data name="IDS_VersionExperimental" xml:space="preserve">
    <value>'experimental'</value>
  </data>
  <data name="PositionNotWithinTree" xml:space="preserve">
    <value>Position must be within span of the syntax tree.</value>
  </data>
  <data name="SpeculatedSyntaxNodeCannotBelongToCurrentCompilation" xml:space="preserve">
    <value>Syntax node to be speculated cannot belong to a syntax tree from the current compilation.</value>
  </data>
  <data name="ChainingSpeculativeModelIsNotSupported" xml:space="preserve">
    <value>Chaining speculative semantic model is not supported. You should create a speculative model from the non-speculative ParentModel.</value>
  </data>
  <data name="IDS_ToolName" xml:space="preserve">
    <value>Microsoft (R) Visual C# Compiler</value>
  </data>
  <data name="IDS_LogoLine1" xml:space="preserve">
    <value>{0} version {1}</value>
  </data>
  <data name="IDS_LogoLine2" xml:space="preserve">
    <value>Copyright (C) Microsoft Corporation. All rights reserved.</value>
  </data>
  <data name="IDS_LangVersions" xml:space="preserve">
    <value>Supported language versions:</value>
  </data>
  <data name="IDS_CSCHelp" xml:space="preserve">
    <value>
                             Visual C# Compiler Options

                       - OUTPUT FILES -
-out:&lt;file&gt;                   Specify output file name (default: base name of
                              file with main class or first file)
-target:exe                   Build a console executable (default) (Short
                              form: -t:exe)
-target:winexe                Build a Windows executable (Short form:
                              -t:winexe)
-target:library               Build a library (Short form: -t:library)
-target:module                Build a module that can be added to another
                              assembly (Short form: -t:module)
-target:appcontainerexe       Build an Appcontainer executable (Short form:
                              -t:appcontainerexe)
-target:winmdobj              Build a Windows Runtime intermediate file that
                              is consumed by WinMDExp (Short form: -t:winmdobj)
-doc:&lt;file&gt;                   XML Documentation file to generate
-refout:&lt;file&gt;                Reference assembly output to generate
-platform:&lt;string&gt;            Limit which platforms this code can run on: x86,
                              Itanium, x64, arm, arm64, anycpu32bitpreferred, or
                              anycpu. The default is anycpu.

                       - INPUT FILES -
-recurse:&lt;wildcard&gt;           Include all files in the current directory and
                              subdirectories according to the wildcard
                              specifications
-reference:&lt;alias&gt;=&lt;file&gt;     Reference metadata from the specified assembly
                              file using the given alias (Short form: -r)
-reference:&lt;file list&gt;        Reference metadata from the specified assembly
                              files (Short form: -r)
-addmodule:&lt;file list&gt;        Link the specified modules into this assembly
-link:&lt;file list&gt;             Embed metadata from the specified interop
                              assembly files (Short form: -l)
-analyzer:&lt;file list&gt;         Run the analyzers from this assembly
                              (Short form: -a)
-additionalfile:&lt;file list&gt;   Additional files that don't directly affect code
                              generation but may be used by analyzers for producing
                              errors or warnings.
-embed                        Embed all source files in the PDB.
-embed:&lt;file list&gt;            Embed specific files in the PDB.

                       - RESOURCES -
-win32res:&lt;file&gt;              Specify a Win32 resource file (.res)
-win32icon:&lt;file&gt;             Use this icon for the output
-win32manifest:&lt;file&gt;         Specify a Win32 manifest file (.xml)
-nowin32manifest              Do not include the default Win32 manifest
-resource:&lt;resinfo&gt;           Embed the specified resource (Short form: -res)
-linkresource:&lt;resinfo&gt;       Link the specified resource to this assembly
                              (Short form: -linkres) Where the resinfo format
                              is &lt;file&gt;[,&lt;string name&gt;[,public|private]]

                       - CODE GENERATION -
-debug[+|-]                   Emit debugging information
-debug:{full|pdbonly|portable|embedded}
                              Specify debugging type ('full' is default,
                              'portable' is a cross-platform format,
                              'embedded' is a cross-platform format embedded into
                              the target .dll or .exe)
-optimize[+|-]                Enable optimizations (Short form: -o)
-deterministic                Produce a deterministic assembly
                              (including module version GUID and timestamp)
-refonly                      Produce a reference assembly in place of the main output
-instrument:TestCoverage      Produce an assembly instrumented to collect
                              coverage information
-sourcelink:&lt;file&gt;            Source link info to embed into PDB.
 
                       - ERRORS AND WARNINGS -
-warnaserror[+|-]             Report all warnings as errors
-warnaserror[+|-]:&lt;warn list&gt; Report specific warnings as errors
                              (use "nullable" for all nullability warnings)
-warn:&lt;n&gt;                     Set warning level (0-4) (Short form: -w)
-nowarn:&lt;warn list&gt;           Disable specific warning messages
                              (use "nullable" for all nullability warnings)
-ruleset:&lt;file&gt;               Specify a ruleset file that disables specific
                              diagnostics.
-errorlog:&lt;file&gt;[,version=&lt;sarif_version&gt;]
                              Specify a file to log all compiler and analyzer
                              diagnostics.
                              sarif_version:{1|2|2.1} Default is 1. 2 and 2.1
                              both mean SARIF version 2.1.0.
-reportanalyzer               Report additional analyzer information, such as
                              execution time.

                       - LANGUAGE -
-checked[+|-]                 Generate overflow checks
-unsafe[+|-]                  Allow 'unsafe' code
-define:&lt;symbol list&gt;         Define conditional compilation symbol(s) (Short
                              form: -d)
-langversion:?                Display the allowed values for language version
-langversion:&lt;string&gt;         Specify language version such as
                              `latest` (latest version, including minor versions),
                              `default` (same as `latest`),
                              `latestmajor` (latest version, excluding minor versions),
                              `preview` (latest version, including features in unsupported preview),
                              or specific versions like `6` or `7.1`
-nullable[+|-]                Specify nullable context option enable|disable.
-nullable:{enable|disable|warnings|annotations}
                              Specify nullable context option enable|disable|warnings|annotations.

                       - SECURITY -
-delaysign[+|-]               Delay-sign the assembly using only the public
                              portion of the strong name key
-publicsign[+|-]              Public-sign the assembly using only the public
                              portion of the strong name key
-keyfile:&lt;file&gt;               Specify a strong name key file
-keycontainer:&lt;string&gt;        Specify a strong name key container
-highentropyva[+|-]           Enable high-entropy ASLR

                       - MISCELLANEOUS -
@&lt;file&gt;                       Read response file for more options
-help                         Display this usage message (Short form: -?)
-nologo                       Suppress compiler copyright message
-noconfig                     Do not auto include CSC.RSP file
-parallel[+|-]                Concurrent build.
-version                      Display the compiler version number and exit.

                       - ADVANCED -
-baseaddress:&lt;address&gt;        Base address for the library to be built
-checksumalgorithm:&lt;alg&gt;      Specify algorithm for calculating source file
                              checksum stored in PDB. Supported values are:
                              SHA1 or SHA256 (default).
-codepage:&lt;n&gt;                 Specify the codepage to use when opening source
                              files
-utf8output                   Output compiler messages in UTF-8 encoding
-main:&lt;type&gt;                  Specify the type that contains the entry point
                              (ignore all other possible entry points) (Short
                              form: -m)
-fullpaths                    Compiler generates fully qualified paths
-filealign:&lt;n&gt;                Specify the alignment used for output file
                              sections
-pathmap:&lt;K1&gt;=&lt;V1&gt;,&lt;K2&gt;=&lt;V2&gt;,...
                              Specify a mapping for source path names output by
                              the compiler.
-pdb:&lt;file&gt;                   Specify debug information file name (default:
                              output file name with .pdb extension)
-errorendlocation             Output line and column of the end location of
                              each error
-preferreduilang              Specify the preferred output language name.
-nosdkpath                    Disable searching the default SDK path for standard library assemblies.
-nostdlib[+|-]                Do not reference standard library (mscorlib.dll)
-subsystemversion:&lt;string&gt;    Specify subsystem version of this assembly
-lib:&lt;file list&gt;              Specify additional directories to search in for
                              references
-errorreport:&lt;string&gt;         Specify how to handle internal compiler errors:
                              prompt, send, queue, or none. The default is
                              queue.
-appconfig:&lt;file&gt;             Specify an application configuration file
                              containing assembly binding settings
-moduleassemblyname:&lt;string&gt;  Name of the assembly which this module will be
                              a part of
-modulename:&lt;string&gt;          Specify the name of the source module
</value>
    <comment>Visual C# Compiler Options</comment>
  </data>
  <data name="ERR_ComImportWithInitializers" xml:space="preserve">
    <value>'{0}': a class with the ComImport attribute cannot specify field initializers.</value>
  </data>
  <data name="WRN_PdbLocalNameTooLong" xml:space="preserve">
    <value>Local name '{0}' is too long for PDB.  Consider shortening or compiling without /debug.</value>
  </data>
  <data name="WRN_PdbLocalNameTooLong_Title" xml:space="preserve">
    <value>Local name is too long for PDB</value>
  </data>
  <data name="ERR_RetNoObjectRequiredLambda" xml:space="preserve">
    <value>Anonymous function converted to a void returning delegate cannot return a value</value>
  </data>
  <data name="ERR_TaskRetNoObjectRequiredLambda" xml:space="preserve">
    <value>Async lambda expression converted to a 'Task' returning delegate cannot return a value. Did you intend to return 'Task&lt;T&gt;'?</value>
  </data>
  <data name="WRN_AnalyzerCannotBeCreated" xml:space="preserve">
    <value>An instance of analyzer {0} cannot be created from {1} : {2}.</value>
  </data>
  <data name="WRN_AnalyzerCannotBeCreated_Title" xml:space="preserve">
    <value>An analyzer instance cannot be created</value>
  </data>
  <data name="WRN_NoAnalyzerInAssembly" xml:space="preserve">
    <value>The assembly {0} does not contain any analyzers.</value>
  </data>
  <data name="WRN_NoAnalyzerInAssembly_Title" xml:space="preserve">
    <value>Assembly does not contain any analyzers</value>
  </data>
  <data name="WRN_UnableToLoadAnalyzer" xml:space="preserve">
    <value>Unable to load Analyzer assembly {0} : {1}</value>
  </data>
  <data name="WRN_UnableToLoadAnalyzer_Title" xml:space="preserve">
    <value>Unable to load Analyzer assembly</value>
  </data>
  <data name="INF_UnableToLoadSomeTypesInAnalyzer" xml:space="preserve">
    <value>Skipping some types in analyzer assembly {0} due to a ReflectionTypeLoadException : {1}.</value>
  </data>
  <data name="ERR_CantReadRulesetFile" xml:space="preserve">
    <value>Error reading ruleset file {0} - {1}</value>
  </data>
  <data name="ERR_BadPdbData" xml:space="preserve">
    <value>Error reading debug information for '{0}'</value>
  </data>
  <data name="IDS_OperationCausedStackOverflow" xml:space="preserve">
    <value>Operation caused a stack overflow.</value>
  </data>
  <data name="WRN_IdentifierOrNumericLiteralExpected" xml:space="preserve">
    <value>Expected identifier or numeric literal.</value>
  </data>
  <data name="WRN_IdentifierOrNumericLiteralExpected_Title" xml:space="preserve">
    <value>Expected identifier or numeric literal</value>
  </data>
  <data name="ERR_InitializerOnNonAutoProperty" xml:space="preserve">
    <value>Only auto-implemented properties can have initializers.</value>
  </data>
  <data name="ERR_AutoPropertyMustHaveGetAccessor" xml:space="preserve">
    <value>Auto-implemented properties must have get accessors.</value>
  </data>
  <data name="ERR_AutoPropertyMustOverrideSet" xml:space="preserve">
    <value>Auto-implemented properties must override all accessors of the overridden property.</value>
  </data>
  <data name="ERR_InitializerInStructWithoutExplicitConstructor" xml:space="preserve">
    <value>Structs without explicit constructors cannot contain members with initializers.</value>
  </data>
  <data name="ERR_EncodinglessSyntaxTree" xml:space="preserve">
    <value>Cannot emit debug information for a source text without encoding.</value>
  </data>
  <data name="ERR_BlockBodyAndExpressionBody" xml:space="preserve">
    <value>Block bodies and expression bodies cannot both be provided.</value>
  </data>
  <data name="ERR_SwitchFallOut" xml:space="preserve">
    <value>Control cannot fall out of switch from final case label ('{0}')</value>
  </data>
  <data name="ERR_UnexpectedBoundGenericName" xml:space="preserve">
    <value>Type arguments are not allowed in the nameof operator.</value>
  </data>
  <data name="ERR_NullPropagatingOpInExpressionTree" xml:space="preserve">
    <value>An expression tree lambda may not contain a null propagating operator.</value>
  </data>
  <data name="ERR_DictionaryInitializerInExpressionTree" xml:space="preserve">
    <value>An expression tree lambda may not contain a dictionary initializer.</value>
  </data>
  <data name="ERR_ExtensionCollectionElementInitializerInExpressionTree" xml:space="preserve">
    <value>An extension Add method is not supported for a collection initializer in an expression lambda.</value>
  </data>
  <data name="IDS_FeatureNameof" xml:space="preserve">
    <value>nameof operator</value>
  </data>
  <data name="IDS_FeatureDictionaryInitializer" xml:space="preserve">
    <value>dictionary initializer</value>
  </data>
  <data name="ERR_UnclosedExpressionHole" xml:space="preserve">
    <value>Missing close delimiter '}' for interpolated expression started with '{'.</value>
  </data>
  <data name="ERR_SingleLineCommentInExpressionHole" xml:space="preserve">
    <value>A single-line comment may not be used in an interpolated string.</value>
  </data>
  <data name="ERR_InsufficientStack" xml:space="preserve">
    <value>An expression is too long or complex to compile</value>
  </data>
  <data name="ERR_ExpressionHasNoName" xml:space="preserve">
    <value>Expression does not have a name.</value>
  </data>
  <data name="ERR_SubexpressionNotInNameof" xml:space="preserve">
    <value>Sub-expression cannot be used in an argument to nameof.</value>
  </data>
  <data name="ERR_AliasQualifiedNameNotAnExpression" xml:space="preserve">
    <value>An alias-qualified name is not an expression.</value>
  </data>
  <data name="ERR_NameofMethodGroupWithTypeParameters" xml:space="preserve">
    <value>Type parameters are not allowed on a method group as an argument to 'nameof'.</value>
  </data>
  <data name="NoNoneSearchCriteria" xml:space="preserve">
    <value>SearchCriteria is expected.</value>
  </data>
  <data name="ERR_InvalidAssemblyCulture" xml:space="preserve">
    <value>Assembly culture strings may not contain embedded NUL characters.</value>
  </data>
  <data name="IDS_FeatureUsingStatic" xml:space="preserve">
    <value>using static</value>
  </data>
  <data name="IDS_FeatureInterpolatedStrings" xml:space="preserve">
    <value>interpolated strings</value>
  </data>
  <data name="IDS_FeatureAltInterpolatedVerbatimStrings" xml:space="preserve">
    <value>alternative interpolated verbatim strings</value>
  </data>
  <data name="IDS_AwaitInCatchAndFinally" xml:space="preserve">
    <value>await in catch blocks and finally blocks</value>
  </data>
  <data name="IDS_FeatureBinaryLiteral" xml:space="preserve">
    <value>binary literals</value>
  </data>
  <data name="IDS_FeatureDigitSeparator" xml:space="preserve">
    <value>digit separators</value>
  </data>
  <data name="IDS_FeatureLocalFunctions" xml:space="preserve">
    <value>local functions</value>
  </data>
  <data name="ERR_UnescapedCurly" xml:space="preserve">
    <value>A '{0}' character must be escaped (by doubling) in an interpolated string.</value>
  </data>
  <data name="ERR_EscapedCurly" xml:space="preserve">
    <value>A '{0}' character may only be escaped by doubling '{0}{0}' in an interpolated string.</value>
  </data>
  <data name="ERR_TrailingWhitespaceInFormatSpecifier" xml:space="preserve">
    <value>A format specifier may not contain trailing whitespace.</value>
  </data>
  <data name="ERR_EmptyFormatSpecifier" xml:space="preserve">
    <value>Empty format specifier.</value>
  </data>
  <data name="ERR_ErrorInReferencedAssembly" xml:space="preserve">
    <value>There is an error in a referenced assembly '{0}'.</value>
  </data>
  <data name="ERR_ExpressionOrDeclarationExpected" xml:space="preserve">
    <value>Expression or declaration statement expected.</value>
  </data>
  <data name="ERR_NameofExtensionMethod" xml:space="preserve">
    <value>Extension method groups are not allowed as an argument to 'nameof'.</value>
  </data>
  <data name="WRN_AlignmentMagnitude" xml:space="preserve">
    <value>Alignment value {0} has a magnitude greater than {1} and may result in a large formatted string.</value>
  </data>
  <data name="HDN_UnusedExternAlias_Title" xml:space="preserve">
    <value>Unused extern alias</value>
  </data>
  <data name="HDN_UnusedUsingDirective_Title" xml:space="preserve">
    <value>Unnecessary using directive</value>
  </data>
  <data name="INF_UnableToLoadSomeTypesInAnalyzer_Title" xml:space="preserve">
    <value>Skip loading types in analyzer assembly that fail due to a ReflectionTypeLoadException</value>
  </data>
  <data name="WRN_AlignmentMagnitude_Title" xml:space="preserve">
    <value>Alignment value has a magnitude that may result in a large formatted string</value>
  </data>
  <data name="ERR_ConstantStringTooLong" xml:space="preserve">
    <value>Length of String constant resulting from concatenation exceeds System.Int32.MaxValue.  Try splitting the string into multiple constants.</value>
  </data>
  <data name="ERR_TupleTooFewElements" xml:space="preserve">
    <value>Tuple must contain at least two elements.</value>
  </data>
  <data name="ERR_DebugEntryPointNotSourceMethodDefinition" xml:space="preserve">
    <value>Debug entry point must be a definition of a method declared in the current compilation.</value>
  </data>
  <data name="ERR_LoadDirectiveOnlyAllowedInScripts" xml:space="preserve">
    <value>#load is only allowed in scripts</value>
  </data>
  <data name="ERR_PPLoadFollowsToken" xml:space="preserve">
    <value>Cannot use #load after first token in file</value>
  </data>
  <data name="CouldNotFindFile" xml:space="preserve">
    <value>Could not find file.</value>
    <comment>File path referenced in source (#load) could not be resolved.</comment>
  </data>
  <data name="SyntaxTreeFromLoadNoRemoveReplace" xml:space="preserve">
    <value>SyntaxTree resulted from a #load directive and cannot be removed or replaced directly.</value>
  </data>
  <data name="ERR_SourceFileReferencesNotSupported" xml:space="preserve">
    <value>Source file references are not supported.</value>
  </data>
  <data name="ERR_InvalidPathMap" xml:space="preserve">
    <value>The pathmap option was incorrectly formatted.</value>
  </data>
  <data name="ERR_InvalidReal" xml:space="preserve">
    <value>Invalid real literal.</value>
  </data>
  <data name="ERR_AutoPropertyCannotBeRefReturning" xml:space="preserve">
    <value>Auto-implemented properties cannot return by reference</value>
  </data>
  <data name="ERR_RefPropertyMustHaveGetAccessor" xml:space="preserve">
    <value>Properties which return by reference must have a get accessor</value>
  </data>
  <data name="ERR_RefPropertyCannotHaveSetAccessor" xml:space="preserve">
    <value>Properties which return by reference cannot have set accessors</value>
  </data>
  <data name="ERR_CantChangeRefReturnOnOverride" xml:space="preserve">
    <value>'{0}' must match by reference return of overridden member '{1}'</value>
  </data>
  <data name="ERR_MustNotHaveRefReturn" xml:space="preserve">
    <value>By-reference returns may only be used in methods that return by reference</value>
  </data>
  <data name="ERR_MustHaveRefReturn" xml:space="preserve">
    <value>By-value returns may only be used in methods that return by value</value>
  </data>
  <data name="ERR_RefReturnMustHaveIdentityConversion" xml:space="preserve">
    <value>The return expression must be of type '{0}' because this method returns by reference</value>
  </data>
  <data name="ERR_CloseUnimplementedInterfaceMemberWrongRefReturn" xml:space="preserve">
    <value>'{0}' does not implement interface member '{1}'. '{2}' cannot implement '{1}' because it does not have matching return by reference.</value>
  </data>
  <data name="ERR_BadIteratorReturnRef" xml:space="preserve">
    <value>The body of '{0}' cannot be an iterator block because '{0}' returns by reference</value>
  </data>
  <data name="ERR_BadRefReturnExpressionTree" xml:space="preserve">
    <value>Lambda expressions that return by reference cannot be converted to expression trees</value>
  </data>
  <data name="ERR_RefReturningCallInExpressionTree" xml:space="preserve">
    <value>An expression tree lambda may not contain a call to a method, property, or indexer that returns by reference</value>
  </data>
  <data name="ERR_RefReturnLvalueExpected" xml:space="preserve">
    <value>An expression cannot be used in this context because it may not be passed or returned by reference</value>
  </data>
  <data name="ERR_RefReturnNonreturnableLocal" xml:space="preserve">
    <value>Cannot return '{0}' by reference because it was initialized to a value that cannot be returned by reference</value>
  </data>
  <data name="ERR_RefReturnNonreturnableLocal2" xml:space="preserve">
    <value>Cannot return by reference a member of '{0}' because it was initialized to a value that cannot be returned by reference</value>
  </data>
  <data name="ERR_RefReturnReadonlyLocal" xml:space="preserve">
    <value>Cannot return '{0}' by reference because it is read-only</value>
  </data>
  <data name="ERR_RefReturnRangeVariable" xml:space="preserve">
    <value>Cannot return the range variable '{0}' by reference</value>
  </data>
  <data name="ERR_RefReturnReadonlyLocalCause" xml:space="preserve">
    <value>Cannot return '{0}' by reference because it is a '{1}'</value>
  </data>
  <data name="ERR_RefReturnReadonlyLocal2Cause" xml:space="preserve">
    <value>Cannot return fields of '{0}' by reference because it is a '{1}'</value>
  </data>
  <data name="ERR_RefReturnReadonly" xml:space="preserve">
    <value>A readonly field cannot be returned by writable reference</value>
  </data>
  <data name="ERR_RefReturnReadonlyStatic" xml:space="preserve">
    <value>A static readonly field cannot be returned by writable reference</value>
  </data>
  <data name="ERR_RefReturnReadonly2" xml:space="preserve">
    <value>Members of readonly field '{0}' cannot be returned by writable reference</value>
  </data>
  <data name="ERR_RefReturnReadonlyStatic2" xml:space="preserve">
    <value>Fields of static readonly field '{0}' cannot be returned by writable reference</value>
  </data>
  <data name="ERR_RefReturnParameter" xml:space="preserve">
    <value>Cannot return a parameter by reference '{0}' because it is not a ref or out parameter</value>
  </data>
  <data name="ERR_RefReturnParameter2" xml:space="preserve">
    <value>Cannot return by reference a member of parameter '{0}' because it is not a ref or out parameter</value>
  </data>
  <data name="ERR_RefReturnLocal" xml:space="preserve">
    <value>Cannot return local '{0}' by reference because it is not a ref local</value>
  </data>
  <data name="ERR_RefReturnLocal2" xml:space="preserve">
    <value>Cannot return a member of local '{0}' by reference because it is not a ref local</value>
  </data>
  <data name="ERR_RefReturnStructThis" xml:space="preserve">
    <value>Struct members cannot return 'this' or other instance members by reference</value>
  </data>
  <data name="ERR_EscapeOther" xml:space="preserve">
    <value>Expression cannot be used in this context because it may indirectly expose variables outside of their declaration scope</value>
  </data>
  <data name="ERR_EscapeLocal" xml:space="preserve">
    <value>Cannot use local '{0}' in this context because it may expose referenced variables outside of their declaration scope</value>
  </data>
  <data name="ERR_EscapeCall" xml:space="preserve">
    <value>Cannot use a result of '{0}' in this context because it may expose variables referenced by parameter '{1}' outside of their declaration scope</value>
  </data>
  <data name="ERR_EscapeCall2" xml:space="preserve">
    <value>Cannot use a member of result of '{0}' in this context because it may expose variables referenced by parameter '{1}' outside of their declaration scope</value>
  </data>
  <data name="ERR_CallArgMixing" xml:space="preserve">
    <value>This combination of arguments to '{0}' is disallowed because it may expose variables referenced by parameter '{1}' outside of their declaration scope</value>
  </data>
  <data name="ERR_MismatchedRefEscapeInTernary" xml:space="preserve">
    <value>Branches of a ref conditional operator cannot refer to variables with incompatible declaration scopes</value>
  </data>
  <data name="ERR_EscapeStackAlloc" xml:space="preserve">
    <value>A result of a stackalloc expression of type '{0}' cannot be used in this context because it may be exposed outside of the containing method</value>
  </data>
  <data name="ERR_InitializeByValueVariableWithReference" xml:space="preserve">
    <value>Cannot initialize a by-value variable with a reference</value>
  </data>
  <data name="ERR_InitializeByReferenceVariableWithValue" xml:space="preserve">
    <value>Cannot initialize a by-reference variable with a value</value>
  </data>
  <data name="ERR_RefAssignmentMustHaveIdentityConversion" xml:space="preserve">
    <value>The expression must be of type '{0}' because it is being assigned by reference</value>
  </data>
  <data name="ERR_ByReferenceVariableMustBeInitialized" xml:space="preserve">
    <value>A declaration of a by-reference variable must have an initializer</value>
  </data>
  <data name="ERR_AnonDelegateCantUseLocal" xml:space="preserve">
    <value>Cannot use ref local '{0}' inside an anonymous method, lambda expression, or query expression</value>
  </data>
  <data name="ERR_BadIteratorLocalType" xml:space="preserve">
    <value>Iterators cannot have by-reference locals</value>
  </data>
  <data name="ERR_BadAsyncLocalType" xml:space="preserve">
    <value>Async methods cannot have by-reference locals</value>
  </data>
  <data name="ERR_RefReturningCallAndAwait" xml:space="preserve">
    <value>'await' cannot be used in an expression containing a call to '{0}' because it returns by reference</value>
  </data>
  <data name="ERR_RefConditionalAndAwait" xml:space="preserve">
    <value>'await' cannot be used in an expression containing a ref conditional operator</value>
  </data>
  <data name="ERR_RefConditionalNeedsTwoRefs" xml:space="preserve">
    <value>Both conditional operator values must be ref values or neither may be a ref value</value>
  </data>
  <data name="ERR_RefConditionalDifferentTypes" xml:space="preserve">
    <value>The expression must be of type '{0}' to match the alternative ref value</value>
  </data>
  <data name="ERR_ExpressionTreeContainsLocalFunction" xml:space="preserve">
    <value>An expression tree may not contain a reference to a local function</value>
  </data>
  <data name="ERR_DynamicLocalFunctionParamsParameter" xml:space="preserve">
    <value>Cannot pass argument with dynamic type to params parameter '{0}' of local function '{1}'.</value>
  </data>
  <data name="SyntaxTreeIsNotASubmission" xml:space="preserve">
    <value>Syntax tree should be created from a submission.</value>
  </data>
  <data name="ERR_TooManyUserStrings" xml:space="preserve">
    <value>Combined length of user strings used by the program exceeds allowed limit. Try to decrease use of string literals.</value>
  </data>
  <data name="ERR_PatternNullableType" xml:space="preserve">
    <value>It is not legal to use nullable type '{0}' in a pattern; use the underlying type '{1}' instead.</value>
  </data>
  <data name="ERR_IsNullableType" xml:space="preserve">
    <value>It is not legal to use nullable reference type '{0}?' in an is-type expression; use the underlying type '{0}' instead.</value>
  </data>
  <data name="ERR_AsNullableType" xml:space="preserve">
    <value>It is not legal to use nullable reference type '{0}?' in an as expression; use the underlying type '{0}' instead.</value>
  </data>
  <data name="ERR_BadPatternExpression" xml:space="preserve">
    <value>Invalid operand for pattern match; value required, but found '{0}'.</value>
  </data>
  <data name="ERR_PeWritingFailure" xml:space="preserve">
    <value>An error occurred while writing the output file: {0}.</value>
  </data>
  <data name="ERR_TupleDuplicateElementName" xml:space="preserve">
    <value>Tuple element names must be unique.</value>
  </data>
  <data name="ERR_TupleReservedElementName" xml:space="preserve">
    <value>Tuple element name '{0}' is only allowed at position {1}.</value>
  </data>
  <data name="ERR_TupleReservedElementNameAnyPosition" xml:space="preserve">
    <value>Tuple element name '{0}' is disallowed at any position.</value>
  </data>
  <data name="ERR_PredefinedTypeMemberNotFoundInAssembly" xml:space="preserve">
    <value>Member '{0}' was not found on type '{1}' from assembly '{2}'.</value>
  </data>
  <data name="IDS_FeatureTuples" xml:space="preserve">
    <value>tuples</value>
  </data>
  <data name="ERR_MissingDeconstruct" xml:space="preserve">
    <value>No suitable 'Deconstruct' instance or extension method was found for type '{0}', with {1} out parameters and a void return type.</value>
  </data>
  <data name="ERR_DeconstructRequiresExpression" xml:space="preserve">
    <value>Deconstruct assignment requires an expression with a type on the right-hand-side.</value>
  </data>
  <data name="ERR_SwitchExpressionValueExpected" xml:space="preserve">
    <value>The switch expression must be a value; found '{0}'.</value>
  </data>
  <data name="ERR_SwitchCaseSubsumed" xml:space="preserve">
    <value>The switch case has already been handled by a previous case.</value>
  </data>
  <data name="ERR_StdInOptionProvidedButConsoleInputIsNotRedirected" xml:space="preserve">
    <value>stdin argument '-' is specified, but input has not been redirected from the standard input stream.</value>
  </data>
  <data name="ERR_SwitchArmSubsumed" xml:space="preserve">
    <value>The pattern has already been handled by a previous arm of the switch expression.</value>
  </data>
  <data name="ERR_PatternWrongType" xml:space="preserve">
    <value>An expression of type '{0}' cannot be handled by a pattern of type '{1}'.</value>
  </data>
  <data name="ERR_ConstantPatternVsOpenType" xml:space="preserve">
    <value>An expression of type '{0}' cannot be handled by a pattern of type '{1}'. Please use language version '{2}' or greater to match an open type with a constant pattern.</value>
  </data>
  <data name="WRN_AttributeIgnoredWhenPublicSigning" xml:space="preserve">
    <value>Attribute '{0}' is ignored when public signing is specified.</value>
  </data>
  <data name="WRN_AttributeIgnoredWhenPublicSigning_Title" xml:space="preserve">
    <value>Attribute is ignored when public signing is specified.</value>
  </data>
  <data name="ERR_OptionMustBeAbsolutePath" xml:space="preserve">
    <value>Option '{0}' must be an absolute path.</value>
  </data>
  <data name="ERR_ConversionNotTupleCompatible" xml:space="preserve">
    <value>Tuple with {0} elements cannot be converted to type '{1}'.</value>
  </data>
  <data name="IDS_FeatureOutVar" xml:space="preserve">
    <value>out variable declaration</value>
  </data>
  <data name="ERR_ImplicitlyTypedOutVariableUsedInTheSameArgumentList" xml:space="preserve">
    <value>Reference to an implicitly-typed out variable '{0}' is not permitted in the same argument list.</value>
  </data>
  <data name="ERR_TypeInferenceFailedForImplicitlyTypedOutVariable" xml:space="preserve">
    <value>Cannot infer the type of implicitly-typed out variable '{0}'.</value>
  </data>
  <data name="ERR_TypeInferenceFailedForImplicitlyTypedDeconstructionVariable" xml:space="preserve">
    <value>Cannot infer the type of implicitly-typed deconstruction variable '{0}'.</value>
  </data>
  <data name="ERR_DiscardTypeInferenceFailed" xml:space="preserve">
    <value>Cannot infer the type of implicitly-typed discard.</value>
  </data>
  <data name="ERR_DeconstructWrongCardinality" xml:space="preserve">
    <value>Cannot deconstruct a tuple of '{0}' elements into '{1}' variables.</value>
  </data>
  <data name="ERR_CannotDeconstructDynamic" xml:space="preserve">
    <value>Cannot deconstruct dynamic objects.</value>
  </data>
  <data name="ERR_DeconstructTooFewElements" xml:space="preserve">
    <value>Deconstruction must contain at least two variables.</value>
  </data>
  <data name="WRN_TupleLiteralNameMismatch" xml:space="preserve">
    <value>The tuple element name '{0}' is ignored because a different name or no name is specified by the target type '{1}'.</value>
  </data>
  <data name="WRN_TupleLiteralNameMismatch_Title" xml:space="preserve">
    <value>The tuple element name is ignored because a different name or no name is specified by the assignment target.</value>
  </data>
  <data name="WRN_TupleBinopLiteralNameMismatch" xml:space="preserve">
    <value>The tuple element name '{0}' is ignored because a different name or no name is specified on the other side of the tuple == or != operator.</value>
  </data>
  <data name="WRN_TupleBinopLiteralNameMismatch_Title" xml:space="preserve">
    <value>The tuple element name is ignored because a different name or no name is specified on the other side of the tuple == or != operator.</value>
  </data>
  <data name="ERR_PredefinedValueTupleTypeMustBeStruct" xml:space="preserve">
    <value>Predefined type '{0}' must be a struct.</value>
  </data>
  <data name="ERR_NewWithTupleTypeSyntax" xml:space="preserve">
    <value>'new' cannot be used with tuple type. Use a tuple literal expression instead.</value>
  </data>
  <data name="ERR_DeconstructionVarFormDisallowsSpecificType" xml:space="preserve">
    <value>Deconstruction 'var (...)' form disallows a specific type for 'var'.</value>
  </data>
  <data name="ERR_TupleElementNamesAttributeMissing" xml:space="preserve">
    <value>Cannot define a class or member that utilizes tuples because the compiler required type '{0}' cannot be found. Are you missing a reference?</value>
  </data>
  <data name="ERR_ExplicitTupleElementNamesAttribute" xml:space="preserve">
    <value>Cannot reference 'System.Runtime.CompilerServices.TupleElementNamesAttribute' explicitly. Use the tuple syntax to define tuple names.</value>
  </data>
  <data name="ERR_ExpressionTreeContainsOutVariable" xml:space="preserve">
    <value>An expression tree may not contain an out argument variable declaration.</value>
  </data>
  <data name="ERR_ExpressionTreeContainsDiscard" xml:space="preserve">
    <value>An expression tree may not contain a discard.</value>
  </data>
  <data name="ERR_ExpressionTreeContainsIsMatch" xml:space="preserve">
    <value>An expression tree may not contain an 'is' pattern-matching operator.</value>
  </data>
  <data name="ERR_ExpressionTreeContainsTupleLiteral" xml:space="preserve">
    <value>An expression tree may not contain a tuple literal.</value>
  </data>
  <data name="ERR_ExpressionTreeContainsTupleConversion" xml:space="preserve">
    <value>An expression tree may not contain a tuple conversion.</value>
  </data>
  <data name="ERR_SourceLinkRequiresPdb" xml:space="preserve">
    <value>/sourcelink switch is only supported when emitting PDB.</value>
  </data>
  <data name="ERR_CannotEmbedWithoutPdb" xml:space="preserve">
    <value>/embed switch is only supported when emitting a PDB.</value>
  </data>
  <data name="ERR_InvalidInstrumentationKind" xml:space="preserve">
    <value>Invalid instrumentation kind: {0}</value>
  </data>
  <data name="ERR_InvalidHashAlgorithmName" xml:space="preserve">
    <value>Invalid hash algorithm name: '{0}'</value>
  </data>
  <data name="ERR_VarInvocationLvalueReserved" xml:space="preserve">
    <value>The syntax 'var (...)' as an lvalue is reserved.</value>
  </data>
  <data name="ERR_SemiOrLBraceOrArrowExpected" xml:space="preserve">
    <value>{ or ; or =&gt; expected</value>
  </data>
  <data name="ERR_ThrowMisplaced" xml:space="preserve">
    <value>A throw expression is not allowed in this context.</value>
  </data>
  <data name="ERR_MixedDeconstructionUnsupported" xml:space="preserve">
    <value>A deconstruction cannot mix declarations and expressions on the left-hand-side.</value>
  </data>
  <data name="ERR_DeclarationExpressionNotPermitted" xml:space="preserve">
    <value>A declaration is not allowed in this context.</value>
  </data>
  <data name="ERR_MustDeclareForeachIteration" xml:space="preserve">
    <value>A foreach loop must declare its iteration variables.</value>
  </data>
  <data name="ERR_TupleElementNamesInDeconstruction" xml:space="preserve">
    <value>Tuple element names are not permitted on the left of a deconstruction.</value>
  </data>
  <data name="ERR_PossibleBadNegCast" xml:space="preserve">
    <value>To cast a negative value, you must enclose the value in parentheses.</value>
  </data>
  <data name="ERR_ExpressionTreeContainsThrowExpression" xml:space="preserve">
    <value>An expression tree may not contain a throw-expression.</value>
  </data>
  <data name="ERR_BadAssemblyName" xml:space="preserve">
    <value>Invalid assembly name: {0}</value>
  </data>
  <data name="ERR_BadAsyncMethodBuilderTaskProperty" xml:space="preserve">
    <value>For type '{0}' to be used as an AsyncMethodBuilder for type '{1}', its Task property should return type '{1}' instead of type '{2}'.</value>
  </data>
  <data name="ERR_AttributesInLocalFuncDecl" xml:space="preserve">
    <value>Attributes are not allowed on local function parameters or type parameters</value>
  </data>
  <data name="ERR_TypeForwardedToMultipleAssemblies" xml:space="preserve">
    <value>Module '{0}' in assembly '{1}' is forwarding the type '{2}' to multiple assemblies: '{3}' and '{4}'.</value>
  </data>
  <data name="ERR_PatternDynamicType" xml:space="preserve">
    <value>It is not legal to use the type 'dynamic' in a pattern.</value>
  </data>
  <data name="ERR_BadDocumentationMode" xml:space="preserve">
    <value>Provided documentation mode is unsupported or invalid: '{0}'.</value>
  </data>
  <data name="ERR_BadSourceCodeKind" xml:space="preserve">
    <value>Provided source code kind is unsupported or invalid: '{0}'</value>
  </data>
  <data name="ERR_BadLanguageVersion" xml:space="preserve">
    <value>Provided language version is unsupported or invalid: '{0}'.</value>
  </data>
  <data name="ERR_InvalidPreprocessingSymbol" xml:space="preserve">
    <value>Invalid name for a preprocessing symbol; '{0}' is not a valid identifier</value>
  </data>
  <data name="ERR_FeatureNotAvailableInVersion7_1" xml:space="preserve">
    <value>Feature '{0}' is not available in C# 7.1. Please use language version {1} or greater.</value>
  </data>
  <data name="ERR_FeatureNotAvailableInVersion7_2" xml:space="preserve">
    <value>Feature '{0}' is not available in C# 7.2. Please use language version {1} or greater.</value>
  </data>
  <data name="ERR_FeatureNotAvailableInVersion7_3" xml:space="preserve">
    <value>Feature '{0}' is not available in C# 7.3. Please use language version {1} or greater.</value>
  </data>
  <data name="ERR_FeatureNotAvailableInVersion8" xml:space="preserve">
    <value>Feature '{0}' is not available in C# 8.0. Please use language version {1} or greater.</value>
  </data>
  <data name="ERR_LanguageVersionCannotHaveLeadingZeroes" xml:space="preserve">
    <value>Specified language version '{0}' cannot have leading zeroes</value>
  </data>
  <data name="ERR_VoidAssignment" xml:space="preserve">
    <value>A value of type 'void' may not be assigned.</value>
  </data>
  <data name="WRN_Experimental" xml:space="preserve">
    <value>'{0}' is for evaluation purposes only and is subject to change or removal in future updates.</value>
  </data>
  <data name="WRN_Experimental_Title" xml:space="preserve">
    <value>Type is for evaluation purposes only and is subject to change or removal in future updates.</value>
  </data>
  <data name="ERR_CompilerAndLanguageVersion" xml:space="preserve">
    <value>Compiler version: '{0}'. Language version: {1}.</value>
  </data>
  <data name="IDS_FeatureAsyncMain" xml:space="preserve">
    <value>async main</value>
  </data>
  <data name="ERR_TupleInferredNamesNotAvailable" xml:space="preserve">
    <value>Tuple element name '{0}' is inferred. Please use language version {1} or greater to access an element by its inferred name.</value>
  </data>
  <data name="ERR_AltInterpolatedVerbatimStringsNotAvailable" xml:space="preserve">
    <value>To use '@$' instead of '$@' for an interpolated verbatim string, please use language version '{0}' or greater.</value>
  </data>
  <data name="WRN_AttributesOnBackingFieldsNotAvailable" xml:space="preserve">
    <value>Field-targeted attributes on auto-properties are not supported in language version {0}. Please use language version {1} or greater.</value>
  </data>
  <data name="WRN_AttributesOnBackingFieldsNotAvailable_Title" xml:space="preserve">
    <value>Field-targeted attributes on auto-properties are not supported in this version of the language.</value>
  </data>
  <data name="ERR_VoidInTuple" xml:space="preserve">
    <value>A tuple may not contain a value of type 'void'.</value>
  </data>
  <data name="IDS_FeatureNullableReferenceTypes" xml:space="preserve">
    <value>nullable reference types</value>
  </data>
  <data name="IDS_FeaturePragmaWarningEnable" xml:space="preserve">
    <value>warning action enable</value>
  </data>
  <data name="WRN_ConvertingNullableToNonNullable" xml:space="preserve">
    <value>Converting null literal or possible null value to non-nullable type.</value>
  </data>
  <data name="WRN_ConvertingNullableToNonNullable_Title" xml:space="preserve">
    <value>Converting null literal or possible null value to non-nullable type.</value>
  </data>
  <data name="WRN_NullReferenceAssignment" xml:space="preserve">
    <value>Possible null reference assignment.</value>
  </data>
  <data name="WRN_NullReferenceAssignment_Title" xml:space="preserve">
    <value>Possible null reference assignment.</value>
  </data>
  <data name="WRN_NullReferenceReceiver" xml:space="preserve">
    <value>Dereference of a possibly null reference.</value>
  </data>
  <data name="WRN_NullReferenceReceiver_Title" xml:space="preserve">
    <value>Dereference of a possibly null reference.</value>
  </data>
  <data name="WRN_NullReferenceReturn" xml:space="preserve">
    <value>Possible null reference return.</value>
  </data>
  <data name="WRN_NullReferenceReturn_Title" xml:space="preserve">
    <value>Possible null reference return.</value>
  </data>
  <data name="WRN_NullReferenceArgument" xml:space="preserve">
    <value>Possible null reference argument for parameter '{0}' in '{1}'.</value>
  </data>
  <data name="WRN_NullReferenceArgument_Title" xml:space="preserve">
    <value>Possible null reference argument.</value>
  </data>
  <data name="WRN_ThrowPossibleNull" xml:space="preserve">
    <value>Thrown value may be null.</value>
  </data>
  <data name="WRN_ThrowPossibleNull_Title" xml:space="preserve">
    <value>Thrown value may be null.</value>
  </data>
  <data name="WRN_UnboxPossibleNull" xml:space="preserve">
    <value>Unboxing a possibly null value.</value>
  </data>
  <data name="WRN_UnboxPossibleNull_Title" xml:space="preserve">
    <value>Unboxing a possibly null value.</value>
  </data>
  <data name="WRN_NullabilityMismatchInTypeOnOverride" xml:space="preserve">
    <value>Nullability of reference types in type doesn't match overridden member.</value>
  </data>
  <data name="WRN_NullabilityMismatchInTypeOnOverride_Title" xml:space="preserve">
    <value>Nullability of reference types in type doesn't match overridden member.</value>
  </data>
  <data name="WRN_NullabilityMismatchInReturnTypeOnOverride" xml:space="preserve">
    <value>Nullability of reference types in return type doesn't match overridden member.</value>
  </data>
  <data name="WRN_NullabilityMismatchInReturnTypeOnOverride_Title" xml:space="preserve">
    <value>Nullability of reference types in return type doesn't match overridden member.</value>
  </data>
  <data name="WRN_TopLevelNullabilityMismatchInReturnTypeOnOverride" xml:space="preserve">
    <value>Nullability of return type doesn't match overridden member (possibly because of nullability attributes).</value>
  </data>
  <data name="WRN_TopLevelNullabilityMismatchInReturnTypeOnOverride_Title" xml:space="preserve">
    <value>Nullability of return type doesn't match overridden member (possibly because of nullability attributes).</value>
  </data>
  <data name="WRN_NullabilityMismatchInParameterTypeOnOverride" xml:space="preserve">
    <value>Nullability of reference types in type of parameter '{0}' doesn't match overridden member.</value>
  </data>
  <data name="WRN_NullabilityMismatchInParameterTypeOnOverride_Title" xml:space="preserve">
    <value>Nullability of reference types in type of parameter doesn't match overridden member.</value>
  </data>
  <data name="WRN_TopLevelNullabilityMismatchInParameterTypeOnOverride" xml:space="preserve">
    <value>Nullability of type of parameter '{0}' doesn't match overridden member (possibly because of nullability attributes).</value>
  </data>
  <data name="WRN_TopLevelNullabilityMismatchInParameterTypeOnOverride_Title" xml:space="preserve">
    <value>Nullability of type of parameter doesn't match overridden member (possibly because of nullability attributes).</value>
  </data>
  <data name="WRN_NullabilityMismatchInParameterTypeOnPartial" xml:space="preserve">
    <value>Nullability of reference types in type of parameter '{0}' doesn't match partial method declaration.</value>
  </data>
  <data name="WRN_NullabilityMismatchInParameterTypeOnPartial_Title" xml:space="preserve">
    <value>Nullability of reference types in type of parameter doesn't match partial method declaration.</value>
  </data>
  <data name="WRN_NullabilityMismatchInTypeOnImplicitImplementation" xml:space="preserve">
    <value>Nullability of reference types in type of '{0}' doesn't match implicitly implemented member '{1}'.</value>
  </data>
  <data name="WRN_NullabilityMismatchInTypeOnImplicitImplementation_Title" xml:space="preserve">
    <value>Nullability of reference types in type doesn't match implicitly implemented member.</value>
  </data>
  <data name="WRN_NullabilityMismatchInReturnTypeOnImplicitImplementation" xml:space="preserve">
    <value>Nullability of reference types in return type of '{0}' doesn't match implicitly implemented member '{1}'.</value>
  </data>
  <data name="WRN_NullabilityMismatchInReturnTypeOnImplicitImplementation_Title" xml:space="preserve">
    <value>Nullability of reference types in return type doesn't match implicitly implemented member.</value>
  </data>
  <data name="WRN_NullabilityMismatchInParameterTypeOnImplicitImplementation" xml:space="preserve">
    <value>Nullability of reference types in type of parameter '{0}' of '{1}' doesn't match implicitly implemented member '{2}'.</value>
  </data>
  <data name="WRN_NullabilityMismatchInParameterTypeOnImplicitImplementation_Title" xml:space="preserve">
    <value>Nullability of reference types in type of parameter doesn't match implicitly implemented member.</value>
  </data>
  <data name="WRN_TopLevelNullabilityMismatchInReturnTypeOnImplicitImplementation" xml:space="preserve">
    <value>Nullability of reference types in return type of '{0}' doesn't match implicitly implemented member '{1}' (possibly because of nullability attributes).</value>
  </data>
  <data name="WRN_TopLevelNullabilityMismatchInReturnTypeOnImplicitImplementation_Title" xml:space="preserve">
    <value>Nullability of reference types in return type doesn't match implicitly implemented member (possibly because of nullability attributes).</value>
  </data>
  <data name="WRN_TopLevelNullabilityMismatchInParameterTypeOnImplicitImplementation" xml:space="preserve">
    <value>Nullability of reference types in type of parameter '{0}' of '{1}' doesn't match implicitly implemented member '{2}' (possibly because of nullability attributes).</value>
  </data>
  <data name="WRN_TopLevelNullabilityMismatchInParameterTypeOnImplicitImplementation_Title" xml:space="preserve">
    <value>Nullability of reference types in type of parameter doesn't match implicitly implemented member (possibly because of nullability attributes).</value>
  </data>
  <data name="WRN_NullabilityMismatchInTypeOnExplicitImplementation" xml:space="preserve">
    <value>Nullability of reference types in type doesn't match implemented member '{0}'.</value>
  </data>
  <data name="WRN_NullabilityMismatchInTypeOnExplicitImplementation_Title" xml:space="preserve">
    <value>Nullability of reference types in type doesn't match implemented member.</value>
  </data>
  <data name="WRN_NullabilityMismatchInReturnTypeOnExplicitImplementation" xml:space="preserve">
    <value>Nullability of reference types in return type doesn't match implemented member '{0}'.</value>
  </data>
  <data name="WRN_NullabilityMismatchInReturnTypeOnExplicitImplementation_Title" xml:space="preserve">
    <value>Nullability of reference types in return type doesn't match implemented member.</value>
  </data>
  <data name="WRN_NullabilityMismatchInParameterTypeOnExplicitImplementation" xml:space="preserve">
    <value>Nullability of reference types in type of parameter '{0}' doesn't match implemented member '{1}'.</value>
  </data>
  <data name="WRN_NullabilityMismatchInParameterTypeOnExplicitImplementation_Title" xml:space="preserve">
    <value>Nullability of reference types in type of parameter doesn't match implemented member.</value>
  </data>
  <data name="WRN_TopLevelNullabilityMismatchInReturnTypeOnExplicitImplementation" xml:space="preserve">
    <value>Nullability of reference types in return type doesn't match implemented member '{0}' (possibly because of nullability attributes).</value>
  </data>
  <data name="WRN_TopLevelNullabilityMismatchInReturnTypeOnExplicitImplementation_Title" xml:space="preserve">
    <value>Nullability of reference types in return type doesn't match implemented member (possibly because of nullability attributes).</value>
  </data>
  <data name="WRN_TopLevelNullabilityMismatchInParameterTypeOnExplicitImplementation" xml:space="preserve">
    <value>Nullability of reference types in type of parameter '{0}' doesn't match implemented member '{1}' (possibly because of nullability attributes).</value>
  </data>
  <data name="WRN_TopLevelNullabilityMismatchInParameterTypeOnExplicitImplementation_Title" xml:space="preserve">
    <value>Nullability of reference types in type of parameter doesn't match implemented member (possibly because of nullability attributes).</value>
  </data>
  <data name="WRN_UninitializedNonNullableField" xml:space="preserve">
    <value>Non-nullable {0} '{1}' is uninitialized. Consider declaring the {0} as nullable.</value>
  </data>
  <data name="WRN_UninitializedNonNullableField_Title" xml:space="preserve">
    <value>Non-nullable field is uninitialized. Consider declaring as nullable.</value>
  </data>
  <data name="WRN_NullabilityMismatchInAssignment" xml:space="preserve">
    <value>Nullability of reference types in value of type '{0}' doesn't match target type '{1}'.</value>
  </data>
  <data name="WRN_NullabilityMismatchInAssignment_Title" xml:space="preserve">
    <value>Nullability of reference types in value doesn't match target type.</value>
  </data>
  <data name="WRN_ImplicitCopyInReadOnlyMember" xml:space="preserve">
    <value>Call to non-readonly member '{0}' from a 'readonly' member results in an implicit copy of '{1}'.</value>
  </data>
  <data name="WRN_ImplicitCopyInReadOnlyMember_Title" xml:space="preserve">
    <value>Call to non-readonly member from a 'readonly' member results in an implicit copy.</value>
  </data>
  <data name="ERR_StaticMemberCantBeReadOnly" xml:space="preserve">
    <value>Static member '{0}' cannot be marked 'readonly'.</value>
  </data>
  <data name="ERR_AutoSetterCantBeReadOnly" xml:space="preserve">
    <value>Auto-implemented 'set' accessor '{0}' cannot be marked 'readonly'.</value>
  </data>
  <data name="ERR_AutoPropertyWithSetterCantBeReadOnly" xml:space="preserve">
    <value>Auto-implemented property '{0}' cannot be marked 'readonly' because it has a 'set' accessor.</value>
  </data>
  <data name="ERR_InvalidPropertyReadOnlyMods" xml:space="preserve">
    <value>Cannot specify 'readonly' modifiers on both property or indexer '{0}' and its accessor. Remove one of them.</value>
  </data>
  <data name="ERR_DuplicatePropertyReadOnlyMods" xml:space="preserve">
    <value>Cannot specify 'readonly' modifiers on both accessors of property or indexer '{0}'. Instead, put a 'readonly' modifier on the property itself.</value>
  </data>
  <data name="ERR_FieldLikeEventCantBeReadOnly" xml:space="preserve">
    <value>Field-like event '{0}' cannot be 'readonly'.</value>
  </data>
  <data name="ERR_PartialMethodReadOnlyDifference" xml:space="preserve">
    <value>Both partial method declarations must be readonly or neither may be readonly</value>
  </data>
  <data name="ERR_ReadOnlyModMissingAccessor" xml:space="preserve">
    <value>'{0}': 'readonly' can only be used on accessors if the property or indexer has both a get and a set accessor</value>
  </data>
  <data name="WRN_NullabilityMismatchInArgument" xml:space="preserve">
    <value>Argument of type '{0}' cannot be used for parameter '{2}' of type '{1}' in '{3}' due to differences in the nullability of reference types.</value>
  </data>
  <data name="WRN_NullabilityMismatchInArgument_Title" xml:space="preserve">
    <value>Argument cannot be used for parameter due to differences in the nullability of reference types.</value>
  </data>
  <data name="WRN_NullabilityMismatchInArgumentForOutput" xml:space="preserve">
    <value>Argument of type '{0}' cannot be used as an output of type '{1}' for parameter '{2}' in '{3}' due to differences in the nullability of reference types.</value>
  </data>
  <data name="WRN_NullabilityMismatchInArgumentForOutput_Title" xml:space="preserve">
    <value>Argument cannot be used as an output for parameter due to differences in the nullability of reference types.</value>
  </data>
  <data name="WRN_DisallowNullAttributeForbidsMaybeNullAssignment" xml:space="preserve">
    <value>A possible null value may not be used for a type marked with [NotNull] or [DisallowNull]</value>
  </data>
  <data name="WRN_DisallowNullAttributeForbidsMaybeNullAssignment_Title" xml:space="preserve">
    <value>A possible null value may not be used for a type marked with [NotNull] or [DisallowNull]</value>
  </data>
  <data name="WRN_ParameterConditionallyDisallowsNull" xml:space="preserve">
    <value>Parameter '{0}' must have a non-null value when exiting with '{1}'.</value>
  </data>
  <data name="WRN_ParameterConditionallyDisallowsNull_Title" xml:space="preserve">
    <value>Parameter must have a non-null value when exiting in some condition.</value>
  </data>
  <data name="WRN_ParameterDisallowsNull" xml:space="preserve">
    <value>Parameter '{0}' must have a non-null value when exiting.</value>
  </data>
  <data name="WRN_ParameterDisallowsNull_Title" xml:space="preserve">
    <value>Parameter must have a non-null value when exiting.</value>
  </data>
  <data name="WRN_MemberNotNull" xml:space="preserve">
    <value>Member '{0}' must have a non-null value when exiting.</value>
  </data>
  <data name="WRN_MemberNotNull_Title" xml:space="preserve">
    <value>Member must have a non-null value when exiting.</value>
  </data>
  <data name="WRN_MemberNotNullBadMember" xml:space="preserve">
    <value>Member '{0}' cannot be used in this attribute.</value>
  </data>
  <data name="WRN_MemberNotNullBadMember_Title" xml:space="preserve">
    <value>Member cannot be used in this attribute.</value>
  </data>
  <data name="WRN_MemberNotNullWhen" xml:space="preserve">
    <value>Member '{0}' must have a non-null value when exiting with '{1}'.</value>
  </data>
  <data name="WRN_MemberNotNullWhen_Title" xml:space="preserve">
    <value>Member must have a non-null value when exiting in some condition.</value>
  </data>
  <data name="WRN_ShouldNotReturn" xml:space="preserve">
    <value>A method marked [DoesNotReturn] should not return.</value>
  </data>
  <data name="WRN_ShouldNotReturn_Title" xml:space="preserve">
    <value>A method marked [DoesNotReturn] should not return.</value>
  </data>
  <data name="WRN_DoesNotReturnMismatch" xml:space="preserve">
    <value>Method '{0}' lacks `[DoesNotReturn]` annotation to match implemented or overridden member.</value>
  </data>
  <data name="WRN_DoesNotReturnMismatch_Title" xml:space="preserve">
    <value>Method lacks `[DoesNotReturn]` annotation to match implemented or overridden member.</value>
  </data>
  <data name="WRN_NullabilityMismatchInReturnTypeOfTargetDelegate" xml:space="preserve">
    <value>Nullability of reference types in return type of '{0}' doesn't match the target delegate '{1}'.</value>
  </data>
  <data name="WRN_NullabilityMismatchInReturnTypeOfTargetDelegate_Title" xml:space="preserve">
    <value>Nullability of reference types in return type doesn't match the target delegate.</value>
  </data>
  <data name="WRN_NullabilityMismatchInParameterTypeOfTargetDelegate" xml:space="preserve">
    <value>Nullability of reference types in type of parameter '{0}' of '{1}' doesn't match the target delegate '{2}'.</value>
  </data>
  <data name="WRN_NullabilityMismatchInParameterTypeOfTargetDelegate_Title" xml:space="preserve">
    <value>Nullability of reference types in type of parameter doesn't match the target delegate.</value>
  </data>
  <data name="WRN_NullAsNonNullable" xml:space="preserve">
    <value>Cannot convert null literal to non-nullable reference type.</value>
  </data>
  <data name="WRN_NullAsNonNullable_Title" xml:space="preserve">
    <value>Cannot convert null literal to non-nullable reference type.</value>
  </data>
  <data name="ERR_AnnotationDisallowedInObjectCreation" xml:space="preserve">
    <value>Cannot use a nullable reference type in object creation.</value>
  </data>
  <data name="WRN_NullableValueTypeMayBeNull" xml:space="preserve">
    <value>Nullable value type may be null.</value>
  </data>
  <data name="WRN_NullableValueTypeMayBeNull_Title" xml:space="preserve">
    <value>Nullable value type may be null.</value>
  </data>
  <data name="WRN_NullabilityMismatchInTypeParameterConstraint" xml:space="preserve">
    <value>The type '{3}' cannot be used as type parameter '{2}' in the generic type or method '{0}'. Nullability of type argument '{3}' doesn't match constraint type '{1}'.</value>
  </data>
  <data name="WRN_NullabilityMismatchInTypeParameterConstraint_Title" xml:space="preserve">
    <value>The type cannot be used as type parameter in the generic type or method. Nullability of type argument doesn't match constraint type.</value>
  </data>
  <data name="WRN_MissingNonNullTypesContextForAnnotation" xml:space="preserve">
    <value>The annotation for nullable reference types should only be used in code within a '#nullable' annotations context.</value>
  </data>
  <data name="WRN_MissingNonNullTypesContextForAnnotation_Title" xml:space="preserve">
    <value>The annotation for nullable reference types should only be used in code within a '#nullable' annotations context.</value>
  </data>
  <data name="ERR_ExplicitNullableAttribute" xml:space="preserve">
    <value>Explicit application of 'System.Runtime.CompilerServices.NullableAttribute' is not allowed.</value>
  </data>
  <data name="ERR_NullableUnconstrainedTypeParameter" xml:space="preserve">
    <value>A nullable type parameter must be known to be a value type or non-nullable reference type. Consider adding a 'class', 'struct', or type constraint.</value>
  </data>
  <data name="ERR_NullableOptionNotAvailable" xml:space="preserve">
    <value>Invalid '{0}' value: '{1}' for C# {2}. Please use language version '{3}' or greater.</value>
  </data>
  <data name="ERR_NonTaskMainCantBeAsync" xml:space="preserve">
    <value>A void or int returning entry point cannot be async</value>
  </data>
  <data name="ERR_PatternWrongGenericTypeInVersion" xml:space="preserve">
    <value>An expression of type '{0}' cannot be handled by a pattern of type '{1}' in C# {2}. Please use language version {3} or greater.</value>
  </data>
  <data name="WRN_UnreferencedLocalFunction" xml:space="preserve">
    <value>The local function '{0}' is declared but never used</value>
  </data>
  <data name="WRN_UnreferencedLocalFunction_Title" xml:space="preserve">
    <value>Local function is declared but never used</value>
  </data>
  <data name="ERR_LocalFunctionMissingBody" xml:space="preserve">
    <value>Local function '{0}' must declare a body because it is not marked 'static extern'.</value>
  </data>
  <data name="ERR_InvalidDebugInfo" xml:space="preserve">
    <value>Unable to read debug information of method '{0}' (token 0x{1:X8}) from assembly '{2}'</value>
  </data>
  <data name="IConversionExpressionIsNotCSharpConversion" xml:space="preserve">
    <value>{0} is not a valid C# conversion expression</value>
  </data>
  <data name="ERR_DynamicLocalFunctionTypeParameter" xml:space="preserve">
    <value>Cannot pass argument with dynamic type to generic local function '{0}' with inferred type arguments.</value>
  </data>
  <data name="IDS_FeatureLeadingDigitSeparator" xml:space="preserve">
    <value>leading digit separator</value>
  </data>
  <data name="ERR_ExplicitReservedAttr" xml:space="preserve">
    <value>Do not use '{0}'. This is reserved for compiler usage.</value>
  </data>
  <data name="ERR_TypeReserved" xml:space="preserve">
    <value>The type name '{0}' is reserved to be used by the compiler.</value>
  </data>
  <data name="ERR_InExtensionMustBeValueType" xml:space="preserve">
    <value>The first parameter of the 'in' extension method '{0}' must be a concrete (non-generic) value type.</value>
  </data>
  <data name="ERR_FieldsInRoStruct" xml:space="preserve">
    <value>Instance fields of readonly structs must be readonly.</value>
  </data>
  <data name="ERR_AutoPropsInRoStruct" xml:space="preserve">
    <value>Auto-implemented instance properties in readonly structs must be readonly.</value>
  </data>
  <data name="ERR_FieldlikeEventsInRoStruct" xml:space="preserve">
    <value>Field-like events are not allowed in readonly structs.</value>
  </data>
  <data name="IDS_FeatureRefExtensionMethods" xml:space="preserve">
    <value>ref extension methods</value>
  </data>
  <data name="ERR_StackAllocConversionNotPossible" xml:space="preserve">
    <value>Conversion of a stackalloc expression of type '{0}' to type '{1}' is not possible.</value>
  </data>
  <data name="ERR_RefExtensionMustBeValueTypeOrConstrainedToOne" xml:space="preserve">
    <value>The first parameter of a 'ref' extension method '{0}' must be a value type or a generic type constrained to struct.</value>
  </data>
  <data name="ERR_OutAttrOnInParam" xml:space="preserve">
    <value>An in parameter cannot have the Out attribute.</value>
  </data>
  <data name="ICompoundAssignmentOperationIsNotCSharpCompoundAssignment" xml:space="preserve">
    <value>{0} is not a valid C# compound assignment operation</value>
  </data>
  <data name="WRN_FilterIsConstantFalse" xml:space="preserve">
    <value>Filter expression is a constant 'false', consider removing the catch clause</value>
  </data>
  <data name="WRN_FilterIsConstantFalse_Title" xml:space="preserve">
    <value>Filter expression is a constant 'false'</value>
  </data>
  <data name="WRN_FilterIsConstantFalseRedundantTryCatch" xml:space="preserve">
    <value>Filter expression is a constant 'false', consider removing the try-catch block</value>
  </data>
  <data name="WRN_FilterIsConstantFalseRedundantTryCatch_Title" xml:space="preserve">
    <value>Filter expression is a constant 'false'. </value>
  </data>
  <data name="ERR_ConditionalInInterpolation" xml:space="preserve">
    <value>A conditional expression cannot be used directly in a string interpolation because the ':' ends the interpolation. Parenthesize the conditional expression.</value>
  </data>
  <data name="ERR_InDynamicMethodArg" xml:space="preserve">
    <value>Arguments with 'in' modifier cannot be used in dynamically dispatched expressions.</value>
  </data>
  <data name="ERR_TupleSizesMismatchForBinOps" xml:space="preserve">
    <value>Tuple types used as operands of an == or != operator must have matching cardinalities. But this operator has tuple types of cardinality {0} on the left and {1} on the right.</value>
  </data>
  <data name="ERR_RefLocalOrParamExpected" xml:space="preserve">
    <value>The left-hand side of a ref assignment must be a ref local or parameter.</value>
  </data>
  <data name="ERR_RefAssignNarrower" xml:space="preserve">
    <value>Cannot ref-assign '{1}' to '{0}' because '{1}' has a narrower escape scope than '{0}'.</value>
  </data>
  <data name="IDS_FeatureEnumGenericTypeConstraint" xml:space="preserve">
    <value>enum generic type constraints</value>
  </data>
  <data name="IDS_FeatureDelegateGenericTypeConstraint" xml:space="preserve">
    <value>delegate generic type constraints</value>
  </data>
  <data name="IDS_FeatureUnmanagedGenericTypeConstraint" xml:space="preserve">
    <value>unmanaged generic type constraints</value>
  </data>
  <data name="ERR_NewBoundWithUnmanaged" xml:space="preserve">
    <value>The 'new()' constraint cannot be used with the 'unmanaged' constraint</value>
  </data>
  <data name="ERR_UnmanagedConstraintMustBeFirst" xml:space="preserve">
    <value>The 'unmanaged' constraint must come before any other constraints</value>
  </data>
  <data name="ERR_UnmanagedConstraintNotSatisfied" xml:space="preserve">
    <value>The type '{2}' must be a non-nullable value type, along with all fields at any level of nesting, in order to use it as parameter '{1}' in the generic type or method '{0}'</value>
  </data>
  <data name="ERR_ConWithUnmanagedCon" xml:space="preserve">
    <value>Type parameter '{1}' has the 'unmanaged' constraint so '{1}' cannot be used as a constraint for '{0}'</value>
  </data>
  <data name="IDS_FeatureStackAllocInitializer" xml:space="preserve">
    <value>stackalloc initializer</value>
  </data>
  <data name="ERR_InvalidStackAllocArray" xml:space="preserve">
    <value>"Invalid rank specifier: expected ']'</value>
  </data>
  <data name="IDS_FeatureExpressionVariablesInQueriesAndInitializers" xml:space="preserve">
    <value>declaration of expression variables in member initializers and queries</value>
  </data>
  <data name="ERR_MissingPattern" xml:space="preserve">
    <value>Pattern missing</value>
  </data>
  <data name="IDS_FeatureRecursivePatterns" xml:space="preserve">
    <value>recursive patterns</value>
  </data>
  <data name="ERR_WrongNumberOfSubpatterns" xml:space="preserve">
    <value>Matching the tuple type '{0}' requires '{1}' subpatterns, but '{2}' subpatterns are present.</value>
  </data>
  <data name="ERR_PropertyPatternNameMissing" xml:space="preserve">
    <value>A property subpattern requires a reference to the property or field to be matched, e.g. '{{ Name: {0} }}'</value>
  </data>
  <data name="ERR_DefaultPattern" xml:space="preserve">
    <value>A default literal 'default' is not valid as a pattern. Use another literal (e.g. '0' or 'null') as appropriate. To match everything, use a discard pattern '_'.</value>
  </data>
  <data name="ERR_SwitchExpressionNoBestType" xml:space="preserve">
    <value>No best type was found for the switch expression.</value>
  </data>
  <data name="ERR_DefaultLiteralNoTargetType" xml:space="preserve">
    <value>There is no target type for the default literal.</value>
  </data>
  <data name="ERR_SingleElementPositionalPatternRequiresDisambiguation" xml:space="preserve">
    <value>A single-element deconstruct pattern requires some other syntax for disambiguation. It is recommended to add a discard designator '_' after the close paren ')'.</value>
  </data>
  <data name="ERR_VarMayNotBindToType" xml:space="preserve">
    <value>The syntax 'var' for a pattern is not permitted to refer to a type, but '{0}' is in scope here.</value>
  </data>
  <data name="WRN_SwitchExpressionNotExhaustive" xml:space="preserve">
    <value>The switch expression does not handle all possible values of its input type (it is not exhaustive).</value>
  </data>
  <data name="WRN_SwitchExpressionNotExhaustive_Title" xml:space="preserve">
    <value>The switch expression does not handle all possible values of its input type (it is not exhaustive).</value>
  </data>
  <data name="WRN_CaseConstantNamedUnderscore" xml:space="preserve">
    <value>The name '_' refers to the constant, not the discard pattern. Use 'var _' to discard the value, or '@_' to refer to a constant by that name.</value>
  </data>
  <data name="WRN_CaseConstantNamedUnderscore_Title" xml:space="preserve">
    <value>Do not use '_' for a case constant.</value>
  </data>
  <data name="WRN_IsTypeNamedUnderscore" xml:space="preserve">
    <value>The name '_' refers to the type '{0}', not the discard pattern. Use '@_' for the type, or 'var _' to discard.</value>
  </data>
  <data name="WRN_IsTypeNamedUnderscore_Title" xml:space="preserve">
    <value>Do not use '_' to refer to the type in an is-type expression.</value>
  </data>
  <data name="ERR_ExpressionTreeContainsSwitchExpression" xml:space="preserve">
    <value>An expression tree may not contain a switch expression.</value>
  </data>
  <data name="ERR_InvalidObjectCreation" xml:space="preserve">
    <value>Invalid object creation</value>
  </data>
  <data name="IDS_FeatureIndexingMovableFixedBuffers" xml:space="preserve">
    <value>indexing movable fixed buffers</value>
  </data>
  <data name="ERR_CantUseInOrOutInArglist" xml:space="preserve">
    <value>__arglist cannot have an argument passed by 'in' or 'out'</value>
  </data>
  <data name="SyntaxTreeNotFound" xml:space="preserve">
    <value>SyntaxTree is not part of the compilation</value>
  </data>
  <data name="ERR_OutVariableCannotBeByRef" xml:space="preserve">
    <value>An out variable cannot be declared as a ref local</value>
  </data>
  <data name="ERR_MultipleAnalyzerConfigsInSameDir" xml:space="preserve">
    <value>Multiple analyzer config files cannot be in the same directory ('{0}').</value>
  </data>
  <data name="IDS_FeatureCoalesceAssignmentExpression" xml:space="preserve">
    <value>coalescing assignment</value>
  </data>
  <data name="CannotCreateConstructedFromConstructed" xml:space="preserve">
    <value>Cannot create constructed generic type from another constructed generic type.</value>
  </data>
  <data name="CannotCreateConstructedFromNongeneric" xml:space="preserve">
    <value>Cannot create constructed generic type from non-generic type.</value>
  </data>
  <data name="IDS_FeatureUnconstrainedTypeParameterInNullCoalescingOperator" xml:space="preserve">
    <value>unconstrained type parameters in null coalescing operator</value>
  </data>
  <data name="WRN_NullabilityMismatchInConstraintsOnImplicitImplementation" xml:space="preserve">
    <value>Nullability in constraints for type parameter '{0}' of method '{1}' doesn't match the constraints for type parameter '{2}' of interface method '{3}'. Consider using an explicit interface implementation instead.</value>
  </data>
  <data name="WRN_NullabilityMismatchInConstraintsOnImplicitImplementation_Title" xml:space="preserve">
    <value>Nullability in constraints for type parameter doesn't match the constraints for type parameter in implicitly implemented interface method'.</value>
  </data>
  <data name="WRN_NullabilityMismatchInTypeParameterReferenceTypeConstraint" xml:space="preserve">
    <value>The type '{2}' cannot be used as type parameter '{1}' in the generic type or method '{0}'. Nullability of type argument '{2}' doesn't match 'class' constraint.</value>
  </data>
  <data name="WRN_NullabilityMismatchInTypeParameterReferenceTypeConstraint_Title" xml:space="preserve">
    <value>The type cannot be used as type parameter in the generic type or method. Nullability of type argument doesn't match 'class' constraint.</value>
  </data>
  <data name="ERR_TripleDotNotAllowed" xml:space="preserve">
    <value>Unexpected character sequence '...'</value>
  </data>
  <data name="IDS_FeatureIndexOperator" xml:space="preserve">
    <value>index operator</value>
  </data>
  <data name="IDS_FeatureRangeOperator" xml:space="preserve">
    <value>range operator</value>
  </data>
  <data name="IDS_FeatureStaticLocalFunctions" xml:space="preserve">
    <value>static local functions</value>
  </data>
  <data name="IDS_FeatureNameShadowingInNestedFunctions" xml:space="preserve">
    <value>name shadowing in nested functions</value>
  </data>
  <data name="IDS_FeatureLambdaDiscardParameters" xml:space="preserve">
    <value>lambda discard parameters</value>
  </data>
  <data name="IDS_FeatureMemberNotNull" xml:space="preserve">
    <value>MemberNotNull attribute</value>
  </data>
  <data name="IDS_FeatureNativeInt" xml:space="preserve">
    <value>native-sized integers</value>
  </data>
  <data name="ERR_BadDynamicAwaitForEach" xml:space="preserve">
    <value>Cannot use a collection of dynamic type in an asynchronous foreach</value>
  </data>
  <data name="ERR_NullableDirectiveQualifierExpected" xml:space="preserve">
    <value>Expected 'enable', 'disable', or 'restore'</value>
  </data>
  <data name="ERR_NullableDirectiveTargetExpected" xml:space="preserve">
    <value>Expected 'warnings', 'annotations', or end of directive</value>
  </data>
  <data name="WRN_MissingNonNullTypesContextForAnnotationInGeneratedCode" xml:space="preserve">
    <value>The annotation for nullable reference types should only be used in code within a '#nullable' annotations context. Auto-generated code requires an explicit '#nullable' directive in source.</value>
  </data>
  <data name="WRN_MissingNonNullTypesContextForAnnotationInGeneratedCode_Title" xml:space="preserve">
    <value>The annotation for nullable reference types should only be used in code within a '#nullable' annotations context. Auto-generated code requires an explicit '#nullable' directive in source.</value>
  </data>
  <data name="WRN_NullReferenceInitializer" xml:space="preserve">
    <value>Object or collection initializer implicitly dereferences possibly null member '{0}'.</value>
  </data>
  <data name="WRN_NullReferenceInitializer_Title" xml:space="preserve">
    <value>Object or collection initializer implicitly dereferences possibly null member.</value>
  </data>
  <data name="ERR_ExpressionTreeCantContainRefStruct" xml:space="preserve">
    <value>Expression tree cannot contain value of ref struct or restricted type '{0}'.</value>
  </data>
  <data name="ERR_ElseCannotStartStatement" xml:space="preserve">
    <value>'else' cannot start a statement.</value>
  </data>
  <data name="ERR_ExpressionTreeCantContainNullCoalescingAssignment" xml:space="preserve">
    <value>An expression tree may not contain a null coalescing assignment</value>
  </data>
  <data name="ERR_BadNullableContextOption" xml:space="preserve">
    <value>Invalid option '{0}' for /nullable; must be 'disable', 'enable', 'warnings' or 'annotations'</value>
  </data>
  <data name="ERR_SwitchGoverningExpressionRequiresParens" xml:space="preserve">
    <value>Parentheses are required around the switch governing expression.</value>
  </data>
  <data name="ERR_TupleElementNameMismatch" xml:space="preserve">
    <value>The name '{0}' does not identify tuple element '{1}'.</value>
  </data>
  <data name="ERR_DeconstructParameterNameMismatch" xml:space="preserve">
    <value>The name '{0}' does not match the corresponding 'Deconstruct' parameter '{1}'.</value>
  </data>
  <data name="ERR_IsPatternImpossible" xml:space="preserve">
    <value>An expression of type '{0}' can never match the provided pattern.</value>
  </data>
  <data name="WRN_GivenExpressionNeverMatchesPattern" xml:space="preserve">
    <value>The given expression never matches the provided pattern.</value>
  </data>
  <data name="WRN_GivenExpressionNeverMatchesPattern_Title" xml:space="preserve">
    <value>The given expression never matches the provided pattern.</value>
  </data>
  <data name="WRN_GivenExpressionAlwaysMatchesConstant" xml:space="preserve">
    <value>The given expression always matches the provided constant.</value>
  </data>
  <data name="WRN_GivenExpressionAlwaysMatchesConstant_Title" xml:space="preserve">
    <value>The given expression always matches the provided constant.</value>
  </data>
  <data name="ERR_FeatureNotAvailableInVersion8_0" xml:space="preserve">
    <value>Feature '{0}' is not available in C# 8.0. Please use language version {1} or greater.</value>
  </data>
  <data name="ERR_PointerTypeInPatternMatching" xml:space="preserve">
    <value>Pattern-matching is not permitted for pointer types.</value>
  </data>
  <data name="ERR_ArgumentNameInITuplePattern" xml:space="preserve">
    <value>Element names are not permitted when pattern-matching via 'System.Runtime.CompilerServices.ITuple'.</value>
  </data>
  <data name="ERR_DiscardPatternInSwitchStatement" xml:space="preserve">
    <value>The discard pattern is not permitted as a case label in a switch statement. Use 'case var _:' for a discard pattern, or 'case @_:' for a constant named '_'.</value>
  </data>
  <data name="WRN_NullabilityMismatchInExplicitlyImplementedInterface" xml:space="preserve">
    <value>Nullability of reference types in explicit interface specifier doesn't match interface implemented by the type.</value>
  </data>
  <data name="WRN_NullabilityMismatchInExplicitlyImplementedInterface_Title" xml:space="preserve">
    <value>Nullability of reference types in explicit interface specifier doesn't match interface implemented by the type.</value>
  </data>
  <data name="WRN_NullabilityMismatchInInterfaceImplementedByBase" xml:space="preserve">
    <value>'{0}' does not implement interface member '{1}'. Nullability of reference types in interface implemented by the base type doesn't match.</value>
  </data>
  <data name="WRN_NullabilityMismatchInInterfaceImplementedByBase_Title" xml:space="preserve">
    <value>Type does not implement interface member. Nullability of reference types in interface implemented by the base type doesn't match.</value>
  </data>
  <data name="WRN_DuplicateInterfaceWithNullabilityMismatchInBaseList" xml:space="preserve">
    <value>'{0}' is already listed in the interface list on type '{1}' with different nullability of reference types.</value>
  </data>
  <data name="WRN_DuplicateInterfaceWithNullabilityMismatchInBaseList_Title" xml:space="preserve">
    <value>Interface is already listed in the interface list with different nullability of reference types.</value>
  </data>
  <data name="ERR_DuplicateExplicitImpl" xml:space="preserve">
    <value>'{0}' is explicitly implemented more than once.</value>
  </data>
  <data name="ERR_UsingVarInSwitchCase" xml:space="preserve">
    <value>A using variable cannot be used directly within a switch section (consider using braces). </value>
  </data>
  <data name="ERR_GoToForwardJumpOverUsingVar" xml:space="preserve">
    <value>A goto cannot jump to a location after a using declaration.</value>
  </data>
  <data name="ERR_GoToBackwardJumpOverUsingVar" xml:space="preserve">
    <value>A goto cannot jump to a location before a using declaration within the same block.</value>
  </data>
  <data name="IDS_FeatureUsingDeclarations" xml:space="preserve">
    <value>using declarations</value>
  </data>
  <data name="ERR_FeatureInPreview" xml:space="preserve">
    <value>The feature '{0}' is currently in Preview and *unsupported*. To use Preview features, use the 'preview' language version.</value>
  </data>
  <data name="IDS_DefaultInterfaceImplementation" xml:space="preserve">
    <value>default interface implementation</value>
  </data>
  <data name="ERR_RuntimeDoesNotSupportDefaultInterfaceImplementation" xml:space="preserve">
    <value>Target runtime doesn't support default interface implementation.</value>
  </data>
  <data name="ERR_RuntimeDoesNotSupportDefaultInterfaceImplementationForMember" xml:space="preserve">
    <value>'{0}' cannot implement interface member '{1}' in type '{2}' because the target runtime doesn't support default interface implementation.</value>
  </data>
  <data name="ERR_DefaultInterfaceImplementationModifier" xml:space="preserve">
    <value>The modifier '{0}' is not valid for this item in C# {1}. Please use language version '{2}' or greater.</value>
  </data>
  <data name="ERR_ImplicitImplementationOfNonPublicInterfaceMember" xml:space="preserve">
    <value>'{0}' does not implement interface member '{1}'. '{2}' cannot implicitly implement a non-public member.</value>
  </data>
  <data name="ERR_MostSpecificImplementationIsNotFound" xml:space="preserve">
    <value>Interface member '{0}' does not have a most specific implementation. Neither '{1}', nor '{2}' are most specific.</value>
  </data>
  <data name="ERR_LanguageVersionDoesNotSupportDefaultInterfaceImplementationForMember" xml:space="preserve">
    <value>'{0}' cannot implement interface member '{1}' in type '{2}' because feature '{3}' is not available in C# {4}. Please use language version '{5}' or greater.</value>
  </data>
  <data name="ERR_RuntimeDoesNotSupportProtectedAccessForInterfaceMember" xml:space="preserve">
    <value>Target runtime doesn't support 'protected', 'protected internal', or 'private protected' accessibility for a member of an interface.</value>
  </data>
  <data name="ERR_DefaultInterfaceImplementationInNoPIAType" xml:space="preserve">
    <value>Type '{0}' cannot be embedded because it has a non-abstract member. Consider setting the 'Embed Interop Types' property to false.</value>
  </data>
  <data name="WRN_SwitchExpressionNotExhaustiveForNull" xml:space="preserve">
    <value>The switch expression does not handle some null inputs (it is not exhaustive).</value>
  </data>
  <data name="WRN_SwitchExpressionNotExhaustiveForNull_Title" xml:space="preserve">
    <value>The switch expression does not handle some null inputs.</value>
  </data>
  <data name="ERR_AttributeNotOnEventAccessor" xml:space="preserve">
    <value>Attribute '{0}' is not valid on event accessors. It is only valid on '{1}' declarations.</value>
  </data>
  <data name="IDS_FeatureObsoleteOnPropertyAccessor" xml:space="preserve">
    <value>obsolete on property accessor</value>
  </data>
  <data name="WRN_UnconsumedEnumeratorCancellationAttributeUsage" xml:space="preserve">
    <value>The EnumeratorCancellationAttribute applied to parameter '{0}' will have no effect. The attribute is only effective on a parameter of type CancellationToken in an async-iterator method returning IAsyncEnumerable</value>
  </data>
  <data name="WRN_UnconsumedEnumeratorCancellationAttributeUsage_Title" xml:space="preserve">
    <value>The EnumeratorCancellationAttribute will have no effect. The attribute is only effective on a parameter of type CancellationToken in an async-iterator method returning IAsyncEnumerable</value>
  </data>
  <data name="WRN_UndecoratedCancellationTokenParameter" xml:space="preserve">
    <value>Async-iterator '{0}' has one or more parameters of type 'CancellationToken' but none of them is decorated with the 'EnumeratorCancellation' attribute, so the cancellation token parameter from the generated 'IAsyncEnumerable&lt;&gt;.GetAsyncEnumerator' will be unconsumed</value>
  </data>
  <data name="WRN_UndecoratedCancellationTokenParameter_Title" xml:space="preserve">
    <value>Async-iterator member has one or more parameters of type 'CancellationToken' but none of them is decorated with the 'EnumeratorCancellation' attribute, so the cancellation token parameter from the generated 'IAsyncEnumerable&lt;&gt;.GetAsyncEnumerator' will be unconsumed</value>
  </data>
  <data name="ERR_MultipleEnumeratorCancellationAttributes" xml:space="preserve">
    <value>The attribute [EnumeratorCancellation] cannot be used on multiple parameters</value>
  </data>
  <data name="ERR_OverrideRefConstraintNotSatisfied" xml:space="preserve">
    <value>Method '{0}' specifies a 'class' constraint for type parameter '{1}', but corresponding type parameter '{2}' of overridden or explicitly implemented method '{3}' is not a reference type.</value>
  </data>
  <data name="ERR_OverrideValConstraintNotSatisfied" xml:space="preserve">
    <value>Method '{0}' specifies a 'struct' constraint for type parameter '{1}', but corresponding type parameter '{2}' of overridden or explicitly implemented method '{3}' is not a non-nullable value type.</value>
  </data>
  <data name="IDS_OverrideWithConstraints" xml:space="preserve">
    <value>constraints for override and explicit interface implementation methods</value>
  </data>
  <data name="WRN_NullabilityMismatchInConstraintsOnPartialImplementation" xml:space="preserve">
    <value>Partial method declarations of '{0}' have inconsistent nullability in constraints for type parameter '{1}'</value>
  </data>
  <data name="WRN_NullabilityMismatchInConstraintsOnPartialImplementation_Title" xml:space="preserve">
    <value>Partial method declarations have inconsistent nullability in constraints for type parameter</value>
  </data>
  <data name="IDS_FeatureNestedStackalloc" xml:space="preserve">
    <value>stackalloc in nested expressions</value>
  </data>
  <data name="ERR_NotNullConstraintMustBeFirst" xml:space="preserve">
    <value>The 'notnull' constraint must come before any other constraints</value>
  </data>
  <data name="WRN_NullabilityMismatchInTypeParameterNotNullConstraint" xml:space="preserve">
    <value>The type '{2}' cannot be used as type parameter '{1}' in the generic type or method '{0}'. Nullability of type argument '{2}' doesn't match 'notnull' constraint.</value>
  </data>
  <data name="WRN_NullabilityMismatchInTypeParameterNotNullConstraint_Title" xml:space="preserve">
    <value>The type cannot be used as type parameter in the generic type or method. Nullability of type argument doesn't match 'notnull' constraint.</value>
  </data>
  <data name="IDS_FeatureNotNullGenericTypeConstraint" xml:space="preserve">
    <value>notnull generic type constraint</value>
  </data>
  <data name="ERR_DuplicateNullSuppression" xml:space="preserve">
    <value>Duplicate null suppression operator ('!')</value>
  </data>
  <data name="ERR_ReAbstractionInNoPIAType" xml:space="preserve">
    <value>Type '{0}' cannot be embedded because it has a re-abstraction of a member from base interface. Consider setting the 'Embed Interop Types' property to false.</value>
  </data>
  <data name="ERR_BadSwitchValue" xml:space="preserve">
    <value>Command-line syntax error: '{0}' is not a valid value for the '{1}' option. The value must be of the form '{2}'.</value>
  </data>
  <data name="ERR_InternalError" xml:space="preserve">
    <value>Internal error in the C# compiler.</value>
  </data>
  <data name="IDS_FeatureAsyncUsing" xml:space="preserve">
    <value>asynchronous using</value>
  </data>
  <data name="ERR_VarianceInterfaceNesting" xml:space="preserve">
    <value>Enums, classes, and structures cannot be declared in an interface that has an 'in' or 'out' type parameter.</value>
  </data>
  <data name="ERR_ExternEventInitializer" xml:space="preserve">
    <value>'{0}': extern event cannot have initializer</value>
  </data>
  <data name="ERR_ImplicitIndexIndexerWithName" xml:space="preserve">
    <value>Invocation of implicit Index Indexer cannot name the argument.</value>
  </data>
  <data name="ERR_ImplicitRangeIndexerWithName" xml:space="preserve">
    <value>Invocation of implicit Range Indexer cannot name the argument.</value>
  </data>
  <data name="ERR_ExpressionTreeContainsPatternIndexOrRangeIndexer" xml:space="preserve">
    <value>An expression tree may not contain a pattern System.Index or System.Range indexer access</value>
  </data>
  <data name="ERR_ExpressionTreeContainsFromEndIndexExpression" xml:space="preserve">
    <value>An expression tree may not contain a from-end index ('^') expression.</value>
  </data>
  <data name="ERR_ExpressionTreeContainsRangeExpression" xml:space="preserve">
    <value>An expression tree may not contain a range ('..') expression.</value>
  </data>
<<<<<<< HEAD
  <data name="IDS_FeatureRecords" xml:space="preserve">
    <value>records</value>
  </data>
  <data name="ERR_BadRecordDeclaration" xml:space="preserve">
    <value>Records must have both a 'data' modifier and non-empty parameter list</value>
  </data>
  <data name="ERR_DuplicateRecordConstructor" xml:space="preserve">
    <value>There cannot be a primary constructor and a member constructor with the same parameter types.</value>
=======
  <data name="WRN_GeneratorFailedDuringGeneration" xml:space="preserve">
    <value>Generator '{0}' failed to generate source. It will not contribute to the output and compilation errors may occur as a result.</value>
  </data>
  <data name="WRN_GeneratorFailedDuringInitialization" xml:space="preserve">
    <value>Generator '{0}' failed to initialize. It will not contribute to the output and compilation errors may occur as a result.</value>
  </data>
  <data name="WRN_GeneratorFailedDuringGeneration_Title" xml:space="preserve">
    <value>Generator failed to generate source.</value>
  </data>
  <data name="WRN_GeneratorFailedDuringInitialization_Title" xml:space="preserve">
    <value>Generator failed to initialize.</value>
>>>>>>> c128b341
  </data>
</root><|MERGE_RESOLUTION|>--- conflicted
+++ resolved
@@ -6046,7 +6046,6 @@
   <data name="ERR_ExpressionTreeContainsRangeExpression" xml:space="preserve">
     <value>An expression tree may not contain a range ('..') expression.</value>
   </data>
-<<<<<<< HEAD
   <data name="IDS_FeatureRecords" xml:space="preserve">
     <value>records</value>
   </data>
@@ -6055,7 +6054,7 @@
   </data>
   <data name="ERR_DuplicateRecordConstructor" xml:space="preserve">
     <value>There cannot be a primary constructor and a member constructor with the same parameter types.</value>
-=======
+  </data>
   <data name="WRN_GeneratorFailedDuringGeneration" xml:space="preserve">
     <value>Generator '{0}' failed to generate source. It will not contribute to the output and compilation errors may occur as a result.</value>
   </data>
@@ -6067,6 +6066,5 @@
   </data>
   <data name="WRN_GeneratorFailedDuringInitialization_Title" xml:space="preserve">
     <value>Generator failed to initialize.</value>
->>>>>>> c128b341
   </data>
 </root>
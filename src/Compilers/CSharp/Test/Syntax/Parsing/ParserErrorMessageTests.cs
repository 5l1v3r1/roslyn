--- conflicted
+++ resolved
@@ -2736,7 +2736,6 @@
 }
 ";
 
-<<<<<<< HEAD
             ParseAndValidate(test,
                 // (6,32): error CS81250:  The parameter modifier 'this' cannot be used with 'ref' 
                 //     public static void Foo(ref this int i) {}
@@ -2781,54 +2780,6 @@
                 // (4,29): error CS8107: Feature 'readonly references' is not available in C# 7.  Please use language version 71 or greater.
                 //     public void DoSomething(in int x) { }
                 Diagnostic(ErrorCode.ERR_FeatureNotAvailableInVersion7, "in").WithArguments("readonly references", "71").WithLocation(4, 29));
-=======
-            CreateCompilationWithMscorlibAndSystemCore(test).GetDeclarationDiagnostics().Verify(
-                // (10,39): error CS1101:  The parameter modifier 'ref' cannot be used with 'this' 
-                //     public static void Foo<T,U,V>(ref this U u) {}
-                Diagnostic(ErrorCode.ERR_BadRefWithThis, "this").WithLocation(10, 39),
-                // (22,39): error CS1101:  The parameter modifier 'ref' cannot be used with 'this' 
-                //     public static void Foo<T,U,V>(ref this X x) {}
-                Diagnostic(ErrorCode.ERR_BadRefWithThis, "this").WithLocation(22, 39),
-                // (12,21): error CS1106: Extension method must be defined in a non-generic static class
-                // public static class GenExtensions<X>
-                Diagnostic(ErrorCode.ERR_BadExtensionAgg, "GenExtensions").WithLocation(12, 21),
-                // (8,35): error CS1101:  The parameter modifier 'ref' cannot be used with 'this' 
-                //     public static void Foo<T>(ref this T t) {}
-                Diagnostic(ErrorCode.ERR_BadRefWithThis, "this").WithLocation(8, 35),
-                // (16,32): error CS1101:  The parameter modifier 'ref' cannot be used with 'this' 
-                //     public static void Foo(ref this X x) {}
-                Diagnostic(ErrorCode.ERR_BadRefWithThis, "this").WithLocation(16, 32),
-                // (12,21): error CS1106: Extension method must be defined in a non-generic static class
-                // public static class GenExtensions<X>
-                Diagnostic(ErrorCode.ERR_BadExtensionAgg, "GenExtensions").WithLocation(12, 21),
-                // (6,32): error CS1101:  The parameter modifier 'ref' cannot be used with 'this' 
-                //     public static void Foo(ref this int i) {}
-                Diagnostic(ErrorCode.ERR_BadRefWithThis, "this").WithLocation(6, 32),
-                // (18,35): error CS1101:  The parameter modifier 'ref' cannot be used with 'this' 
-                //     public static void Foo<T>(ref this T t) {}
-                Diagnostic(ErrorCode.ERR_BadRefWithThis, "this").WithLocation(18, 35),
-                // (12,21): error CS1106: Extension method must be defined in a non-generic static class
-                // public static class GenExtensions<X>
-                Diagnostic(ErrorCode.ERR_BadExtensionAgg, "GenExtensions").WithLocation(12, 21),
-                // (19,35): error CS1101:  The parameter modifier 'ref' cannot be used with 'this' 
-                //     public static void Foo<T>(ref this X x) {}
-                Diagnostic(ErrorCode.ERR_BadRefWithThis, "this").WithLocation(19, 35),
-                // (12,21): error CS1106: Extension method must be defined in a non-generic static class
-                // public static class GenExtensions<X>
-                Diagnostic(ErrorCode.ERR_BadExtensionAgg, "GenExtensions").WithLocation(12, 21),
-                // (21,39): error CS1101:  The parameter modifier 'ref' cannot be used with 'this' 
-                //     public static void Foo<T,U,V>(ref this U u) {}
-                Diagnostic(ErrorCode.ERR_BadRefWithThis, "this").WithLocation(21, 39),
-                // (12,21): error CS1106: Extension method must be defined in a non-generic static class
-                // public static class GenExtensions<X>
-                Diagnostic(ErrorCode.ERR_BadExtensionAgg, "GenExtensions").WithLocation(12, 21),
-                // (15,32): error CS1101:  The parameter modifier 'ref' cannot be used with 'this' 
-                //     public static void Foo(ref this int i) {}
-                Diagnostic(ErrorCode.ERR_BadRefWithThis, "this").WithLocation(15, 32),
-                // (12,21): error CS1106: Extension method must be defined in a non-generic static class
-                // public static class GenExtensions<X>
-                Diagnostic(ErrorCode.ERR_BadExtensionAgg, "GenExtensions").WithLocation(12, 21));
->>>>>>> 7e01c6fa
         }
 
         [WorkItem(906072, "DevDiv/Personal")]
@@ -2860,7 +2811,6 @@
 }
 ";
 
-<<<<<<< HEAD
             ParseAndValidate(test,
                 // (6,33): error CS81250:  The parameter modifier 'out' cannot be used with 'this' 
                 //     public static void Foo(this out int i) {}
@@ -3001,54 +2951,6 @@
                 // (14,44): error CS8205:  The parameter modifier 'out' cannot be used with 'in' 
                 //     public static void Method6<T, U, V>(in out int i) { }
                 Diagnostic(ErrorCode.ERR_BadParameterModifiers, "out").WithArguments("out", "in").WithLocation(14, 44));
-=======
-            CreateCompilationWithMscorlibAndSystemCore(test).GetDeclarationDiagnostics().Verify(
-                // (10,40): error CS1102:  The parameter modifier 'out' cannot be used with 'this' 
-                //     public static void Foo<T,U,V>(this out U u) {}
-                Diagnostic(ErrorCode.ERR_BadOutWithThis, "out").WithLocation(10, 40),
-                // (8,36): error CS1102:  The parameter modifier 'out' cannot be used with 'this' 
-                //     public static void Foo<T>(this out T t) {}
-                Diagnostic(ErrorCode.ERR_BadOutWithThis, "out").WithLocation(8, 36),
-                // (6,33): error CS1102:  The parameter modifier 'out' cannot be used with 'this' 
-                //     public static void Foo(this out int i) {}
-                Diagnostic(ErrorCode.ERR_BadOutWithThis, "out").WithLocation(6, 33),
-                // (22,40): error CS1102:  The parameter modifier 'out' cannot be used with 'this' 
-                //     public static void Foo<T,U,V>(this out X x) {}
-                Diagnostic(ErrorCode.ERR_BadOutWithThis, "out").WithLocation(22, 40),
-                // (12,21): error CS1106: Extension method must be defined in a non-generic static class
-                // public static class GenExtensions<X>
-                Diagnostic(ErrorCode.ERR_BadExtensionAgg, "GenExtensions").WithLocation(12, 21),
-                // (16,33): error CS1102:  The parameter modifier 'out' cannot be used with 'this' 
-                //     public static void Foo(this out X x) {}
-                Diagnostic(ErrorCode.ERR_BadOutWithThis, "out").WithLocation(16, 33),
-                // (12,21): error CS1106: Extension method must be defined in a non-generic static class
-                // public static class GenExtensions<X>
-                Diagnostic(ErrorCode.ERR_BadExtensionAgg, "GenExtensions").WithLocation(12, 21),
-                // (18,36): error CS1102:  The parameter modifier 'out' cannot be used with 'this' 
-                //     public static void Foo<T>(this out T t) {}
-                Diagnostic(ErrorCode.ERR_BadOutWithThis, "out").WithLocation(18, 36),
-                // (12,21): error CS1106: Extension method must be defined in a non-generic static class
-                // public static class GenExtensions<X>
-                Diagnostic(ErrorCode.ERR_BadExtensionAgg, "GenExtensions").WithLocation(12, 21),
-                // (19,36): error CS1102:  The parameter modifier 'out' cannot be used with 'this' 
-                //     public static void Foo<T>(this out X x) {}
-                Diagnostic(ErrorCode.ERR_BadOutWithThis, "out").WithLocation(19, 36),
-                // (12,21): error CS1106: Extension method must be defined in a non-generic static class
-                // public static class GenExtensions<X>
-                Diagnostic(ErrorCode.ERR_BadExtensionAgg, "GenExtensions").WithLocation(12, 21),
-                // (21,40): error CS1102:  The parameter modifier 'out' cannot be used with 'this' 
-                //     public static void Foo<T,U,V>(this out U u) {}
-                Diagnostic(ErrorCode.ERR_BadOutWithThis, "out").WithLocation(21, 40),
-                // (12,21): error CS1106: Extension method must be defined in a non-generic static class
-                // public static class GenExtensions<X>
-                Diagnostic(ErrorCode.ERR_BadExtensionAgg, "GenExtensions").WithLocation(12, 21),
-                // (15,33): error CS1102:  The parameter modifier 'out' cannot be used with 'this' 
-                //     public static void Foo(this out int i) {}
-                Diagnostic(ErrorCode.ERR_BadOutWithThis, "out").WithLocation(15, 33),
-                // (12,21): error CS1106: Extension method must be defined in a non-generic static class
-                // public static class GenExtensions<X>
-                Diagnostic(ErrorCode.ERR_BadExtensionAgg, "GenExtensions").WithLocation(12, 21));
->>>>>>> 7e01c6fa
         }
 
         [WorkItem(863402, "DevDiv/Personal")]
@@ -3143,7 +3045,6 @@
     public static void Foo(int this) {}
 }
 ";
-<<<<<<< HEAD
             ParseAndValidate(test,
     // (6,33): error CS1107: A parameter can only have one 'this' modifier
     //     public static void Foo(this this t) {}
@@ -3178,31 +3079,6 @@
     // (10,36): error CS1001: Identifier expected
     //     public static void Foo(int this) {}
     Diagnostic(ErrorCode.ERR_IdentifierExpected, ")"));
-=======
-            // Extra errors
-            CreateCompilationWithMscorlibAndSystemCore(test).GetDeclarationDiagnostics().Verify(
-                // (10,32): error CS1100: Method 'Foo' has a parameter modifier 'this' which is not on the first parameter
-                //     public static void Foo(int this) {}
-                Diagnostic(ErrorCode.ERR_BadThisParam, "this").WithArguments("Foo").WithLocation(10, 32),
-                // (7,37): error CS1100: Method 'Foo' has a parameter modifier 'this' which is not on the first parameter
-                //     public static void Foo(this int this) {}
-                Diagnostic(ErrorCode.ERR_BadThisParam, "this").WithArguments("Foo").WithLocation(7, 37),
-                // (9,33): error CS0246: The type or namespace name 't' could not be found (are you missing a using directive or an assembly reference?)
-                //     public static void Foo(this t) {}
-                Diagnostic(ErrorCode.ERR_SingleTypeNameNotFound, "t").WithArguments("t").WithLocation(9, 33),
-                // (6,33): error CS1107: A parameter can only have one 'this' modifier
-                //     public static void Foo(this this t) {}
-                Diagnostic(ErrorCode.ERR_DupParamMod, "this").WithArguments("this").WithLocation(6, 33),
-                // (6,38): error CS0246: The type or namespace name 't' could not be found (are you missing a using directive or an assembly reference?)
-                //     public static void Foo(this this t) {}
-                Diagnostic(ErrorCode.ERR_SingleTypeNameNotFound, "t").WithArguments("t").WithLocation(6, 38),
-                // (9,24): error CS0111: Type 'Extensions' already defines a member called 'Foo' with the same parameter types
-                //     public static void Foo(this t) {}
-                Diagnostic(ErrorCode.ERR_MemberAlreadyExists, "Foo").WithArguments("Foo", "Extensions").WithLocation(9, 24),
-                // (10,24): error CS0111: Type 'Extensions' already defines a member called 'Foo' with the same parameter types
-                //     public static void Foo(int this) {}
-                Diagnostic(ErrorCode.ERR_MemberAlreadyExists, "Foo").WithArguments("Foo", "Extensions").WithLocation(10, 24));
->>>>>>> 7e01c6fa
         }
 
         [WorkItem(863405, "DevDiv/Personal")]
@@ -3234,7 +3110,6 @@
 }
 ";
 
-<<<<<<< HEAD
             ParseAndValidate(test,
                 // (6,32): error CS81250:  The parameter modifier 'out' cannot be used with 'ref' 
                 //     public static void Foo(ref out int i) {}
@@ -3677,36 +3552,6 @@
                 Assert.Equal(SyntaxKind.RefKeyword, parameter.Modifiers.First().Kind());
                 Assert.Equal(SyntaxKind.ReadOnlyKeyword, parameter.Modifiers.Last().Kind());
             }
-=======
-            CreateCompilationWithMscorlibAndSystemCore(test).GetDeclarationDiagnostics().Verify(
-                // (10,39): error CS1108: A parameter cannot have all the specified modifiers; there are too many modifiers on the parameter
-                //     public static void Foo<T,U,V>(ref out U u) {}
-                Diagnostic(ErrorCode.ERR_MultiParamMod, "out").WithLocation(10, 39),
-                // (8,35): error CS1108: A parameter cannot have all the specified modifiers; there are too many modifiers on the parameter
-                //     public static void Foo<T>(ref out T t) {}
-                Diagnostic(ErrorCode.ERR_MultiParamMod, "out").WithLocation(8, 35),
-                // (6,32): error CS1108: A parameter cannot have all the specified modifiers; there are too many modifiers on the parameter
-                //     public static void Foo(ref out int i) {}
-                Diagnostic(ErrorCode.ERR_MultiParamMod, "out").WithLocation(6, 32),
-                // (22,39): error CS1108: A parameter cannot have all the specified modifiers; there are too many modifiers on the parameter
-                //     public static void Foo<T,U,V>(ref out X x) {}
-                Diagnostic(ErrorCode.ERR_MultiParamMod, "out").WithLocation(22, 39),
-                // (16,32): error CS1108: A parameter cannot have all the specified modifiers; there are too many modifiers on the parameter
-                //     public static void Foo(ref out X x) {}
-                Diagnostic(ErrorCode.ERR_MultiParamMod, "out").WithLocation(16, 32),
-                // (18,35): error CS1108: A parameter cannot have all the specified modifiers; there are too many modifiers on the parameter
-                //     public static void Foo<T>(ref out T t) {}
-                Diagnostic(ErrorCode.ERR_MultiParamMod, "out").WithLocation(18, 35),
-                // (19,35): error CS1108: A parameter cannot have all the specified modifiers; there are too many modifiers on the parameter
-                //     public static void Foo<T>(ref out X x) {}
-                Diagnostic(ErrorCode.ERR_MultiParamMod, "out").WithLocation(19, 35),
-                // (21,39): error CS1108: A parameter cannot have all the specified modifiers; there are too many modifiers on the parameter
-                //     public static void Foo<T,U,V>(ref out U u) {}
-                Diagnostic(ErrorCode.ERR_MultiParamMod, "out").WithLocation(21, 39),
-                // (15,32): error CS1108: A parameter cannot have all the specified modifiers; there are too many modifiers on the parameter
-                //     public static void Foo(ref out int i) {}
-                Diagnostic(ErrorCode.ERR_MultiParamMod, "out").WithLocation(15, 32));
->>>>>>> 7e01c6fa
         }
 
         [Fact]
@@ -4836,7 +4681,6 @@
 }
 ";
 
-<<<<<<< HEAD
             ParseAndValidate(test,
                 // (4,45): error CS1611: The params parameter cannot be declared as ref
                 //     public static void ParamsWithRef(params ref int[] a) 
@@ -4847,18 +4691,6 @@
                 // (10,44): error CS1611: The params parameter cannot be declared as in
                 //     public static void ParamsWithIn(params in int[] a) 
                 Diagnostic(ErrorCode.ERR_ParamsCantBeWithModifier, "in").WithArguments("in").WithLocation(10, 44));
-=======
-            CreateCompilationWithMscorlib(test).VerifyDiagnostics(
-                // (7,35): error CS1611: The params parameter cannot be declared as ref or out
-                //     public static void boo(params out int[] a) 
-                Diagnostic(ErrorCode.ERR_ParamsCantBeRefOut, "out").WithLocation(7, 35),
-                // (4,35): error CS1611: The params parameter cannot be declared as ref or out
-                //     public static void foo(params ref int[] a) 
-                Diagnostic(ErrorCode.ERR_ParamsCantBeRefOut, "ref").WithLocation(4, 35),
-                // (7,24): error CS0177: The out parameter 'a' must be assigned to before control leaves the current method
-                //     public static void boo(params out int[] a) 
-                Diagnostic(ErrorCode.ERR_ParamUnassigned, "boo").WithArguments("a").WithLocation(7, 24));
->>>>>>> 7e01c6fa
         }
 
         [Fact]

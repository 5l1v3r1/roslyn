--- conflicted
+++ resolved
@@ -7418,14 +7418,7 @@
             c.VerifyDiagnostics(
                 // (9,13): error CS0236: A field initializer cannot reference the non-static field, method, or property 'C.G(out int)'
                 //     int F = G(out var v1);    
-<<<<<<< HEAD
                 Diagnostic(ErrorCode.ERR_FieldInitRefNonstatic, "G(out var v1)").WithArguments("C.G(out int)").WithLocation(9, 13),
-=======
-                Diagnostic(ErrorCode.ERR_FieldInitRefNonstatic, "G").WithArguments("C.G(out int)").WithLocation(9, 13),
-                // (13,16): error CS8200: Out variable and pattern variable declarations are not allowed within constructor initializers, field initializers, or property initializers.
-                //     : base(out var v3)
-                Diagnostic(ErrorCode.ERR_ExpressionVariableInConstructorOrFieldInitializer, "var v3").WithLocation(13, 16),
->>>>>>> 05a2211e
                 // (13,7): error CS1729: 'object' does not contain a constructor that takes 1 arguments
                 //     : base(out var v3)
                 Diagnostic(ErrorCode.ERR_BadCtorArgCount, "base").WithArguments("object", "1").WithLocation(13, 7));

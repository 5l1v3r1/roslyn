﻿// Copyright (c) Microsoft.  All Rights Reserved.  Licensed under the Apache License, Version 2.0.  See License.txt in the project root for license information.

using System;
using Microsoft.CodeAnalysis.CSharp.Symbols;
using Microsoft.CodeAnalysis.CSharp.Syntax;
using Microsoft.CodeAnalysis.CSharp.Test.Utilities;
using Microsoft.CodeAnalysis.Test.Utilities;
using Roslyn.Test.Utilities;
using Xunit;
using System.Threading;
using System.Linq;

namespace Microsoft.CodeAnalysis.CSharp.UnitTests
{
    public class PatternMatchingTests : CSharpTestBase
    {
        private static CSharpParseOptions patternParseOptions =
            TestOptions.Regular.WithLanguageVersion(LanguageVersion.CSharp6)
                    .WithFeature(MessageID.IDS_FeaturePatternMatching.RequiredFeature(), "true")
                    .WithFeature(MessageID.IDS_FeaturePatternMatching2.RequiredFeature(), "true");

        [Fact]
        public void DemoModes()
        {
            var source =
@"
public class Vec
{
    public static void Main()
    {
        object o = ""Pass"";
        int i1 = 0b001010; // binary literals
        int i2 = 23_554; // digit separators
        int f() => 2; // local functions
        ref int i3 = ref i1; // ref locals
        string s = o is string k ? k : null; // pattern matching
        let var i4 = 3; // let
        int i5 = o match (case * : 7); // match
        object q = (o is null) ? o : throw null; // throw expressions
        if (q is Vec(3)) {} // recursive pattern
    }
    public int X => 4;
    public Vec(int x) {}
}
";
            var regularParseOptions = TestOptions.Regular;
            CreateCompilationWithMscorlib45(source, options: TestOptions.DebugExe, parseOptions: regularParseOptions).VerifyDiagnostics(
                // (7,18): error CS8058: Feature 'binary literals' is experimental and unsupported; use '/features:binaryLiterals' to enable.
                //         int i1 = 0b001010; // binary literals
                Diagnostic(ErrorCode.ERR_FeatureIsExperimental, "").WithArguments("binary literals", "binaryLiterals").WithLocation(7, 18),
                // (8,18): error CS8058: Feature 'digit separators' is experimental and unsupported; use '/features:digitSeparators' to enable.
                //         int i2 = 23_554; // digit separators
                Diagnostic(ErrorCode.ERR_FeatureIsExperimental, "").WithArguments("digit separators", "digitSeparators").WithLocation(8, 18),
                // (9,9): error CS8058: Feature 'local functions' is experimental and unsupported; use '/features:localFunctions' to enable.
                //         int f() => 2; // local functions
                Diagnostic(ErrorCode.ERR_FeatureIsExperimental, "int f() => 2;").WithArguments("local functions", "localFunctions").WithLocation(9, 9),
                // (9,22): error CS1513: } expected
                //         int f() => 2; // local functions
                Diagnostic(ErrorCode.ERR_RbraceExpected, "").WithLocation(9, 22),
                // (10,22): error CS1525: Invalid expression term 'ref'
                //         ref int i3 = ref i1; // ref locals
                Diagnostic(ErrorCode.ERR_InvalidExprTerm, "ref").WithArguments("ref").WithLocation(10, 22),
                // (10,22): error CS1003: Syntax error, ',' expected
                //         ref int i3 = ref i1; // ref locals
                Diagnostic(ErrorCode.ERR_SyntaxError, "ref").WithArguments(",", "ref").WithLocation(10, 22),
                // (10,26): error CS1002: ; expected
                //         ref int i3 = ref i1; // ref locals
                Diagnostic(ErrorCode.ERR_SemicolonExpected, "i1").WithLocation(10, 26),
                // (11,20): error CS8058: Feature 'pattern matching' is experimental and unsupported; use '/features:patterns' to enable.
                //         string s = o is string k ? k : null; // pattern matching
                Diagnostic(ErrorCode.ERR_FeatureIsExperimental, "o is string k").WithArguments("pattern matching", "patterns").WithLocation(11, 20),
                // (12,17): error CS1002: ; expected
                //         let var i4 = 3; // let
                Diagnostic(ErrorCode.ERR_SemicolonExpected, "i4").WithLocation(12, 17),
                // (13,18): error CS8058: Feature 'pattern matching experimental features' is experimental and unsupported; use '/features:patternsExperimental' to enable.
                //         int i5 = o match (case * : 7); // match
                Diagnostic(ErrorCode.ERR_FeatureIsExperimental, "o match (case * : 7)").WithArguments("pattern matching experimental features", "patternsExperimental").WithLocation(13, 18),
                // (14,21): error CS8058: Feature 'pattern matching' is experimental and unsupported; use '/features:patterns' to enable.
                //         object q = (o is null) ? o : throw null; // throw expressions
                Diagnostic(ErrorCode.ERR_FeatureIsExperimental, "o is null").WithArguments("pattern matching", "patterns").WithLocation(14, 21),
                // (14,38): error CS1525: Invalid expression term 'throw'
                //         object q = (o is null) ? o : throw null; // throw expressions
                Diagnostic(ErrorCode.ERR_InvalidExprTerm, "throw null").WithArguments("throw").WithLocation(14, 38),
                // (15,13): error CS8058: Feature 'pattern matching' is experimental and unsupported; use '/features:patterns' to enable.
                //         if (q is Vec(3)) {} // recursive pattern
                Diagnostic(ErrorCode.ERR_FeatureIsExperimental, "q is Vec(3)").WithArguments("pattern matching", "patterns").WithLocation(15, 13),
                // (15,18): error CS8058: Feature 'pattern matching experimental features' is experimental and unsupported; use '/features:patternsExperimental' to enable.
                //         if (q is Vec(3)) {} // recursive pattern
                Diagnostic(ErrorCode.ERR_FeatureIsExperimental, "Vec(3)").WithArguments("pattern matching experimental features", "patternsExperimental").WithLocation(15, 18),
                // (10,26): error CS0201: Only assignment, call, increment, decrement, and new object expressions can be used as a statement
                //         ref int i3 = ref i1; // ref locals
                Diagnostic(ErrorCode.ERR_IllegalStatement, "i1").WithLocation(10, 26),
                // (12,9): error CS0246: The type or namespace name 'let' could not be found (are you missing a using directive or an assembly reference?)
                //         let var i4 = 3; // let
                Diagnostic(ErrorCode.ERR_SingleTypeNameNotFound, "let").WithArguments("let").WithLocation(12, 9),
                // (12,17): error CS0103: The name 'i4' does not exist in the current context
                //         let var i4 = 3; // let
                Diagnostic(ErrorCode.ERR_NameNotInContext, "i4").WithArguments("i4").WithLocation(12, 17),
                // (15,18): error CS8157: No 'operator is' declaration in 'Vec' was found with 1 out parameters
                //         if (q is Vec(3)) {} // recursive pattern
                Diagnostic(ErrorCode.ERR_OperatorIsParameterCount, "Vec(3)").WithArguments("Vec", "1").WithLocation(15, 18),
                // (12,13): warning CS0168: The variable 'var' is declared but never used
                //         let var i4 = 3; // let
                Diagnostic(ErrorCode.WRN_UnreferencedVar, "var").WithArguments("var").WithLocation(12, 13),
                // (9,13): warning CS0168: The variable 'f' is declared but never used
                //         int f() => 2; // local functions
                Diagnostic(ErrorCode.WRN_UnreferencedVar, "f").WithArguments("f").WithLocation(9, 13)
                );

            // enables binary literals, digit separators, local functions, ref locals, pattern matching
            var demoParseOptions = regularParseOptions
                .WithPreprocessorSymbols(new[] { "__DEMO__" });
            CreateCompilationWithMscorlib45(source, options: TestOptions.DebugExe, parseOptions: demoParseOptions).VerifyDiagnostics(
                // (12,17): error CS1002: ; expected
                //         let var i4 = 3; // let
                Diagnostic(ErrorCode.ERR_SemicolonExpected, "i4").WithLocation(12, 17),
                // (13,18): error CS8058: Feature 'pattern matching experimental features' is experimental and unsupported; use '/features:patternsExperimental' to enable.
                //         int i5 = o match (case * : 7); // match
                Diagnostic(ErrorCode.ERR_FeatureIsExperimental, "o match (case * : 7)").WithArguments("pattern matching experimental features", "patternsExperimental").WithLocation(13, 18),
                // (14,38): error CS1525: Invalid expression term 'throw'
                //         object q = (o is null) ? o : throw null; // throw expressions
                Diagnostic(ErrorCode.ERR_InvalidExprTerm, "throw null").WithArguments("throw").WithLocation(14, 38),
                // (15,18): error CS8058: Feature 'pattern matching experimental features' is experimental and unsupported; use '/features:patternsExperimental' to enable.
                //         if (q is Vec(3)) {} // recursive pattern
                Diagnostic(ErrorCode.ERR_FeatureIsExperimental, "Vec(3)").WithArguments("pattern matching experimental features", "patternsExperimental").WithLocation(15, 18),
                // (12,9): error CS0246: The type or namespace name 'let' could not be found (are you missing a using directive or an assembly reference?)
                //         let var i4 = 3; // let
                Diagnostic(ErrorCode.ERR_SingleTypeNameNotFound, "let").WithArguments("let").WithLocation(12, 9),
                // (12,17): error CS0103: The name 'i4' does not exist in the current context
                //         let var i4 = 3; // let
                Diagnostic(ErrorCode.ERR_NameNotInContext, "i4").WithArguments("i4").WithLocation(12, 17),
                // (15,18): error CS8157: No 'operator is' declaration in 'Vec' was found with 1 out parameters
                //         if (q is Vec(3)) {} // recursive pattern
                Diagnostic(ErrorCode.ERR_OperatorIsParameterCount, "Vec(3)").WithArguments("Vec", "1").WithLocation(15, 18),
                // (8,13): warning CS0219: The variable 'i2' is assigned but its value is never used
                //         int i2 = 23_554; // digit separators
                Diagnostic(ErrorCode.WRN_UnreferencedVarAssg, "i2").WithArguments("i2").WithLocation(8, 13),
                // (12,13): warning CS0168: The variable 'var' is declared but never used
                //         let var i4 = 3; // let
                Diagnostic(ErrorCode.WRN_UnreferencedVar, "var").WithArguments("var").WithLocation(12, 13),
                // (9,13): warning CS0168: The variable 'f' is declared but never used
                //         int f() => 2; // local functions
                Diagnostic(ErrorCode.WRN_UnreferencedVar, "f").WithArguments("f").WithLocation(9, 13)
                );

            // additionally enables let, match, throw, and recursive patterns
            var experimentalParseOptions = regularParseOptions
                .WithPreprocessorSymbols(new[] { "__DEMO_EXPERIMENTAL__" });
            CreateCompilationWithMscorlib45(source, options: TestOptions.DebugExe, parseOptions: experimentalParseOptions).VerifyDiagnostics(
                // (8,13): warning CS0219: The variable 'i2' is assigned but its value is never used
                //         int i2 = 23_554; // digit separators
                Diagnostic(ErrorCode.WRN_UnreferencedVarAssg, "i2").WithArguments("i2").WithLocation(8, 13),
                // (9,13): warning CS0168: The variable 'f' is declared but never used
                //         int f() => 2; // local functions
                Diagnostic(ErrorCode.WRN_UnreferencedVar, "f").WithArguments("f").WithLocation(9, 13)
                );
        }

        [Fact]
        public void SimplePatternTest()
        {
            var source =
@"using System;
public class X
{
    public static void Main()
    {
        var s = nameof(Main);
        if (s is string t) Console.WriteLine(""1. {0}"", t);
        s = null;
        Console.WriteLine(""2. {0}"", s is string t ? t : nameof(X));
        int? x = 12;
        if (x is var y) Console.WriteLine(""3. {0}"", y);
        if (x is int y) Console.WriteLine(""4. {0}"", y);
        x = null;
        if (x is var y) Console.WriteLine(""5. {0}"", y);
        if (x is int y) Console.WriteLine(""6. {0}"", y);
        Console.WriteLine(""7. {0}"", (x is bool is bool));
    }
}";
            var expectedOutput =
@"1. Main
2. X
3. 12
4. 12
5. 
7. True";
            var compilation = CreateCompilationWithMscorlib45(source, options: TestOptions.DebugExe, parseOptions: patternParseOptions);
            compilation.VerifyDiagnostics(
                // warning CS0184: The given expression is never of the provided ('bool') type
                //         Console.WriteLine("7. {0}", (x is bool is bool));
                Diagnostic(ErrorCode.WRN_IsAlwaysFalse, "x is bool").WithArguments("bool"),
                // warning CS0183: The given expression is always of the provided ('bool') type
                //         Console.WriteLine("7. {0}", (x is bool is bool));
                Diagnostic(ErrorCode.WRN_IsAlwaysTrue, "x is bool is bool").WithArguments("bool")
                );
            var comp = CompileAndVerify(compilation, expectedOutput: expectedOutput);
        }

        [Fact]
        public void NullablePatternTest()
        {
            var source =
@"using System;
public class X
{
    public static void Main()
    {
        T(null);
        T(1);
    }
    public static void T(object x)
    {
        if (x is Nullable<int> y) Console.WriteLine($""expression {x} is Nullable<int> y"");
    }
}";
            var compilation = CreateCompilationWithMscorlib45(source, options: TestOptions.DebugExe, parseOptions: patternParseOptions);
            compilation.VerifyDiagnostics(
    // (11,18): error CS8105: It is not legal to use nullable type 'int?' in a pattern; use the underlying type 'int' instead.
    //         if (x is Nullable<int> y) Console.WriteLine($"expression {x} is Nullable<int> y");
    Diagnostic(ErrorCode.ERR_PatternNullableType, "Nullable<int>").WithArguments("int?", "int").WithLocation(11, 18)
                );
        }

        [Fact]
        public void UnconstrainedPatternTest()
        {
            var source =
@"using System;
public class X
{
    public static void Main()
    {
        Test<string>(1);
        Test<int>(""foo"");
        Test<int>(1);
        Test<int>(1.2);
        Test<double>(1.2);
        Test<int?>(1);
        Test<int?>(null);
        Test<string>(null);
    }
    public static void Test<T>(object x)
    {
        if (x is T y)
            Console.WriteLine($""expression {x} is {typeof(T).Name} {y}"");
        else
            Console.WriteLine($""expression {x} is not {typeof(T).Name}"");
    }
}";
            var compilation = CreateCompilationWithMscorlib45(source, options: TestOptions.DebugExe, parseOptions: patternParseOptions);
            compilation.VerifyDiagnostics(
                );
            var expectedOutput =
@"expression 1 is not String
expression foo is not Int32
expression 1 is Int32 1
expression 1.2 is not Int32
expression 1.2 is Double 1.2
expression 1 is Nullable`1 1
expression  is not Nullable`1
expression  is not String";
            var comp = CompileAndVerify(compilation, expectedOutput: expectedOutput);
        }

        [Fact]
        public void PropertyPatternTest()
        {
            var source =
@"using System;
public class Expression {}
public class Constant : Expression
{
    public readonly int Value;
    public Constant(int Value)
    {
        this.Value = Value;
    }
}
public class Plus : Expression
{
    public readonly Expression Left, Right;
    public Plus(Expression Left, Expression Right)
    {
        this.Left = Left;
        this.Right = Right;
    }
}
public class X
{
    public static void Main()
    {
        // ((1 + (2 + 3)) + 6)
        Expression expr = new Plus(new Plus(new Constant(1), new Plus(new Constant(2), new Constant(3))), new Constant(6));
        // The recursive form of this pattern would be 
        //  expr is Plus(Plus(Constant(int x1), Plus(Constant(int x2), Constant(int x3))), Constant(int x6))
        if (expr is Plus { Left is Plus { Left is Constant { Value is int x1 }, Right is Plus { Left is Constant { Value is int x2 }, Right is Constant { Value is int x3 } } }, Right is Constant { Value is int x6 } })
        {
            Console.WriteLine(""{0} {1} {2} {3}"", x1, x2, x3, x6);
        }
        else
        {
            Console.WriteLine(""wrong"");
        }
        Console.WriteLine(expr is Plus { Left is Plus { Left is Constant { Value is 1 }, Right is Plus { Left is Constant { Value is 2 }, Right is Constant { Value is 3 } } }, Right is Constant { Value is 6 } });
    }
}";
            var expectedOutput =
@"1 2 3 6
True";
            var compilation = CreateCompilationWithMscorlib45(source, options: TestOptions.DebugExe, parseOptions: patternParseOptions);
            compilation.VerifyDiagnostics();
            var comp = CompileAndVerify(compilation, expectedOutput: expectedOutput);
        }

        [Fact]
        public void InferredPositionalPatternTest()
        {
            var source =
@"using System;
public class Expression {}
public class Constant : Expression
{
    public readonly int Value;
    public Constant(int Value)
    {
        this.Value = Value;
    }
}
public class Plus : Expression
{
    public readonly Expression Left, Right;
    public Plus(Expression Left, Expression Right)
    {
        this.Left = Left;
        this.Right = Right;
    }
}
public class X
{
    public static void Main()
    {
        // ((1 + (2 + 3)) + 6)
        Expression expr = new Plus(new Plus(new Constant(1), new Plus(new Constant(2), new Constant(3))), new Constant(6));
        // The recursive form of this pattern would be 
        if (expr is Plus(Plus(Constant(int x1), Plus(Constant(int x2), Constant(int x3))), Constant(int x6)))
        {
            Console.WriteLine(""{0} {1} {2} {3}"", x1, x2, x3, x6);
        }
        else
        {
            Console.WriteLine(""wrong"");
        }
        Console.WriteLine(expr is Plus(Plus(Constant(1), Plus(Constant(2), Constant(3))), Constant(6)));
        Console.WriteLine(expr is Plus(Plus(Constant(1), Plus(Constant(2), Constant(4))), Constant(6)));
    }
}";
            var expectedOutput =
@"1 2 3 6
True
False";
            var compilation = CreateCompilationWithMscorlib45(source, options: TestOptions.DebugExe, parseOptions: patternParseOptions);
            compilation.VerifyDiagnostics();
            var comp = CompileAndVerify(compilation, expectedOutput: expectedOutput);
        }

        [Fact]
        public void PatternErrors()
        {
            var source =
@"using System;
using NullableInt = System.Nullable<int>;
public class X
{
    public static void Main()
    {
        var s = nameof(Main);
        if (s is string t) { } else Console.WriteLine(t); // t not in scope
        if (null is dynamic t) { } // null not allowed
        if (s is NullableInt x) { } // error: cannot use nullable type
        if (s is long l) { } // error: cannot convert string to long
    }
}";
            var compilation = CreateCompilationWithMscorlib45(source, options: TestOptions.DebugExe, parseOptions: patternParseOptions);
            compilation.VerifyDiagnostics(
                // (8,55): error CS0103: The name 't' does not exist in the current context
                //         if (s is string t) { } else Console.WriteLine(t); // t not in scope
                Diagnostic(ErrorCode.ERR_NameNotInContext, "t").WithArguments("t").WithLocation(8, 55),
                // (9,13): error CS8098: Invalid operand for pattern match.
                //         if (null is dynamic t) { } // null not allowed
                Diagnostic(ErrorCode.ERR_BadIsPatternExpression, "null").WithLocation(9, 13),
                // (10,18): error CS8097: It is not legal to use nullable type 'int?' in a pattern; use the underlying type 'int' instead.
                //         if (s is NullableInt x) { } // error: cannot use nullable type
                Diagnostic(ErrorCode.ERR_PatternNullableType, "NullableInt").WithArguments("int?", "int").WithLocation(10, 18),
                // (11,18): error CS0030: Cannot convert type 'string' to 'long'
                //         if (s is long l) { } // error: cannot convert string to long
                Diagnostic(ErrorCode.ERR_NoExplicitConv, "long").WithArguments("string", "long").WithLocation(11, 18)
                );
        }

        [Fact]
        public void PatternInCtorInitializer()
        {
            var source =
@"using System;
public class X
{
    public static void Main()
    {
        new D(1);
        new D(10);
        new D(1.2);
    }
}
class D
{
    public D(object o) : this(o is int x && x >= 5) {}
    public D(bool b) { Console.WriteLine(b); }
}
";
            var compilation = CreateCompilationWithMscorlib45(source, options: TestOptions.DebugExe, parseOptions: patternParseOptions);
            compilation.VerifyDiagnostics(
                );
            var expectedOutput =
@"False
True
False";
            var comp = CompileAndVerify(compilation, expectedOutput: expectedOutput);
        }

        [Fact]
        public void PatternInCatchFilter()
        {
            var source =
@"using System;
public class X
{
    public static void Main()
    {
        M(1);
        M(10);
        M(1.2);
    }
    private static void M(object o)
    {
        try
        {
            throw new Exception();
        }
        catch (Exception) when (o is int x && x >= 5)
        {
            Console.WriteLine($""Yes for {o}"");
        }
        catch (Exception)
        {
            Console.WriteLine($""No for {o}"");
        }
    }
}
";
            var compilation = CreateCompilationWithMscorlib45(source, options: TestOptions.DebugExe, parseOptions: patternParseOptions);
            compilation.VerifyDiagnostics();
            var expectedOutput =
@"No for 1
Yes for 10
No for 1.2";
            var comp = CompileAndVerify(compilation, expectedOutput: expectedOutput);
        }

        [Fact]
        public void PatternInFieldInitializer()
        {
            var source =
@"using System;
public class X
{
    static object o1 = 1;
    static object o2 = 10;
    static object o3 = 1.2;
    static bool b1 = M(o1, (o1 is int x && x >= 5)),
                b2 = M(o2, (o2 is int x && x >= 5)),
                b3 = M(o3, (o3 is int x && x >= 5));
    public static void Main()
    {
    }
    private static bool M(object o, bool result)
    {
        Console.WriteLine($""{result} for {o}"");
        return result;
    }
}
";
            var compilation = CreateCompilationWithMscorlib45(source, options: TestOptions.DebugExe, parseOptions: patternParseOptions);
            compilation.VerifyDiagnostics();
            var expectedOutput =
@"False for 1
True for 10
False for 1.2";
            var comp = CompileAndVerify(compilation, expectedOutput: expectedOutput);
        }

        [Fact]
        public void PatternInExpressionBodiedMethod()
        {
            var source =
@"using System;
public class X
{
    static object o1 = 1;
    static object o2 = 10;
    static object o3 = 1.2;
    static bool B1() => M(o1, (o1 is int x && x >= 5));
    static bool B2 => M(o2, (o2 is int x && x >= 5));
    static bool B3 => M(o3, (o3 is int x && x >= 5));
    public static void Main()
    {
        var r = B1() | B2 | B3;
    }
    private static bool M(object o, bool result)
    {
        Console.WriteLine($""{result} for {o}"");
        return result;
    }
}
";
            var compilation = CreateCompilationWithMscorlib45(source, options: TestOptions.DebugExe, parseOptions: patternParseOptions);
            compilation.VerifyDiagnostics();
            var expectedOutput =
@"False for 1
True for 10
False for 1.2";
            var comp = CompileAndVerify(compilation, expectedOutput: expectedOutput);
        }

        [Fact(Skip = "https://github.com/dotnet/roslyn/issues/8778")]
        public void PatternInExpressionBodiedLocalFunction()
        {
            var source =
@"using System;
public class X
{
    static object o1 = 1;
    static object o2 = 10;
    static object o3 = 1.2;
    public static void Main()
    {
        bool B1() => M(o1, (o1 is int x && x >= 5));
        bool B2() => M(o2, (o2 is int x && x >= 5));
        bool B3() => M(o3, (o3 is int x && x >= 5));
        var r = B1() | B2() | B3();
    }
    private static bool M(object o, bool result)
    {
        Console.WriteLine($""{result} for {o}"");
        return result;
    }
}
";
            var compilation = CreateCompilationWithMscorlib45(source, options: TestOptions.DebugExe, parseOptions: patternParseOptions.WithFeature(MessageID.IDS_FeatureLocalFunctions.RequiredFeature(), "true"));
            compilation.VerifyDiagnostics();
            var expectedOutput =
@"False for 1
True for 10
False for 1.2";
            var comp = CompileAndVerify(compilation, expectedOutput: expectedOutput);
        }

        [Fact(Skip = "https://github.com/dotnet/roslyn/issues/8778")]
        public void PatternInExpressionBodiedLambda()
        {
            var source =
@"using System;
public class X
{
    public static void Main()
    {
        object o1 = 1;
        object o2 = 10;
        object o3 = 1.2;
        Func<object, bool> B1 = o => M(o, (o is int x && x >= 5));
        B(o1);
        Func<bool> B2 = () => M(o2, (o2 is int x && x >= 5));
        B2();
        Func<bool> B3 = () => M(o3, (o3 is int x && x >= 5));
        B3();
    }
    private static bool M(object o, bool result)
    {
        Console.WriteLine($""{result} for {o}"");
        return result;
    }
}
";
            var compilation = CreateCompilationWithMscorlib45(source, options: TestOptions.DebugExe, parseOptions: patternParseOptions);
            compilation.VerifyDiagnostics();
            var expectedOutput =
@"False for 1
True for 10
False for 1.2";
            var comp = CompileAndVerify(compilation, expectedOutput: expectedOutput);
        }

        [Fact]
        public void PatternInBadPlaces()
        {
            var source =
@"using System;
[Obsolete("""" is string s ? s : """")]
public class X
{
    public static void Main()
    {
    }
    private static void M(string p = """" is object o ? o.ToString() : """")
    {
    }
}
";
            var compilation = CreateCompilationWithMscorlib45(source, options: TestOptions.DebugExe, parseOptions: patternParseOptions);
            compilation.VerifyDiagnostics(
    // (2,11): error CS0182: An attribute argument must be a constant expression, typeof expression or array creation expression of an attribute parameter type
    // [Obsolete("" is string s ? s : "")]
    Diagnostic(ErrorCode.ERR_BadAttributeArgument, @""""" is string s ? s : """"").WithLocation(2, 11),
    // (8,38): error CS1736: Default parameter value for 'p' must be a compile-time constant
    //     private static void M(string p = "" is object o ? o.ToString() : "")
    Diagnostic(ErrorCode.ERR_DefaultValueMustBeConstant, @""""" is object o ? o.ToString() : """"").WithArguments("p").WithLocation(8, 38)
                );
        }

        [Fact]
        public void PatternInSwitchAndForeach()
        {
            var source =
@"using System;
public class X
{
    public static void Main()
    {
        object o1 = 1;
        object o2 = 10;
        object o3 = 1.2;
        object oa = new object[] { 1, 10, 1.2 };
        foreach (var o in oa is object[] z ? z : new object[0])
        {
            switch (o is int x && x >= 5)
            {
                case true:
                    M(o, true);
                    break;
                case false:
                    M(o, false);
                    break;
                default:
                    throw null;
            }
        }
    }
    private static bool M(object o, bool result)
    {
        Console.WriteLine($""{result} for {o}"");
        return result;
    }
}
";
            var compilation = CreateCompilationWithMscorlib45(source, options: TestOptions.DebugExe, parseOptions: patternParseOptions);
            compilation.VerifyDiagnostics();
            var expectedOutput =
@"False for 1
True for 10
False for 1.2";
            var comp = CompileAndVerify(compilation, expectedOutput: expectedOutput);
        }

        [Fact]
        public void GeneralizedSwitchStatement()
        {
            Uri u = new Uri("http://www.microsoft.com");
            var source =
@"using System;
public struct X
{
    public static void Main()
    {
        var oa = new object[] { 1, 10, 20L, 1.2, ""foo"", true, null, new X(), new Exception(""boo"") };
        foreach (var o in oa)
        {
            switch (o)
            {
                default:
                    Console.WriteLine($""class {o.GetType().Name} {o}"");
                    break;
                case 1:
                    Console.WriteLine(""one"");
                    break;
                case int i:
                    Console.WriteLine($""int {i}"");
                    break;
                case long i:
                    Console.WriteLine($""long {i}"");
                    break;
                case double d:
                    Console.WriteLine($""double {d}"");
                    break;
                case null:
                    Console.WriteLine($""null"");
                    break;
                case ValueType z:
                    Console.WriteLine($""struct {z.GetType().Name} {z}"");
                    break;
            }
        }
    }
}
";
            var compilation = CreateCompilationWithMscorlib45(source, options: TestOptions.DebugExe, parseOptions: patternParseOptions);
            compilation.VerifyDiagnostics();
            var expectedOutput =
@"one
int 10
long 20
double 1.2
class String foo
struct Boolean True
null
struct X X
class Exception System.Exception: boo
";
            var comp = CompileAndVerify(compilation, expectedOutput: expectedOutput);
        }

        [Fact]
        public void PatternVariableDefiniteAssignment()
        {
            var source =
@"using System;
public class X
{
    public static void Main()
    {
        object o = new X();
        if (o is X x1) Console.WriteLine(x1); // OK
        if (!(o is X x2)) Console.WriteLine(x2); // error
        if (o is X x3 || true) Console.WriteLine(x3); // error
        switch (o)
        {
            case X x4:
            default:
                Console.WriteLine(x4); // error
                break;
        }
    }
}
";
            var compilation = CreateCompilationWithMscorlib45(source, options: TestOptions.DebugExe, parseOptions: patternParseOptions);
            compilation.VerifyDiagnostics(
                // (8,45): error CS0165: Use of unassigned local variable 'x2'
                //         if (!(o is X x2)) Console.WriteLine(x2);
                Diagnostic(ErrorCode.ERR_UseDefViolation, "x2").WithArguments("x2").WithLocation(8, 45),
                // (9,50): error CS0165: Use of unassigned local variable 'x3'
                //         if (o is X x3 || true) Console.WriteLine(x3);
                Diagnostic(ErrorCode.ERR_UseDefViolation, "x3").WithArguments("x3").WithLocation(9, 50),
                // (14,35): error CS0165: Use of unassigned local variable 'x4'
                //                 Console.WriteLine(x4); // error
                Diagnostic(ErrorCode.ERR_UseDefViolation, "x4").WithArguments("x4").WithLocation(14, 35)
                );
        }

        [Fact]
        public void MatchExpression00()
        {
            var source =
@"using System;
public struct X
{
    static void Main(string[] args)
    {
        Person[] oa = {
            new Student(""Einstein"", 4.0),
            new Student(""Elvis"", 3.0),
            new Student(""Poindexter"", 3.2),
            new Teacher(""Feynmann"", ""Physics""),
            new Person(""Anders""),
        };
        foreach (var o in oa)
        {
            Console.WriteLine(PrintedForm(o));
        }
        //Console.ReadKey();
    }
    static string PrintedForm(Person p) => p match (
        case Student s when s.Gpa > 3.5 :
            $""Honor Student { s.Name } ({ s.Gpa :N1})""
        case Student { Name is ""Poindexter"" } :
            ""A Nerd""
        case Student s :
            $""Student {s.Name} ({s.Gpa:N1})""
        case Teacher t :
            $""Teacher {t.Name} of {t.Subject}""
        case null :
            throw new ArgumentNullException(nameof(p))
        case * :
            $""Person {p.Name}""
        );
}
// class Person(string Name);
class Person
{
    public Person(string name) { this.Name = name; }
    public string Name { get; }
}

// class Student(string Name, double Gpa) : Person(Name);
class Student : Person
{
    public Student(string name, double gpa) : base(name)
        { this.Gpa = gpa; }
    public double Gpa { get; }
}

// class Teacher(string Name, string Subject) : Person(Name);
class Teacher : Person
{
    public Teacher(string name, string subject) : base(name)
        { this.Subject = subject; }
    public string Subject { get; }
}

";
            var compilation = CreateCompilationWithMscorlib45(source, options: TestOptions.DebugExe, parseOptions: patternParseOptions);
            compilation.VerifyDiagnostics();
            var expectedOutput =
@"Honor Student Einstein (4.0)
Student Elvis (3.0)
A Nerd
Teacher Feynmann of Physics
Person Anders
";
            var comp = CompileAndVerify(compilation, expectedOutput: expectedOutput);
        }

        [Fact]
        public void LetStatement00()
        {
            var source =
@"using System;
public struct X
{
    static void M(object o1, X o2, int? o3)
    {
        let string s1 = o1 when s1.Length > 0
            else { Console.WriteLine(""o1 is empty""); return; }
        let s2 = s1;
        Console.WriteLine(s2);
        let X { Z is int z, W is int w } = o2;
        Console.WriteLine(z);
        Console.WriteLine(w);
        let int i = o3
            else { Console.WriteLine(""o3 is null""); return; }
        Console.WriteLine(i);
    }
    static void Main(string[] args)
    {
        X x = new X();
        M(null, x, null);
        M("""", x, null);
        M(""foo"", x, null);
        M(""foo"", x, 321);
    }
    public int Z => 12;
    public int W => 23;
}
";
            var compilation = CreateCompilationWithMscorlib45(source, options: TestOptions.DebugExe, parseOptions: patternParseOptions);
            compilation.VerifyDiagnostics();
            var expectedOutput =
@"o1 is empty
o1 is empty
foo
12
23
o3 is null
foo
12
23
321
";
            var comp = CompileAndVerify(compilation, expectedOutput: expectedOutput);
        }

        [Fact]
        public void LetStatement01()
        {
            var source =
@"using System;
public class X
{
    public static void Main() {}
    static void M(object o1, X o2, int? o3)
    {
        let string s1 = o1
            else { Console.WriteLine(""o1 is empty""); }
        let s2 = s1; // error: s1 not definitely assigned
        Console.WriteLine(s2);
        let X { Z is int z, W is int w } = o2;
        Console.WriteLine(z); // error
        Console.WriteLine(w); // error
        let int i = o3
            else { Console.WriteLine(""o3 is null""); }
        Console.WriteLine(i); // error
    }
    public int Z => 12;
    public int W => 23;
}
";
            var compilation = CreateCompilationWithMscorlib45(source, options: TestOptions.DebugExe, parseOptions: patternParseOptions);
            compilation.VerifyDiagnostics(
                // (9,18): error CS0165: Use of unassigned local variable 's1'
                //         let s2 = s1; // error: s1 not definitely assigned
                Diagnostic(ErrorCode.ERR_UseDefViolation, "s1").WithArguments("s1").WithLocation(9, 18),
                // (12,27): error CS0165: Use of unassigned local variable 'z'
                //         Console.WriteLine(z); // error
                Diagnostic(ErrorCode.ERR_UseDefViolation, "z").WithArguments("z").WithLocation(12, 27),
                // (13,27): error CS0165: Use of unassigned local variable 'w'
                //         Console.WriteLine(w); // error
                Diagnostic(ErrorCode.ERR_UseDefViolation, "w").WithArguments("w").WithLocation(13, 27),
                // (16,27): error CS0165: Use of unassigned local variable 'i'
                //         Console.WriteLine(i); // error
                Diagnostic(ErrorCode.ERR_UseDefViolation, "i").WithArguments("i").WithLocation(16, 27)
                );
        }

        [Fact]
        public void PatternVariablesAreReadonly()
        {
            var source =
@"
public class X
{
    public static void Main()
    {
        let x = 12;
        x = x + 1; // error: x is readonly
        x++;       // error: x is readonly
        M1(ref x); // error: x is readonly
        M2(out x); // error: x is readonly
    }
    public static void M1(ref int x) {}
    public static void M2(out int x) { x = 1; }
}
";
            var compilation = CreateCompilationWithMscorlib45(source, options: TestOptions.DebugExe, parseOptions: patternParseOptions);
            compilation.VerifyDiagnostics(
                // (7,9): error CS0131: The left-hand side of an assignment must be a variable, property or indexer
                //         x = x + 1; // error: x is readonly
                Diagnostic(ErrorCode.ERR_AssgLvalueExpected, "x").WithLocation(7, 9),
                // (8,9): error CS1059: The operand of an increment or decrement operator must be a variable, property or indexer
                //         x++;       // error: x is readonly
                Diagnostic(ErrorCode.ERR_IncrementLvalueExpected, "x").WithLocation(8, 9),
                // (9,16): error CS1510: A ref or out argument must be an assignable variable
                //         M1(ref x); // error: x is readonly
                Diagnostic(ErrorCode.ERR_RefLvalueExpected, "x").WithLocation(9, 16),
                // (10,16): error CS1510: A ref or out argument must be an assignable variable
                //         M2(out x); // error: x is readonly
                Diagnostic(ErrorCode.ERR_RefLvalueExpected, "x").WithLocation(10, 16)
                );
        }

        [Fact]
        public void ScopeOfPatternVariables_ExpressionStatement_01()
        {
            var source =
@"
public class X
{
    public static void Main()
    {
    }

    void Dummy(params object[] x) {}

    void Test1()
    {
        Dummy(true is var x1, x1);
        {
            Dummy(true is var x1, x1);
        }
        Dummy(true is var x1, x1);
    }

    void Test2()
    {
        Dummy(x2, true is var x2);
    }

    void Test3(int x3)
    {
        Dummy(true is var x3, x3);
    }

    void Test4()
    {
        var x4 = 11;
        Dummy(x4);
        Dummy(true is var x4, x4);
    }

    void Test5()
    {
        Dummy(true is var x5, x5);
        var x5 = 11;
        Dummy(x5);
    }

    void Test6()
    {
        let x6 = 11;
        Dummy(x6);
        Dummy(true is var x6, x6);
    }

    void Test7()
    {
        Dummy(true is var x7, x7);
        let x7 = 11;
        Dummy(x7);
    }

    void Test8()
    {
        Dummy(true is var x8, x8, false is var x8, x8);
    }

    void Test9(bool y9)
    {
        if (y9)
            Dummy(true is var x9, x9);
    }

    System.Action Test10(bool y10)
    {
        return () =>
                {
                    if (y10)
                        Dummy(true is var x10, x10);
                };
    }

    void Test11()
    {
        Dummy(x11);
        Dummy(true is var x11, x11);
    }

    void Test12()
    {
        Dummy(true is var x12, x12);
        Dummy(x12);
    }
}
";
            var compilation = CreateCompilationWithMscorlib45(source, options: TestOptions.DebugExe, parseOptions: patternParseOptions);

            compilation.VerifyDiagnostics(
    // (21,15): error CS0841: Cannot use local variable 'x2' before it is declared
    //         Dummy(x2, true is var x2);
    Diagnostic(ErrorCode.ERR_VariableUsedBeforeDeclaration, "x2").WithArguments("x2").WithLocation(21, 15),
    // (26,27): error CS0136: A local or parameter named 'x3' cannot be declared in this scope because that name is used in an enclosing local scope to define a local or parameter
    //         Dummy(true is var x3);
    Diagnostic(ErrorCode.ERR_LocalIllegallyOverrides, "x3").WithArguments("x3").WithLocation(26, 27),
    // (33,27): error CS0136: A local or parameter named 'x4' cannot be declared in this scope because that name is used in an enclosing local scope to define a local or parameter
    //         Dummy(true is var x4);
    Diagnostic(ErrorCode.ERR_LocalIllegallyOverrides, "x4").WithArguments("x4").WithLocation(33, 27),
    // (38,27): error CS0136: A local or parameter named 'x5' cannot be declared in this scope because that name is used in an enclosing local scope to define a local or parameter
    //         Dummy(true is var x5);
    Diagnostic(ErrorCode.ERR_LocalIllegallyOverrides, "x5").WithArguments("x5").WithLocation(38, 27),
    // (47,27): error CS0136: A local or parameter named 'x6' cannot be declared in this scope because that name is used in an enclosing local scope to define a local or parameter
    //         Dummy(true is var x6);
    Diagnostic(ErrorCode.ERR_LocalIllegallyOverrides, "x6").WithArguments("x6").WithLocation(47, 27),
    // (52,27): error CS0136: A local or parameter named 'x7' cannot be declared in this scope because that name is used in an enclosing local scope to define a local or parameter
    //         Dummy(true is var x7);
    Diagnostic(ErrorCode.ERR_LocalIllegallyOverrides, "x7").WithArguments("x7").WithLocation(52, 27),
    // (59,48): error CS0128: A local variable named 'x8' is already defined in this scope
    //         Dummy(true is var x8, x8, false is var x8, x8);
    Diagnostic(ErrorCode.ERR_LocalDuplicate, "x8").WithArguments("x8").WithLocation(59, 48),
    // (79,15): error CS0103: The name 'x11' does not exist in the current context
    //         Dummy(x11);
    Diagnostic(ErrorCode.ERR_NameNotInContext, "x11").WithArguments("x11").WithLocation(79, 15),
    // (86,15): error CS0103: The name 'x12' does not exist in the current context
    //         Dummy(x12);
    Diagnostic(ErrorCode.ERR_NameNotInContext, "x12").WithArguments("x12").WithLocation(86, 15)
                );

            var tree = compilation.SyntaxTrees.Single();
            var model = compilation.GetSemanticModel(tree);

            var x1Decl = tree.GetRoot().DescendantNodes().OfType<DeclarationPatternSyntax>().Where(p => p.Identifier.ValueText == "x1").ToArray();
            var x1Ref = tree.GetRoot().DescendantNodes().OfType<IdentifierNameSyntax>().Where(id => id.Identifier.ValueText == "x1").ToArray();
            Assert.Equal(3, x1Decl.Length);
            Assert.Equal(3, x1Ref.Length);
            for (int i = 0; i < x1Decl.Length; i++)
            {
                VerifyModelForDeclarationPattern(model, x1Decl[i], x1Ref[i]);
            }

            var x2Decl = tree.GetRoot().DescendantNodes().OfType<DeclarationPatternSyntax>().Where(p => p.Identifier.ValueText == "x2").Single();
            var x2Ref = tree.GetRoot().DescendantNodes().OfType<IdentifierNameSyntax>().Where(id => id.Identifier.ValueText == "x2").Single();
            VerifyModelForDeclarationPattern(model, x2Decl, x2Ref);

            var x3Decl = tree.GetRoot().DescendantNodes().OfType<DeclarationPatternSyntax>().Where(p => p.Identifier.ValueText == "x3").Single();
            var x3Ref = tree.GetRoot().DescendantNodes().OfType<IdentifierNameSyntax>().Where(id => id.Identifier.ValueText == "x3").Single();
            VerifyModelForDeclarationPattern(model, x3Decl, x3Ref);

            var x4Decl = tree.GetRoot().DescendantNodes().OfType<DeclarationPatternSyntax>().Where(p => p.Identifier.ValueText == "x4").Single();
            var x4Ref = tree.GetRoot().DescendantNodes().OfType<IdentifierNameSyntax>().Where(id => id.Identifier.ValueText == "x4").ToArray();
            Assert.Equal(2, x4Ref.Length);
            VerifyNotAPatternLocal(model, x4Ref[0]);
            VerifyModelForDeclarationPattern(model, x4Decl, x4Ref[1]);

            var x5Decl = tree.GetRoot().DescendantNodes().OfType<DeclarationPatternSyntax>().Where(p => p.Identifier.ValueText == "x5").Single();
            var x5Ref = tree.GetRoot().DescendantNodes().OfType<IdentifierNameSyntax>().Where(id => id.Identifier.ValueText == "x5").ToArray();
            Assert.Equal(2, x5Ref.Length);
            VerifyModelForDeclarationPattern(model, x5Decl, x5Ref[0]);
            VerifyNotAPatternLocal(model, x5Ref[1]);

            var x6Decl = tree.GetRoot().DescendantNodes().OfType<DeclarationPatternSyntax>().Where(p => p.Identifier.ValueText == "x6").Single();
            var x6Ref = tree.GetRoot().DescendantNodes().OfType<IdentifierNameSyntax>().Where(id => id.Identifier.ValueText == "x6").ToArray();
            Assert.Equal(2, x6Ref.Length);
            VerifyModelForDeclarationPattern(model, x6Decl, x6Ref[1]);

            var x7Decl = tree.GetRoot().DescendantNodes().OfType<DeclarationPatternSyntax>().Where(p => p.Identifier.ValueText == "x7").Single();
            var x7Ref = tree.GetRoot().DescendantNodes().OfType<IdentifierNameSyntax>().Where(id => id.Identifier.ValueText == "x7").ToArray();
            Assert.Equal(2, x7Ref.Length);
            VerifyModelForDeclarationPattern(model, x7Decl, x7Ref[0]);

            var x8Decl = tree.GetRoot().DescendantNodes().OfType<DeclarationPatternSyntax>().Where(p => p.Identifier.ValueText == "x8").ToArray();
            var x8Ref = tree.GetRoot().DescendantNodes().OfType<IdentifierNameSyntax>().Where(id => id.Identifier.ValueText == "x8").ToArray();
            Assert.Equal(2, x8Decl.Length);
            Assert.Equal(2, x8Ref.Length);
            for (int i = 0; i < x8Decl.Length; i++)
            {
                VerifyModelForDeclarationPattern(model, x8Decl[0], x8Ref[i]);
            }
            VerifyModelForDeclarationPatternDuplicateInSameScope(model, x8Decl[1]);

            var x9Decl = tree.GetRoot().DescendantNodes().OfType<DeclarationPatternSyntax>().Where(p => p.Identifier.ValueText == "x9").Single();
            var x9Ref = tree.GetRoot().DescendantNodes().OfType<IdentifierNameSyntax>().Where(id => id.Identifier.ValueText == "x9").Single();
            VerifyModelForDeclarationPattern(model, x9Decl, x9Ref);

            var x10Decl = tree.GetRoot().DescendantNodes().OfType<DeclarationPatternSyntax>().Where(p => p.Identifier.ValueText == "x10").Single();
            var x10Ref = tree.GetRoot().DescendantNodes().OfType<IdentifierNameSyntax>().Where(id => id.Identifier.ValueText == "x10").Single();
            VerifyModelForDeclarationPattern(model, x10Decl, x10Ref);

            var x11Decl = tree.GetRoot().DescendantNodes().OfType<DeclarationPatternSyntax>().Where(p => p.Identifier.ValueText == "x11").Single();
            var x11Ref = tree.GetRoot().DescendantNodes().OfType<IdentifierNameSyntax>().Where(id => id.Identifier.ValueText == "x11").ToArray();
            Assert.Equal(2, x11Ref.Length);
            VerifyNotInScope(model, x11Ref[0]);
            VerifyModelForDeclarationPattern(model, x11Decl, x11Ref[1]);

            var x12Decl = tree.GetRoot().DescendantNodes().OfType<DeclarationPatternSyntax>().Where(p => p.Identifier.ValueText == "x12").Single();
            var x12Ref = tree.GetRoot().DescendantNodes().OfType<IdentifierNameSyntax>().Where(id => id.Identifier.ValueText == "x12").ToArray();
            Assert.Equal(2, x12Ref.Length);
            VerifyModelForDeclarationPattern(model, x12Decl, x12Ref[0]);
            VerifyNotInScope(model, x12Ref[1]);
        }

        [Fact, WorkItem(9258, "https://github.com/dotnet/roslyn/issues/9258")]
        public void PatternVariableOrder()
        {
            var source =
@"
public class X
{
    public static void Main()
    {
    }

    static void Dummy(params object[] x) {}

    void Test1(object o1, object o2)
    {
        Dummy(o1 is int i && i < 10,
              o2 is int @i && @i > 10);
    }
}
";
            var compilation = CreateCompilationWithMscorlib45(source, options: TestOptions.DebugExe, parseOptions: patternParseOptions);

            compilation.VerifyDiagnostics(
                // (13,25): error CS0128: A local variable named 'i' is already defined in this scope
                //               o2 is int @i && @i > 10);
                Diagnostic(ErrorCode.ERR_LocalDuplicate, "@i").WithArguments("i").WithLocation(13, 25),
                // (13,31): error CS0165: Use of unassigned local variable 'i'
                //               o2 is int @i && @i > 10);
                Diagnostic(ErrorCode.ERR_UseDefViolation, "@i").WithArguments("i").WithLocation(13, 31)
                );
        }

        [Fact]
        public void PropertyNamedInComplexPattern()
        {
            var source =
@"
using System;
public class Program
{
    public static void Main()
    {
        object o = nameof(Main);
        Console.WriteLine(o is P { Good is 4 });
        Console.WriteLine(o is P { NotFound is 4 });
        Console.WriteLine(o is P { Unreadable1 is 4 });
        Console.WriteLine(o is P { Unreadable2 is 4 });
        Console.WriteLine(o is P { Unreadable3 is 4 });

    }
}
class P
{
    public int Good = 2;
    public int Unreadable1 { set { } }
    public int Unreadable2 { set { } protected get { return 0; } }
    protected int Unreadable3 = 3;
}
";
            var compilation = CreateCompilationWithMscorlib45(source, options: TestOptions.DebugExe, parseOptions: patternParseOptions);

            compilation.VerifyDiagnostics(
                // (9,36): error CS0117: 'P' does not contain a definition for 'NotFound'
                //         Console.WriteLine(o is P { NotFound is 4 });
                Diagnostic(ErrorCode.ERR_NoSuchMember, "NotFound").WithArguments("P", "NotFound").WithLocation(9, 36),
                // (10,36): error CS0154: The property or indexer 'P.Unreadable1' cannot be used in this context because it lacks the get accessor
                //         Console.WriteLine(o is P { Unreadable1 is 4 });
                Diagnostic(ErrorCode.ERR_PropertyLacksGet, "Unreadable1").WithArguments("P.Unreadable1").WithLocation(10, 36),
                // (11,36): error CS0271: The property or indexer 'P.Unreadable2' cannot be used in this context because the get accessor is inaccessible
                //         Console.WriteLine(o is P { Unreadable2 is 4 });
                Diagnostic(ErrorCode.ERR_InaccessibleGetter, "Unreadable2").WithArguments("P.Unreadable2").WithLocation(11, 36),
                // (12,36): error CS0122: 'P.Unreadable3' is inaccessible due to its protection level
                //         Console.WriteLine(o is P { Unreadable3 is 4 });
                Diagnostic(ErrorCode.ERR_BadAccess, "Unreadable3").WithArguments("P.Unreadable3").WithLocation(12, 36)
                );
            var tree = compilation.SyntaxTrees.Single();
            var model = compilation.GetSemanticModel(tree);

            var propPats = tree.GetRoot().DescendantNodes().OfType<IsPatternExpressionSyntax>().Where(e => e.Parent is PropertyPatternSyntax).ToArray();
            Assert.Equal(5, propPats.Length);

            var p = propPats[0].Expression; // 'Good' in Good is 4
            var si = model.GetSymbolInfo(p);
            Assert.NotNull(si.Symbol);
            Assert.Equal("Good", si.Symbol.Name);
            Assert.Equal(CandidateReason.None, si.CandidateReason);
            Assert.True(si.CandidateSymbols.IsDefaultOrEmpty);

            p = propPats[1].Expression; // 'NotFound' in NotFound is 4
            si = model.GetSymbolInfo(p);
            Assert.Null(si.Symbol);
            Assert.Equal(CandidateReason.None, si.CandidateReason);
            Assert.True(si.CandidateSymbols.IsDefaultOrEmpty);

            p = propPats[2].Expression; // 'Unreadable1' in Unreadable1 is 4
            si = model.GetSymbolInfo(p);
            Assert.Null(si.Symbol);
            Assert.Equal(CandidateReason.NotAValue, si.CandidateReason);
            Assert.Equal(1, si.CandidateSymbols.Length);
            Assert.Equal("Unreadable1", si.CandidateSymbols[0].Name);

            p = propPats[3].Expression; // 'Unreadable2' in Unreadable2 is 4
            si = model.GetSymbolInfo(p);
            Assert.Null(si.Symbol);
            Assert.Equal(CandidateReason.NotAValue, si.CandidateReason);
            Assert.Equal(1, si.CandidateSymbols.Length);
            Assert.Equal("Unreadable2", si.CandidateSymbols[0].Name);

            p = propPats[4].Expression; // 'Unreadable3' in Unreadable3 is 4
            si = model.GetSymbolInfo(p);
            Assert.Null(si.Symbol);
            Assert.Equal(CandidateReason.Inaccessible, si.CandidateReason);
            Assert.Equal(1, si.CandidateSymbols.Length);
            Assert.Equal("Unreadable3", si.CandidateSymbols[0].Name);
        }

        [Fact, WorkItem(9284, "https://github.com/dotnet/roslyn/issues/9284")]
        public void AmbiguousNamedProperty()
        {
            var source =
@"
using System;
public class Program
{
    public static void Main()
    {
        object o = null;
        Console.WriteLine(o is I3 { Property is 4 });
    }
}
interface I1
{
    int Property { get; }
}
interface I2
{
    int Property { get; }
}
interface I3 : I1, I2 { }
";
            var compilation = CreateCompilationWithMscorlib45(source, options: TestOptions.DebugExe, parseOptions: patternParseOptions);

            compilation.VerifyDiagnostics(
                // (8,37): error CS0229: Ambiguity between 'I1.Property' and 'I2.Property'
                //         Console.WriteLine(o is I3 { Property is 4 });
                Diagnostic(ErrorCode.ERR_AmbigMember, "Property").WithArguments("I1.Property", "I2.Property").WithLocation(8, 37)
                );
            var tree = compilation.SyntaxTrees.Single();
            var model = compilation.GetSemanticModel(tree);
            var propPats = tree.GetRoot().DescendantNodes().OfType<PropertyPatternSyntax>().SelectMany(s => s.SubPatterns).OfType<IsPatternExpressionSyntax>().ToArray();
            Assert.Equal(1, propPats.Length);

            var p = propPats[0].Expression; // 'Property' in "Property is 4"
            var si = model.GetSymbolInfo(p);
            Assert.Null(si.Symbol);
            Assert.Equal(CandidateReason.Ambiguous, si.CandidateReason);
            Assert.Equal(2, si.CandidateSymbols.Length);
            Assert.Equal("I1", si.CandidateSymbols[0].ContainingSymbol.Name);
            Assert.Equal("I2", si.CandidateSymbols[1].ContainingSymbol.Name);
        }

        [Fact(Skip = "https://github.com/dotnet/roslyn/issues/9284"), WorkItem(9284, "https://github.com/dotnet/roslyn/issues/9284")]
        public void StaticNamedProperty()
        {
            var source =
@"
using System;
public class Program
{
    public static void Main()
    {
        object o = null;
        Console.WriteLine(o is Point { X is 4 });
    }
}
class Point
{
    public static int X => 0;
}
";
            var compilation = CreateCompilationWithMscorlib45(source, options: TestOptions.DebugExe, parseOptions: patternParseOptions);

            // TODO: need a better diagnostic for this
            compilation.VerifyDiagnostics(
                // (8,40): error CS0176: Member 'Point.X' cannot be accessed with an instance reference; qualify it with a type name instead
                //         Console.WriteLine(o is Point { X is 4 });
                Diagnostic(ErrorCode.ERR_ObjectProhibited, "X").WithArguments("Point.X").WithLocation(8, 40)
                );
            var tree = compilation.SyntaxTrees.Single();
            var model = compilation.GetSemanticModel(tree);
            var propPats = tree.GetRoot().DescendantNodes().OfType<PropertyPatternSyntax>().SelectMany(s => s.SubPatterns).OfType<IsPatternExpressionSyntax>().ToArray();
            Assert.Equal(1, propPats.Length);

            var p = propPats[0].Expression; // 'X' in "X is 4"
            var si = model.GetSymbolInfo(p);
            Assert.Null(si.Symbol);
            Assert.Equal(1, si.CandidateSymbols.Length);
            Assert.Equal("X", si.CandidateSymbols[0].Name);
            Assert.Equal(CandidateReason.StaticInstanceMismatch, si.CandidateReason);
        }

        [Fact]
        public void InaccessibleNamedProperty()
        {
            var source =
@"
using System;
public class Program
{
    public static void Main()
    {
        object o = null;
        Console.WriteLine(o is Point { X is 4 });
    }
}
class Point
{
    protected int X => 0;
}
";
            var compilation = CreateCompilationWithMscorlib45(source, options: TestOptions.DebugExe, parseOptions: patternParseOptions);

            // TODO: need a better diagnostic for this
            compilation.VerifyDiagnostics(
                // (8,40): error CS0122: 'Point.X' is inaccessible due to its protection level
                //         Console.WriteLine(o is Point { X is 4 });
                Diagnostic(ErrorCode.ERR_BadAccess, "X").WithArguments("Point.X").WithLocation(8, 40)
                );
            var tree = compilation.SyntaxTrees.Single();
            var model = compilation.GetSemanticModel(tree);
            var propPats = tree.GetRoot().DescendantNodes().OfType<PropertyPatternSyntax>().SelectMany(s => s.SubPatterns).OfType<IsPatternExpressionSyntax>().ToArray();
            Assert.Equal(1, propPats.Length);

            var p = propPats[0].Expression; // 'X' in "X is 4"
            var si = model.GetSymbolInfo(p);
            Assert.Null(si.Symbol);
            Assert.Equal(1, si.CandidateSymbols.Length);
            Assert.Equal("X", si.CandidateSymbols[0].Name);
            Assert.Equal(CandidateReason.Inaccessible, si.CandidateReason);
        }

        private static void VerifyModelForDeclarationPattern(SemanticModel model, DeclarationPatternSyntax decl, params IdentifierNameSyntax[] references)
        {
            var symbol = model.GetDeclaredSymbol(decl);
            Assert.Equal(decl.Identifier.ValueText, symbol.Name);
            Assert.Equal(LocalDeclarationKind.PatternVariable, ((LocalSymbol)symbol).DeclarationKind);
            Assert.Same(symbol, model.GetDeclaredSymbol((SyntaxNode)decl));
            Assert.Same(symbol, model.LookupSymbols(decl.SpanStart, name: decl.Identifier.ValueText).Single());
            Assert.True(model.LookupNames(decl.SpanStart).Contains(decl.Identifier.ValueText));

            foreach (var reference in references)
            {
                Assert.Same(symbol, model.GetSymbolInfo(reference).Symbol);
                Assert.Same(symbol, model.LookupSymbols(reference.SpanStart, name: decl.Identifier.ValueText).Single());
                Assert.True(model.LookupNames(reference.SpanStart).Contains(decl.Identifier.ValueText));
            }
        }

        private static void VerifyModelForDeclarationPatternDuplicateInSameScope(SemanticModel model, DeclarationPatternSyntax decl)
        {
            var symbol = model.GetDeclaredSymbol(decl);
            Assert.Equal(decl.Identifier.ValueText, symbol.Name);
            Assert.Equal(LocalDeclarationKind.PatternVariable, ((LocalSymbol)symbol).DeclarationKind);
            Assert.Same(symbol, model.GetDeclaredSymbol((SyntaxNode)decl));
            Assert.NotEqual(symbol, model.LookupSymbols(decl.SpanStart, name: decl.Identifier.ValueText).Single());
            Assert.True(model.LookupNames(decl.SpanStart).Contains(decl.Identifier.ValueText));
        }

        private static void VerifyNotAPatternLocal(SemanticModel model, IdentifierNameSyntax reference)
        {
            var symbol = model.GetSymbolInfo(reference).Symbol;

            if (symbol.Kind == SymbolKind.Local)
            {
                Assert.NotEqual(LocalDeclarationKind.PatternVariable, ((LocalSymbol)symbol).DeclarationKind);
            }

            Assert.Same(symbol, model.LookupSymbols(reference.SpanStart, name: reference.Identifier.ValueText).Single());
            Assert.True(model.LookupNames(reference.SpanStart).Contains(reference.Identifier.ValueText));
        }

        private static void VerifyNotInScope(SemanticModel model, IdentifierNameSyntax reference)
        {
            Assert.Null(model.GetSymbolInfo(reference).Symbol);
            Assert.False(model.LookupSymbols(reference.SpanStart, name: reference.Identifier.ValueText).Any());
            Assert.False(model.LookupNames(reference.SpanStart).Contains(reference.Identifier.ValueText));
        }

        [Fact]
        public void ScopeOfPatternVariables_Let_01()
        {
            var source =
@"
public class X
{
    public static void Main()
    {
    }

    void Test1()
    {
        let x1 = 12;
        var y = x1;
    }

    void Test2()
    {
        var y = x2;
        let x2 = 12;
    }

    void Test3()
    {
        var x3 = 11;
        let x3 = 12;
        var y = x3;
    }

    void Test4()
    {
        let x4 = 12;
        var x4 = 11;
        var y = x4;
    }

    void Test5()
    {
        let x5 = 11;
        let x5 = 12;
        var y = x5;
    }

    void Test6()
    {
        {
            let x6 = 12;
            var y = x6;
        }

        {
            let x6 = 12;
            var y = x6;
        }
    }

    void Test7()
    {
        System.Console.WriteLine(x7);

        {
            let x7 = 12;
            var y = x7;
        }
    }

    void Test8()
    {
        {
            let x8 = 12;
            var y = x8;
        }

        System.Console.WriteLine(x8);
    }

    void Test9()
    {
        var x9 = 11;

        {
            let x9 = 12;
            var y = x9;
        }

        System.Console.WriteLine(x9);
    }

    void Test10()
    {
        {
            let x10 = 12;
            var y = x10;
        }

        var x10 = 11;
        System.Console.WriteLine(x10);
    }

    void Test11()
    {
        let x11 = 11;

        {
            var x11 = 12;
            var y = x11;
        }

        System.Console.WriteLine(x11);
    }

    void Test12()
    {
        {
            var x12 = 12;
            var y = x12;
        }

        let x12 = 11;
        System.Console.WriteLine(x12);
    }

    void Test13()
    {
        let x13 = 11;

        {
            let x13 = 12;
            var y = x13;
        }

        System.Console.WriteLine(x13);
    }

    void Test14()
    {
        {
            let x14 = 12;
            var y = x14;
        }

        let x14 = 11;
        System.Console.WriteLine(x14);
    }

    void Test15(int x15, int y15)
    {
        {
            let y15 = 12;
            var y = y15;
        }

        let x15 = 11;
        System.Console.WriteLine(x15);
    }

    void Test16(int x16) => let x16 = 11;

    void Test17()
    {
        void Test(int x17) => let x17 = 11;
        Test(1);
    }

    void Test18()
    {
        if (true)
            var x18 = 11;

        if (y18)
            let y18 = 11;

        System.Console.WriteLine(y18);
    }
}
";
            var compilation = CreateCompilationWithMscorlib45(source, options: TestOptions.DebugExe, parseOptions: patternParseOptions.WithLocalFunctionsFeature());
            compilation.VerifyDiagnostics(
    // (154,33): error CS1002: ; expected
    //     void Test16(int x16) => let x16 = 11;
    Diagnostic(ErrorCode.ERR_SemicolonExpected, "x16").WithLocation(154, 33),
    // (154,37): error CS1519: Invalid token '=' in class, struct, or interface member declaration
    //     void Test16(int x16) => let x16 = 11;
    Diagnostic(ErrorCode.ERR_InvalidMemberDecl, "=").WithArguments("=").WithLocation(154, 37),
    // (154,37): error CS1519: Invalid token '=' in class, struct, or interface member declaration
    //     void Test16(int x16) => let x16 = 11;
    Diagnostic(ErrorCode.ERR_InvalidMemberDecl, "=").WithArguments("=").WithLocation(154, 37),
    // (158,35): error CS1002: ; expected
    //         void Test(int x17) => let x17 = 11;
    Diagnostic(ErrorCode.ERR_SemicolonExpected, "x17").WithLocation(158, 35),
    // (165,13): error CS1023: Embedded statement cannot be a declaration or labeled statement
    //             var x18 = 11;
    Diagnostic(ErrorCode.ERR_BadEmbeddedStmt, "var x18 = 11;").WithLocation(165, 13),
    // (168,13): error CS1023: Embedded statement cannot be a declaration or labeled statement
    //             let y18 = 11;
    Diagnostic(ErrorCode.ERR_BadEmbeddedStmt, "let y18 = 11;").WithLocation(168, 13),
    // (16,17): error CS0841: Cannot use local variable 'x2' before it is declared
    //         var y = x2;
    Diagnostic(ErrorCode.ERR_VariableUsedBeforeDeclaration, "x2").WithArguments("x2").WithLocation(16, 17),
    // (23,13): error CS0128: A local variable named 'x3' is already defined in this scope
    //         let x3 = 12;
    Diagnostic(ErrorCode.ERR_LocalDuplicate, "x3").WithArguments("x3").WithLocation(23, 13),
    // (30,13): error CS0128: A local variable named 'x4' is already defined in this scope
    //         var x4 = 11;
    Diagnostic(ErrorCode.ERR_LocalDuplicate, "x4").WithArguments("x4").WithLocation(30, 13),
    // (30,13): warning CS0219: The variable 'x4' is assigned but its value is never used
    //         var x4 = 11;
    Diagnostic(ErrorCode.WRN_UnreferencedVarAssg, "x4").WithArguments("x4").WithLocation(30, 13),
    // (37,13): error CS0128: A local variable named 'x5' is already defined in this scope
    //         let x5 = 12;
    Diagnostic(ErrorCode.ERR_LocalDuplicate, "x5").WithArguments("x5").WithLocation(37, 13),
    // (56,34): error CS0103: The name 'x7' does not exist in the current context
    //         System.Console.WriteLine(x7);
    Diagnostic(ErrorCode.ERR_NameNotInContext, "x7").WithArguments("x7").WithLocation(56, 34),
    // (71,34): error CS0103: The name 'x8' does not exist in the current context
    //         System.Console.WriteLine(x8);
    Diagnostic(ErrorCode.ERR_NameNotInContext, "x8").WithArguments("x8").WithLocation(71, 34),
    // (79,17): error CS0136: A local or parameter named 'x9' cannot be declared in this scope because that name is used in an enclosing local scope to define a local or parameter
    //             let x9 = 12;
    Diagnostic(ErrorCode.ERR_LocalIllegallyOverrides, "x9").WithArguments("x9").WithLocation(79, 17),
    // (89,17): error CS0136: A local or parameter named 'x10' cannot be declared in this scope because that name is used in an enclosing local scope to define a local or parameter
    //             let x10 = 12;
    Diagnostic(ErrorCode.ERR_LocalIllegallyOverrides, "x10").WithArguments("x10").WithLocation(89, 17),
    // (102,17): error CS0136: A local or parameter named 'x11' cannot be declared in this scope because that name is used in an enclosing local scope to define a local or parameter
    //             var x11 = 12;
    Diagnostic(ErrorCode.ERR_LocalIllegallyOverrides, "x11").WithArguments("x11").WithLocation(102, 17),
    // (112,17): error CS0136: A local or parameter named 'x12' cannot be declared in this scope because that name is used in an enclosing local scope to define a local or parameter
    //             var x12 = 12;
    Diagnostic(ErrorCode.ERR_LocalIllegallyOverrides, "x12").WithArguments("x12").WithLocation(112, 17),
    // (125,17): error CS0136: A local or parameter named 'x13' cannot be declared in this scope because that name is used in an enclosing local scope to define a local or parameter
    //             let x13 = 12;
    Diagnostic(ErrorCode.ERR_LocalIllegallyOverrides, "x13").WithArguments("x13").WithLocation(125, 17),
    // (135,17): error CS0136: A local or parameter named 'x14' cannot be declared in this scope because that name is used in an enclosing local scope to define a local or parameter
    //             let x14 = 12;
    Diagnostic(ErrorCode.ERR_LocalIllegallyOverrides, "x14").WithArguments("x14").WithLocation(135, 17),
    // (146,17): error CS0136: A local or parameter named 'y15' cannot be declared in this scope because that name is used in an enclosing local scope to define a local or parameter
    //             let y15 = 12;
    Diagnostic(ErrorCode.ERR_LocalIllegallyOverrides, "y15").WithArguments("y15").WithLocation(146, 17),
    // (150,13): error CS0136: A local or parameter named 'x15' cannot be declared in this scope because that name is used in an enclosing local scope to define a local or parameter
    //         let x15 = 11;
    Diagnostic(ErrorCode.ERR_LocalIllegallyOverrides, "x15").WithArguments("x15").WithLocation(150, 13),
    // (154,29): error CS0103: The name 'let' does not exist in the current context
    //     void Test16(int x16) => let x16 = 11;
    Diagnostic(ErrorCode.ERR_NameNotInContext, "let").WithArguments("let").WithLocation(154, 29),
    // (154,29): error CS0201: Only assignment, call, increment, decrement, and new object expressions can be used as a statement
    //     void Test16(int x16) => let x16 = 11;
    Diagnostic(ErrorCode.ERR_IllegalStatement, "let").WithLocation(154, 29),
    // (158,31): error CS0103: The name 'let' does not exist in the current context
    //         void Test(int x17) => let x17 = 11;
    Diagnostic(ErrorCode.ERR_NameNotInContext, "let").WithArguments("let").WithLocation(158, 31),
    // (158,31): error CS0201: Only assignment, call, increment, decrement, and new object expressions can be used as a statement
    //         void Test(int x17) => let x17 = 11;
    Diagnostic(ErrorCode.ERR_IllegalStatement, "let").WithLocation(158, 31),
    // (158,35): error CS0103: The name 'x17' does not exist in the current context
    //         void Test(int x17) => let x17 = 11;
    Diagnostic(ErrorCode.ERR_NameNotInContext, "x17").WithArguments("x17").WithLocation(158, 35),
    // (167,13): error CS0103: The name 'y18' does not exist in the current context
    //         if (y18)
    Diagnostic(ErrorCode.ERR_NameNotInContext, "y18").WithArguments("y18").WithLocation(167, 13),
    // (170,34): error CS0103: The name 'y18' does not exist in the current context
    //         System.Console.WriteLine(y18);
    Diagnostic(ErrorCode.ERR_NameNotInContext, "y18").WithArguments("y18").WithLocation(170, 34)
                );

            var tree = compilation.SyntaxTrees.Single();
            var model = compilation.GetSemanticModel(tree);

            var x1Decl = tree.GetRoot().DescendantNodes().OfType<LetStatementSyntax>().Where(p => p.Identifier.ValueText == "x1").Single();
            var x1Ref = tree.GetRoot().DescendantNodes().OfType<IdentifierNameSyntax>().Where(id => id.Identifier.ValueText == "x1").Single();
            VerifyModelForDeclarationPattern(model, x1Decl, x1Ref);

            var x2Decl = tree.GetRoot().DescendantNodes().OfType<LetStatementSyntax>().Where(p => p.Identifier.ValueText == "x2").Single();
            var x2Ref = tree.GetRoot().DescendantNodes().OfType<IdentifierNameSyntax>().Where(id => id.Identifier.ValueText == "x2").Single();
            VerifyModelForDeclarationPattern(model, x2Decl, x2Ref);

            var x3Decl = tree.GetRoot().DescendantNodes().OfType<LetStatementSyntax>().Where(p => p.Identifier.ValueText == "x3").Single();
            var x3Ref = tree.GetRoot().DescendantNodes().OfType<IdentifierNameSyntax>().Where(id => id.Identifier.ValueText == "x3").Single();
            VerifyModelForDeclarationPatternDuplicateInSameScope(model, x3Decl);
            VerifyNotAPatternLocal(model, x3Ref);

            var x4Decl = tree.GetRoot().DescendantNodes().OfType<LetStatementSyntax>().Where(p => p.Identifier.ValueText == "x4").Single();
            var x4Ref = tree.GetRoot().DescendantNodes().OfType<IdentifierNameSyntax>().Where(id => id.Identifier.ValueText == "x4").Single();
            VerifyModelForDeclarationPattern(model, x4Decl, x4Ref);

            var x5Decl = tree.GetRoot().DescendantNodes().OfType<LetStatementSyntax>().Where(p => p.Identifier.ValueText == "x5").ToArray();
            var x5Ref = tree.GetRoot().DescendantNodes().OfType<IdentifierNameSyntax>().Where(id => id.Identifier.ValueText == "x5").Single();
            Assert.Equal(2, x5Decl.Length);
            VerifyModelForDeclarationPattern(model, x5Decl[0], x5Ref);
            VerifyModelForDeclarationPatternDuplicateInSameScope(model, x5Decl[1]);

            var x6Decl = tree.GetRoot().DescendantNodes().OfType<LetStatementSyntax>().Where(p => p.Identifier.ValueText == "x6").ToArray();
            var x6Ref = tree.GetRoot().DescendantNodes().OfType<IdentifierNameSyntax>().Where(id => id.Identifier.ValueText == "x6").ToArray();
            Assert.Equal(2, x6Decl.Length);
            Assert.Equal(2, x6Ref.Length);
            VerifyModelForDeclarationPattern(model, x6Decl[0], x6Ref[0]);
            VerifyModelForDeclarationPattern(model, x6Decl[1], x6Ref[1]);

            var x7Decl = tree.GetRoot().DescendantNodes().OfType<LetStatementSyntax>().Where(p => p.Identifier.ValueText == "x7").Single();
            var x7Ref = tree.GetRoot().DescendantNodes().OfType<IdentifierNameSyntax>().Where(id => id.Identifier.ValueText == "x7").ToArray();
            Assert.Equal(2, x7Ref.Length);
            VerifyNotInScope(model, x7Ref[0]);
            VerifyModelForDeclarationPattern(model, x7Decl, x7Ref[1]);

            var x8Decl = tree.GetRoot().DescendantNodes().OfType<LetStatementSyntax>().Where(p => p.Identifier.ValueText == "x8").Single();
            var x8Ref = tree.GetRoot().DescendantNodes().OfType<IdentifierNameSyntax>().Where(id => id.Identifier.ValueText == "x8").ToArray();
            Assert.Equal(2, x8Ref.Length);
            VerifyModelForDeclarationPattern(model, x8Decl, x8Ref[0]);
            VerifyNotInScope(model, x8Ref[1]);

            var x9Decl = tree.GetRoot().DescendantNodes().OfType<LetStatementSyntax>().Where(p => p.Identifier.ValueText == "x9").Single();
            var x9Ref = tree.GetRoot().DescendantNodes().OfType<IdentifierNameSyntax>().Where(id => id.Identifier.ValueText == "x9").ToArray();
            Assert.Equal(2, x9Ref.Length);
            VerifyModelForDeclarationPattern(model, x9Decl, x9Ref[0]);
            VerifyNotAPatternLocal(model, x9Ref[1]);

            var x10Decl = tree.GetRoot().DescendantNodes().OfType<LetStatementSyntax>().Where(p => p.Identifier.ValueText == "x10").Single();
            var x10Ref = tree.GetRoot().DescendantNodes().OfType<IdentifierNameSyntax>().Where(id => id.Identifier.ValueText == "x10").ToArray();
            Assert.Equal(2, x10Ref.Length);
            VerifyModelForDeclarationPattern(model, x10Decl, x10Ref[0]);
            VerifyNotAPatternLocal(model, x10Ref[1]);

            var x11Decl = tree.GetRoot().DescendantNodes().OfType<LetStatementSyntax>().Where(p => p.Identifier.ValueText == "x11").Single();
            var x11Ref = tree.GetRoot().DescendantNodes().OfType<IdentifierNameSyntax>().Where(id => id.Identifier.ValueText == "x11").ToArray();
            Assert.Equal(2, x11Ref.Length);
            VerifyNotAPatternLocal(model, x11Ref[0]);
            VerifyModelForDeclarationPattern(model, x11Decl, x11Ref[1]);

            var x12Decl = tree.GetRoot().DescendantNodes().OfType<LetStatementSyntax>().Where(p => p.Identifier.ValueText == "x12").Single();
            var x12Ref = tree.GetRoot().DescendantNodes().OfType<IdentifierNameSyntax>().Where(id => id.Identifier.ValueText == "x12").ToArray();
            Assert.Equal(2, x12Ref.Length);
            VerifyNotAPatternLocal(model, x12Ref[0]);
            VerifyModelForDeclarationPattern(model, x12Decl, x12Ref[1]);

            var x13Decl = tree.GetRoot().DescendantNodes().OfType<LetStatementSyntax>().Where(p => p.Identifier.ValueText == "x13").ToArray();
            var x13Ref = tree.GetRoot().DescendantNodes().OfType<IdentifierNameSyntax>().Where(id => id.Identifier.ValueText == "x13").ToArray();
            Assert.Equal(2, x13Decl.Length);
            Assert.Equal(2, x13Ref.Length);
            VerifyModelForDeclarationPattern(model, x13Decl[0], x13Ref[1]);
            VerifyModelForDeclarationPattern(model, x13Decl[1], x13Ref[0]);

            var x14Decl = tree.GetRoot().DescendantNodes().OfType<LetStatementSyntax>().Where(p => p.Identifier.ValueText == "x14").ToArray();
            var x14Ref = tree.GetRoot().DescendantNodes().OfType<IdentifierNameSyntax>().Where(id => id.Identifier.ValueText == "x14").ToArray();
            Assert.Equal(2, x14Decl.Length);
            Assert.Equal(2, x14Ref.Length);
            VerifyModelForDeclarationPattern(model, x14Decl[0], x14Ref[0]);
            VerifyModelForDeclarationPattern(model, x14Decl[1], x14Ref[1]);

            var x15Decl = tree.GetRoot().DescendantNodes().OfType<LetStatementSyntax>().Where(p => p.Identifier.ValueText == "x15").Single();
            var x15Ref = tree.GetRoot().DescendantNodes().OfType<IdentifierNameSyntax>().Where(id => id.Identifier.ValueText == "x15").Single();
            VerifyModelForDeclarationPattern(model, x15Decl, x15Ref);

            var y15Decl = tree.GetRoot().DescendantNodes().OfType<LetStatementSyntax>().Where(p => p.Identifier.ValueText == "y15").Single();
            var y15Ref = tree.GetRoot().DescendantNodes().OfType<IdentifierNameSyntax>().Where(id => id.Identifier.ValueText == "y15").Single();
            VerifyModelForDeclarationPattern(model, y15Decl, y15Ref);

            Assert.False(tree.GetRoot().DescendantNodes().OfType<LetStatementSyntax>().Where(p => p.Identifier.ValueText == "x16").Any());

            Assert.False(tree.GetRoot().DescendantNodes().OfType<LetStatementSyntax>().Where(p => p.Identifier.ValueText == "x17").Any());

            var x18Decl = tree.GetRoot().DescendantNodes().OfType<VariableDeclaratorSyntax>().Where(p => p.Identifier.ValueText == "x18").Single();
            Assert.Equal("x18", model.GetDeclaredSymbol(x18Decl).Name);

            var y18Decl = tree.GetRoot().DescendantNodes().OfType<LetStatementSyntax>().Where(p => p.Identifier.ValueText == "y18").Single();
            var y18Ref = tree.GetRoot().DescendantNodes().OfType<IdentifierNameSyntax>().Where(id => id.Identifier.ValueText == "y18").ToArray();
            Assert.Equal(2, y18Ref.Length);
            VerifyNotInScope(model, y18Ref[0]);
            VerifyNotInScope(model, y18Ref[1]);
            VerifyModelForDeclarationPattern(model, y18Decl);
        }

        private static void VerifyModelForDeclarationPattern(SemanticModel model, LetStatementSyntax decl, params IdentifierNameSyntax[] references)
        {
            var symbol = model.GetDeclaredSymbol(decl);
            Assert.Equal(decl.Identifier.ValueText, symbol.Name);
            Assert.Equal(LocalDeclarationKind.PatternVariable, ((LocalSymbol)symbol).DeclarationKind);
            Assert.Same(symbol, model.GetDeclaredSymbol((SyntaxNode)decl));
            Assert.Same(symbol, model.LookupSymbols(decl.SpanStart, name: decl.Identifier.ValueText).Single());
            Assert.True(model.LookupNames(decl.SpanStart).Contains(decl.Identifier.ValueText));

            foreach (var reference in references)
            {
                var symbolInfo = model.GetSymbolInfo(reference);

                if ((object)symbolInfo.Symbol != null)
                {
                    Assert.Same(symbol, symbolInfo.Symbol);
                }
                else
                {
                    Assert.Same(symbol, symbolInfo.CandidateSymbols.Single());
                    Assert.Equal(CandidateReason.NotAVariable, symbolInfo.CandidateReason);
                }

                Assert.Same(symbol, model.LookupSymbols(reference.SpanStart, name: decl.Identifier.ValueText).Single());
                Assert.True(model.LookupNames(reference.SpanStart).Contains(decl.Identifier.ValueText));
            }
        }

        private static void VerifyModelForDeclarationPatternDuplicateInSameScope(SemanticModel model, LetStatementSyntax decl)
        {
            var symbol = model.GetDeclaredSymbol(decl);
            Assert.Equal(decl.Identifier.ValueText, symbol.Name);
            Assert.Equal(LocalDeclarationKind.PatternVariable, ((LocalSymbol)symbol).DeclarationKind);
            Assert.Same(symbol, model.GetDeclaredSymbol((SyntaxNode)decl));
            Assert.NotEqual(symbol, model.LookupSymbols(decl.SpanStart, name: decl.Identifier.ValueText).Single());
            Assert.True(model.LookupNames(decl.SpanStart).Contains(decl.Identifier.ValueText));
        }

        [Fact]
        public void ScopeOfPatternVariables_Let_02()
        {
            var source =
@"
public class X
{
    public static void Main()
    {
    }

    void Test1()
    {
        let var x1 = 12;
        var y = x1;
    }

    void Test2()
    {
        var y = x2;
        let var x2 = 12;
    }

    void Test3()
    {
        var x3 = 11;
        let var x3 = 12;
        var y = x3;
    }

    void Test4()
    {
        let var x4 = 12;
        var x4 = 11;
        var y = x4;
    }

    void Test5()
    {
        let var x5 = 11;
        let var x5 = 12;
        var y = x5;
    }

    void Test6()
    {
        {
            let var x6 = 12;
            var y = x6;
        }

        {
            let var x6 = 12;
            var y = x6;
        }
    }

    void Test7()
    {
        System.Console.WriteLine(x7);

        {
            let var x7 = 12;
            var y = x7;
        }
    }

    void Test8()
    {
        {
            let var x8 = 12;
            var y = x8;
        }

        System.Console.WriteLine(x8);
    }

    void Test9()
    {
        var x9 = 11;

        {
            let var x9 = 12;
            var y = x9;
        }

        System.Console.WriteLine(x9);
    }

    void Test10()
    {
        {
            let var x10 = 12;
            var y = x10;
        }

        var x10 = 11;
        System.Console.WriteLine(x10);
    }

    void Test11()
    {
        let var x11 = 11;

        {
            var x11 = 12;
            var y = x11;
        }

        System.Console.WriteLine(x11);
    }

    void Test12()
    {
        {
            var x12 = 12;
            var y = x12;
        }

        let var x12 = 11;
        System.Console.WriteLine(x12);
    }

    void Test13()
    {
        let var x13 = 11;

        {
            let var x13 = 12;
            var y = x13;
        }

        System.Console.WriteLine(x13);
    }

    void Test14()
    {
        {
            let var x14 = 12;
            var y = x14;
        }

        let var x14 = 11;
        System.Console.WriteLine(x14);
    }

    void Test15(int x15, int y15)
    {
        {
            let var y15 = 12;
            var y = y15;
        }

        let var x15 = 11;
        System.Console.WriteLine(x15);
    }

    void Test16(int x16) => let var x16 = 11;

    void Test17()
    {
        void Test(int x17) => let var x17 = 11;
        Test(1);
    }

    void Test18()
    {
        if (true)
            var x18 = 11;

        if (y18)
            let var y18 = 11;

        System.Console.WriteLine(y18);
    }
}
";
            var compilation = CreateCompilationWithMscorlib45(source, options: TestOptions.DebugExe, parseOptions: patternParseOptions.WithLocalFunctionsFeature());
            compilation.VerifyDiagnostics(
    // (154,33): error CS1002: ; expected
    //     void Test16(int x16) => let var x16 = 11;
    Diagnostic(ErrorCode.ERR_SemicolonExpected, "var").WithLocation(154, 33),
    // (158,35): error CS1002: ; expected
    //         void Test(int x17) => let var x17 = 11;
    Diagnostic(ErrorCode.ERR_SemicolonExpected, "var").WithLocation(158, 35),
    // (165,13): error CS1023: Embedded statement cannot be a declaration or labeled statement
    //             var x18 = 11;
    Diagnostic(ErrorCode.ERR_BadEmbeddedStmt, "var x18 = 11;").WithLocation(165, 13),
    // (168,13): error CS1023: Embedded statement cannot be a declaration or labeled statement
    //             let var y18 = 11;
    Diagnostic(ErrorCode.ERR_BadEmbeddedStmt, "let var y18 = 11;").WithLocation(168, 13),
    // (154,33): error CS0825: The contextual keyword 'var' may only appear within a local variable declaration or in script code
    //     void Test16(int x16) => let var x16 = 11;
    Diagnostic(ErrorCode.ERR_TypeVarNotFound, "var").WithLocation(154, 33),
    // (16,17): error CS0841: Cannot use local variable 'x2' before it is declared
    //         var y = x2;
    Diagnostic(ErrorCode.ERR_VariableUsedBeforeDeclaration, "x2").WithArguments("x2").WithLocation(16, 17),
    // (23,17): error CS0128: A local variable named 'x3' is already defined in this scope
    //         let var x3 = 12;
    Diagnostic(ErrorCode.ERR_LocalDuplicate, "x3").WithArguments("x3").WithLocation(23, 17),
    // (30,13): error CS0128: A local variable named 'x4' is already defined in this scope
    //         var x4 = 11;
    Diagnostic(ErrorCode.ERR_LocalDuplicate, "x4").WithArguments("x4").WithLocation(30, 13),
    // (30,13): warning CS0219: The variable 'x4' is assigned but its value is never used
    //         var x4 = 11;
    Diagnostic(ErrorCode.WRN_UnreferencedVarAssg, "x4").WithArguments("x4").WithLocation(30, 13),
    // (37,17): error CS0128: A local variable named 'x5' is already defined in this scope
    //         let var x5 = 12;
    Diagnostic(ErrorCode.ERR_LocalDuplicate, "x5").WithArguments("x5").WithLocation(37, 17),
    // (56,34): error CS0103: The name 'x7' does not exist in the current context
    //         System.Console.WriteLine(x7);
    Diagnostic(ErrorCode.ERR_NameNotInContext, "x7").WithArguments("x7").WithLocation(56, 34),
    // (71,34): error CS0103: The name 'x8' does not exist in the current context
    //         System.Console.WriteLine(x8);
    Diagnostic(ErrorCode.ERR_NameNotInContext, "x8").WithArguments("x8").WithLocation(71, 34),
    // (79,21): error CS0136: A local or parameter named 'x9' cannot be declared in this scope because that name is used in an enclosing local scope to define a local or parameter
    //             let var x9 = 12;
    Diagnostic(ErrorCode.ERR_LocalIllegallyOverrides, "x9").WithArguments("x9").WithLocation(79, 21),
    // (89,21): error CS0136: A local or parameter named 'x10' cannot be declared in this scope because that name is used in an enclosing local scope to define a local or parameter
    //             let var x10 = 12;
    Diagnostic(ErrorCode.ERR_LocalIllegallyOverrides, "x10").WithArguments("x10").WithLocation(89, 21),
    // (102,17): error CS0136: A local or parameter named 'x11' cannot be declared in this scope because that name is used in an enclosing local scope to define a local or parameter
    //             var x11 = 12;
    Diagnostic(ErrorCode.ERR_LocalIllegallyOverrides, "x11").WithArguments("x11").WithLocation(102, 17),
    // (112,17): error CS0136: A local or parameter named 'x12' cannot be declared in this scope because that name is used in an enclosing local scope to define a local or parameter
    //             var x12 = 12;
    Diagnostic(ErrorCode.ERR_LocalIllegallyOverrides, "x12").WithArguments("x12").WithLocation(112, 17),
    // (125,21): error CS0136: A local or parameter named 'x13' cannot be declared in this scope because that name is used in an enclosing local scope to define a local or parameter
    //             let var x13 = 12;
    Diagnostic(ErrorCode.ERR_LocalIllegallyOverrides, "x13").WithArguments("x13").WithLocation(125, 21),
    // (135,21): error CS0136: A local or parameter named 'x14' cannot be declared in this scope because that name is used in an enclosing local scope to define a local or parameter
    //             let var x14 = 12;
    Diagnostic(ErrorCode.ERR_LocalIllegallyOverrides, "x14").WithArguments("x14").WithLocation(135, 21),
    // (146,21): error CS0136: A local or parameter named 'y15' cannot be declared in this scope because that name is used in an enclosing local scope to define a local or parameter
    //             let var y15 = 12;
    Diagnostic(ErrorCode.ERR_LocalIllegallyOverrides, "y15").WithArguments("y15").WithLocation(146, 21),
    // (150,17): error CS0136: A local or parameter named 'x15' cannot be declared in this scope because that name is used in an enclosing local scope to define a local or parameter
    //         let var x15 = 11;
    Diagnostic(ErrorCode.ERR_LocalIllegallyOverrides, "x15").WithArguments("x15").WithLocation(150, 17),
    // (154,29): error CS0103: The name 'let' does not exist in the current context
    //     void Test16(int x16) => let var x16 = 11;
    Diagnostic(ErrorCode.ERR_NameNotInContext, "let").WithArguments("let").WithLocation(154, 29),
    // (154,29): error CS0201: Only assignment, call, increment, decrement, and new object expressions can be used as a statement
    //     void Test16(int x16) => let var x16 = 11;
    Diagnostic(ErrorCode.ERR_IllegalStatement, "let").WithLocation(154, 29),
    // (158,31): error CS0103: The name 'let' does not exist in the current context
    //         void Test(int x17) => let var x17 = 11;
    Diagnostic(ErrorCode.ERR_NameNotInContext, "let").WithArguments("let").WithLocation(158, 31),
    // (158,31): error CS0201: Only assignment, call, increment, decrement, and new object expressions can be used as a statement
    //         void Test(int x17) => let var x17 = 11;
    Diagnostic(ErrorCode.ERR_IllegalStatement, "let").WithLocation(158, 31),
    // (158,23): error CS0136: A local or parameter named 'x17' cannot be declared in this scope because that name is used in an enclosing local scope to define a local or parameter
    //         void Test(int x17) => let var x17 = 11;
    Diagnostic(ErrorCode.ERR_LocalIllegallyOverrides, "x17").WithArguments("x17").WithLocation(158, 23),
    // (158,39): warning CS0219: The variable 'x17' is assigned but its value is never used
    //         void Test(int x17) => let var x17 = 11;
    Diagnostic(ErrorCode.WRN_UnreferencedVarAssg, "x17").WithArguments("x17").WithLocation(158, 39),
    // (167,13): error CS0103: The name 'y18' does not exist in the current context
    //         if (y18)
    Diagnostic(ErrorCode.ERR_NameNotInContext, "y18").WithArguments("y18").WithLocation(167, 13),
    // (170,34): error CS0103: The name 'y18' does not exist in the current context
    //         System.Console.WriteLine(y18);
    Diagnostic(ErrorCode.ERR_NameNotInContext, "y18").WithArguments("y18").WithLocation(170, 34)
                );

            var tree = compilation.SyntaxTrees.Single();
            var model = compilation.GetSemanticModel(tree);

            var x1Decl = tree.GetRoot().DescendantNodes().OfType<DeclarationPatternSyntax>().Where(p => p.Identifier.ValueText == "x1").Single();
            var x1Ref = tree.GetRoot().DescendantNodes().OfType<IdentifierNameSyntax>().Where(id => id.Identifier.ValueText == "x1").Single();
            VerifyModelForDeclarationPattern(model, x1Decl, x1Ref);

            var x2Decl = tree.GetRoot().DescendantNodes().OfType<DeclarationPatternSyntax>().Where(p => p.Identifier.ValueText == "x2").Single();
            var x2Ref = tree.GetRoot().DescendantNodes().OfType<IdentifierNameSyntax>().Where(id => id.Identifier.ValueText == "x2").Single();
            VerifyModelForDeclarationPattern(model, x2Decl, x2Ref);

            var x3Decl = tree.GetRoot().DescendantNodes().OfType<DeclarationPatternSyntax>().Where(p => p.Identifier.ValueText == "x3").Single();
            var x3Ref = tree.GetRoot().DescendantNodes().OfType<IdentifierNameSyntax>().Where(id => id.Identifier.ValueText == "x3").Single();
            VerifyModelForDeclarationPatternDuplicateInSameScope(model, x3Decl);
            VerifyNotAPatternLocal(model, x3Ref);

            var x4Decl = tree.GetRoot().DescendantNodes().OfType<DeclarationPatternSyntax>().Where(p => p.Identifier.ValueText == "x4").Single();
            var x4Ref = tree.GetRoot().DescendantNodes().OfType<IdentifierNameSyntax>().Where(id => id.Identifier.ValueText == "x4").Single();
            VerifyModelForDeclarationPattern(model, x4Decl, x4Ref);

            var x5Decl = tree.GetRoot().DescendantNodes().OfType<DeclarationPatternSyntax>().Where(p => p.Identifier.ValueText == "x5").ToArray();
            var x5Ref = tree.GetRoot().DescendantNodes().OfType<IdentifierNameSyntax>().Where(id => id.Identifier.ValueText == "x5").Single();
            Assert.Equal(2, x5Decl.Length);
            VerifyModelForDeclarationPattern(model, x5Decl[0], x5Ref);
            VerifyModelForDeclarationPatternDuplicateInSameScope(model, x5Decl[1]);

            var x6Decl = tree.GetRoot().DescendantNodes().OfType<DeclarationPatternSyntax>().Where(p => p.Identifier.ValueText == "x6").ToArray();
            var x6Ref = tree.GetRoot().DescendantNodes().OfType<IdentifierNameSyntax>().Where(id => id.Identifier.ValueText == "x6").ToArray();
            Assert.Equal(2, x6Decl.Length);
            Assert.Equal(2, x6Ref.Length);
            VerifyModelForDeclarationPattern(model, x6Decl[0], x6Ref[0]);
            VerifyModelForDeclarationPattern(model, x6Decl[1], x6Ref[1]);

            var x7Decl = tree.GetRoot().DescendantNodes().OfType<DeclarationPatternSyntax>().Where(p => p.Identifier.ValueText == "x7").Single();
            var x7Ref = tree.GetRoot().DescendantNodes().OfType<IdentifierNameSyntax>().Where(id => id.Identifier.ValueText == "x7").ToArray();
            Assert.Equal(2, x7Ref.Length);
            VerifyNotInScope(model, x7Ref[0]);
            VerifyModelForDeclarationPattern(model, x7Decl, x7Ref[1]);

            var x8Decl = tree.GetRoot().DescendantNodes().OfType<DeclarationPatternSyntax>().Where(p => p.Identifier.ValueText == "x8").Single();
            var x8Ref = tree.GetRoot().DescendantNodes().OfType<IdentifierNameSyntax>().Where(id => id.Identifier.ValueText == "x8").ToArray();
            Assert.Equal(2, x8Ref.Length);
            VerifyModelForDeclarationPattern(model, x8Decl, x8Ref[0]);
            VerifyNotInScope(model, x8Ref[1]);

            var x9Decl = tree.GetRoot().DescendantNodes().OfType<DeclarationPatternSyntax>().Where(p => p.Identifier.ValueText == "x9").Single();
            var x9Ref = tree.GetRoot().DescendantNodes().OfType<IdentifierNameSyntax>().Where(id => id.Identifier.ValueText == "x9").ToArray();
            Assert.Equal(2, x9Ref.Length);
            VerifyModelForDeclarationPattern(model, x9Decl, x9Ref[0]);
            VerifyNotAPatternLocal(model, x9Ref[1]);

            var x10Decl = tree.GetRoot().DescendantNodes().OfType<DeclarationPatternSyntax>().Where(p => p.Identifier.ValueText == "x10").Single();
            var x10Ref = tree.GetRoot().DescendantNodes().OfType<IdentifierNameSyntax>().Where(id => id.Identifier.ValueText == "x10").ToArray();
            Assert.Equal(2, x10Ref.Length);
            VerifyModelForDeclarationPattern(model, x10Decl, x10Ref[0]);
            VerifyNotAPatternLocal(model, x10Ref[1]);

            var x11Decl = tree.GetRoot().DescendantNodes().OfType<DeclarationPatternSyntax>().Where(p => p.Identifier.ValueText == "x11").Single();
            var x11Ref = tree.GetRoot().DescendantNodes().OfType<IdentifierNameSyntax>().Where(id => id.Identifier.ValueText == "x11").ToArray();
            Assert.Equal(2, x11Ref.Length);
            VerifyNotAPatternLocal(model, x11Ref[0]);
            VerifyModelForDeclarationPattern(model, x11Decl, x11Ref[1]);

            var x12Decl = tree.GetRoot().DescendantNodes().OfType<DeclarationPatternSyntax>().Where(p => p.Identifier.ValueText == "x12").Single();
            var x12Ref = tree.GetRoot().DescendantNodes().OfType<IdentifierNameSyntax>().Where(id => id.Identifier.ValueText == "x12").ToArray();
            Assert.Equal(2, x12Ref.Length);
            VerifyNotAPatternLocal(model, x12Ref[0]);
            VerifyModelForDeclarationPattern(model, x12Decl, x12Ref[1]);

            var x13Decl = tree.GetRoot().DescendantNodes().OfType<DeclarationPatternSyntax>().Where(p => p.Identifier.ValueText == "x13").ToArray();
            var x13Ref = tree.GetRoot().DescendantNodes().OfType<IdentifierNameSyntax>().Where(id => id.Identifier.ValueText == "x13").ToArray();
            Assert.Equal(2, x13Decl.Length);
            Assert.Equal(2, x13Ref.Length);
            VerifyModelForDeclarationPattern(model, x13Decl[0], x13Ref[1]);
            VerifyModelForDeclarationPattern(model, x13Decl[1], x13Ref[0]);

            var x14Decl = tree.GetRoot().DescendantNodes().OfType<DeclarationPatternSyntax>().Where(p => p.Identifier.ValueText == "x14").ToArray();
            var x14Ref = tree.GetRoot().DescendantNodes().OfType<IdentifierNameSyntax>().Where(id => id.Identifier.ValueText == "x14").ToArray();
            Assert.Equal(2, x14Decl.Length);
            Assert.Equal(2, x14Ref.Length);
            VerifyModelForDeclarationPattern(model, x14Decl[0], x14Ref[0]);
            VerifyModelForDeclarationPattern(model, x14Decl[1], x14Ref[1]);

            var x15Decl = tree.GetRoot().DescendantNodes().OfType<DeclarationPatternSyntax>().Where(p => p.Identifier.ValueText == "x15").Single();
            var x15Ref = tree.GetRoot().DescendantNodes().OfType<IdentifierNameSyntax>().Where(id => id.Identifier.ValueText == "x15").Single();
            VerifyModelForDeclarationPattern(model, x15Decl, x15Ref);

            var y15Decl = tree.GetRoot().DescendantNodes().OfType<DeclarationPatternSyntax>().Where(p => p.Identifier.ValueText == "y15").Single();
            var y15Ref = tree.GetRoot().DescendantNodes().OfType<IdentifierNameSyntax>().Where(id => id.Identifier.ValueText == "y15").Single();
            VerifyModelForDeclarationPattern(model, y15Decl, y15Ref);

            Assert.False(tree.GetRoot().DescendantNodes().OfType<DeclarationPatternSyntax>().Where(p => p.Identifier.ValueText == "x16").Any());

            Assert.False(tree.GetRoot().DescendantNodes().OfType<DeclarationPatternSyntax>().Where(p => p.Identifier.ValueText == "x17").Any());

            var x18Decl = tree.GetRoot().DescendantNodes().OfType<VariableDeclaratorSyntax>().Where(p => p.Identifier.ValueText == "x18").Single();
            Assert.Equal("x18", model.GetDeclaredSymbol(x18Decl).Name);

            var y18Decl = tree.GetRoot().DescendantNodes().OfType<DeclarationPatternSyntax>().Where(p => p.Identifier.ValueText == "y18").Single();
            var y18Ref = tree.GetRoot().DescendantNodes().OfType<IdentifierNameSyntax>().Where(id => id.Identifier.ValueText == "y18").ToArray();
            Assert.Equal(2, y18Ref.Length);
            VerifyNotInScope(model, y18Ref[0]);
            VerifyNotInScope(model, y18Ref[1]);
            VerifyModelForDeclarationPattern(model, y18Decl);
        }

        [Fact]
        public void ScopeOfPatternVariables_Let_03()
        {
            var source =
@"
public class X
{
    public static void Main()
    {
    }

    void Test1(object x1)
    {
        let C1{P1 is var y1} = x1 
            when y1 != null
            else throw (System.Exception)y1;
        System.Console.WriteLine(y1);
    }

    void Test2()
    {
        let C1{P1 is var y2} = y2 
            else throw (System.Exception)y2;
        System.Console.WriteLine(y2);
    }

    void Test3(object x3)
    {
        let var y3 = x3 is var z3
            when z3 != null
            else throw (System.Exception)z3;
        System.Console.WriteLine(y3);
        System.Console.WriteLine(z3);
    }

    void Test4(object x4)
    {
        let var y4 = object.Equals(z4, 
                                   x4 is var z4)
            when z4 != null
            else throw (System.Exception)z4;
        System.Console.WriteLine(y4);
    }

    object Dummy(params object[] a) { return null; }

    void Test5(object x5)
    {
        let var y5 = Dummy(z5)
            when Dummy(z5,
                       x5 is var z5, z5)
            else throw (System.Exception)z5;
        System.Console.WriteLine(y5);
        System.Console.WriteLine(z5);
    }

    void Test6(object x6)
    {
        let System.Guid y6 = x6
            when object.Equals(x6 is var z6, true)
            else throw (System.Exception)z6;
        System.Console.WriteLine(y6);
    }

    void Test7(object x7)
    {
        let var y7 = Dummy(z7)
            when Dummy(z7)
            else throw (System.Exception)Dummy(z7, 
                                               x7 is var z7, 
                                               z7);
        System.Console.WriteLine(y7);
        System.Console.WriteLine(z7);
    }

    void Test8(object x8)
    {
        let var y8 = 11
            else throw (System.Exception)Dummy(x8 is var z8, 
                                               z8);
        System.Console.WriteLine(y8);
    }

    void Test9(object x9)
    {
        let System.Guid y9 = x9
            else let z9 = x9 when z9 is true else System.Console.WriteLine();
        System.Console.WriteLine(y9);
        System.Console.WriteLine(z9);
    }
}

class C1
{
    public object P1 = null;
}
";
            var compilation = CreateCompilationWithMscorlib45(source, options: TestOptions.DebugExe, parseOptions: patternParseOptions.WithLocalFunctionsFeature());

            compilation.VerifyDiagnostics(
    // (83,18): error CS1023: Embedded statement cannot be a declaration or labeled statement
    //             else let z9 = x9 when z9 is true else System.Console.WriteLine();
    Diagnostic(ErrorCode.ERR_BadEmbeddedStmt, "let z9 = x9 when z9 is true else System.Console.WriteLine();").WithLocation(83, 18),
    // (12,42): error CS0165: Use of unassigned local variable 'y1'
    //             else throw (System.Exception)y1;
    Diagnostic(ErrorCode.ERR_UseDefViolation, "y1").WithArguments("y1").WithLocation(12, 42),
    // (18,32): error CS0165: Use of unassigned local variable 'y2'
    //         let C1{P1 is var y2} = y2 
    Diagnostic(ErrorCode.ERR_UseDefViolation, "y2").WithArguments("y2").WithLocation(18, 32),
    // (29,34): error CS0103: The name 'z3' does not exist in the current context
    //         System.Console.WriteLine(z3);
    Diagnostic(ErrorCode.ERR_NameNotInContext, "z3").WithArguments("z3").WithLocation(29, 34),
    // (34,36): error CS0841: Cannot use local variable 'z4' before it is declared
    //         let var y4 = object.Equals(z4, 
    Diagnostic(ErrorCode.ERR_VariableUsedBeforeDeclaration, "z4").WithArguments("z4").WithLocation(34, 36),
    // (45,28): error CS0841: Cannot use local variable 'z5' before it is declared
    //         let var y5 = Dummy(z5)
    Diagnostic(ErrorCode.ERR_VariableUsedBeforeDeclaration, "z5").WithArguments("z5").WithLocation(45, 28),
    // (46,24): error CS0841: Cannot use local variable 'z5' before it is declared
    //             when Dummy(z5,
    Diagnostic(ErrorCode.ERR_VariableUsedBeforeDeclaration, "z5").WithArguments("z5").WithLocation(46, 24),
    // (50,34): error CS0103: The name 'z5' does not exist in the current context
    //         System.Console.WriteLine(z5);
    Diagnostic(ErrorCode.ERR_NameNotInContext, "z5").WithArguments("z5").WithLocation(50, 34),
    // (57,42): error CS0165: Use of unassigned local variable 'z6'
    //             else throw (System.Exception)z6;
    Diagnostic(ErrorCode.ERR_UseDefViolation, "z6").WithArguments("z6").WithLocation(57, 42),
    // (63,28): error CS0103: The name 'z7' does not exist in the current context
    //         let var y7 = Dummy(z7)
    Diagnostic(ErrorCode.ERR_NameNotInContext, "z7").WithArguments("z7").WithLocation(63, 28),
    // (64,24): error CS0103: The name 'z7' does not exist in the current context
    //             when Dummy(z7)
    Diagnostic(ErrorCode.ERR_NameNotInContext, "z7").WithArguments("z7").WithLocation(64, 24),
    // (65,48): error CS0841: Cannot use local variable 'z7' before it is declared
    //             else throw (System.Exception)Dummy(z7, 
    Diagnostic(ErrorCode.ERR_VariableUsedBeforeDeclaration, "z7").WithArguments("z7").WithLocation(65, 48),
    // (69,34): error CS0103: The name 'z7' does not exist in the current context
    //         System.Console.WriteLine(z7);
    Diagnostic(ErrorCode.ERR_NameNotInContext, "z7").WithArguments("z7").WithLocation(69, 34),
    // (85,34): error CS0103: The name 'z9' does not exist in the current context
    //         System.Console.WriteLine(z9);
    Diagnostic(ErrorCode.ERR_NameNotInContext, "z9").WithArguments("z9").WithLocation(85, 34),
    // (84,34): error CS0165: Use of unassigned local variable 'y9'
    //         System.Console.WriteLine(y9);
    Diagnostic(ErrorCode.ERR_UseDefViolation, "y9").WithArguments("y9").WithLocation(84, 34)
                );

            var tree = compilation.SyntaxTrees.Single();
            var model = compilation.GetSemanticModel(tree);

            var y1Decl = tree.GetRoot().DescendantNodes().OfType<DeclarationPatternSyntax>().Where(p => p.Identifier.ValueText == "y1").Single();
            var y1Ref = tree.GetRoot().DescendantNodes().OfType<IdentifierNameSyntax>().Where(id => id.Identifier.ValueText == "y1").ToArray();
            Assert.Equal(3, y1Ref.Length);
            foreach (var r in y1Ref)
            {
                VerifyModelForDeclarationPattern(model, y1Decl, r);
            }

            var y2Decl = tree.GetRoot().DescendantNodes().OfType<DeclarationPatternSyntax>().Where(p => p.Identifier.ValueText == "y2").Single();
            var y2Ref = tree.GetRoot().DescendantNodes().OfType<IdentifierNameSyntax>().Where(id => id.Identifier.ValueText == "y2").ToArray();
            Assert.Equal(3, y2Ref.Length);
            VerifyModelForDeclarationPattern(model, y2Decl, y2Ref);

            var y3Decl = tree.GetRoot().DescendantNodes().OfType<DeclarationPatternSyntax>().Where(p => p.Identifier.ValueText == "y3").Single();
            var y3Ref = tree.GetRoot().DescendantNodes().OfType<IdentifierNameSyntax>().Where(id => id.Identifier.ValueText == "y3").Single();
            VerifyModelForDeclarationPattern(model, y3Decl, y3Ref);

            var z3Decl = tree.GetRoot().DescendantNodes().OfType<DeclarationPatternSyntax>().Where(p => p.Identifier.ValueText == "z3").Single();
            var z3Ref = tree.GetRoot().DescendantNodes().OfType<IdentifierNameSyntax>().Where(id => id.Identifier.ValueText == "z3").ToArray();
            Assert.Equal(3, z3Ref.Length);
            VerifyModelForDeclarationPattern(model, z3Decl, z3Ref[0], z3Ref[1]);
            VerifyNotInScope(model, z3Ref[2]);

            var y4Decl = tree.GetRoot().DescendantNodes().OfType<DeclarationPatternSyntax>().Where(p => p.Identifier.ValueText == "y4").Single();
            var y4Ref = tree.GetRoot().DescendantNodes().OfType<IdentifierNameSyntax>().Where(id => id.Identifier.ValueText == "y4").Single();
            VerifyModelForDeclarationPattern(model, y4Decl, y4Ref);

            var let4 = (LetStatementSyntax)y4Decl.Parent;
            Assert.Null(model.GetDeclaredSymbol(let4));
            Assert.Null(model.GetDeclaredSymbol((SyntaxNode)let4));

            var z4Decl = tree.GetRoot().DescendantNodes().OfType<DeclarationPatternSyntax>().Where(p => p.Identifier.ValueText == "z4").Single();
            var z4Ref = tree.GetRoot().DescendantNodes().OfType<IdentifierNameSyntax>().Where(id => id.Identifier.ValueText == "z4").ToArray();
            Assert.Equal(3, z4Ref.Length);
            VerifyModelForDeclarationPattern(model, z4Decl, z4Ref);

            var y5Decl = tree.GetRoot().DescendantNodes().OfType<DeclarationPatternSyntax>().Where(p => p.Identifier.ValueText == "y5").Single();
            var y5Ref = tree.GetRoot().DescendantNodes().OfType<IdentifierNameSyntax>().Where(id => id.Identifier.ValueText == "y5").Single();
            VerifyModelForDeclarationPattern(model, y5Decl, y5Ref);

            var z5Decl = tree.GetRoot().DescendantNodes().OfType<DeclarationPatternSyntax>().Where(p => p.Identifier.ValueText == "z5").Single();
            var z5Ref = tree.GetRoot().DescendantNodes().OfType<IdentifierNameSyntax>().Where(id => id.Identifier.ValueText == "z5").ToArray();
            Assert.Equal(5, z5Ref.Length);
            VerifyModelForDeclarationPattern(model, z5Decl, z5Ref[0], z5Ref[1], z5Ref[2], z5Ref[3]);
            VerifyNotInScope(model, z5Ref[4]);

            var y6Decl = tree.GetRoot().DescendantNodes().OfType<DeclarationPatternSyntax>().Where(p => p.Identifier.ValueText == "y6").Single();
            var y6Ref = tree.GetRoot().DescendantNodes().OfType<IdentifierNameSyntax>().Where(id => id.Identifier.ValueText == "y6").Single();
            VerifyModelForDeclarationPattern(model, y6Decl, y6Ref);

            var z6Decl = tree.GetRoot().DescendantNodes().OfType<DeclarationPatternSyntax>().Where(p => p.Identifier.ValueText == "z6").Single();
            var z6Ref = tree.GetRoot().DescendantNodes().OfType<IdentifierNameSyntax>().Where(id => id.Identifier.ValueText == "z6").Single();
            VerifyModelForDeclarationPattern(model, z6Decl, z6Ref);

            var y7Decl = tree.GetRoot().DescendantNodes().OfType<DeclarationPatternSyntax>().Where(p => p.Identifier.ValueText == "y7").Single();
            var y7Ref = tree.GetRoot().DescendantNodes().OfType<IdentifierNameSyntax>().Where(id => id.Identifier.ValueText == "y7").Single();
            VerifyModelForDeclarationPattern(model, y7Decl, y7Ref);

            var z7Decl = tree.GetRoot().DescendantNodes().OfType<DeclarationPatternSyntax>().Where(p => p.Identifier.ValueText == "z7").Single();
            var z7Ref = tree.GetRoot().DescendantNodes().OfType<IdentifierNameSyntax>().Where(id => id.Identifier.ValueText == "z7").ToArray();
            Assert.Equal(5, z7Ref.Length);
            VerifyNotInScope(model, z7Ref[0]);
            VerifyNotInScope(model, z7Ref[1]);
            VerifyModelForDeclarationPattern(model, z7Decl, z7Ref[2], z7Ref[3]);
            VerifyNotInScope(model, z7Ref[4]);

            var y8Decl = tree.GetRoot().DescendantNodes().OfType<DeclarationPatternSyntax>().Where(p => p.Identifier.ValueText == "y8").Single();
            var y8Ref = tree.GetRoot().DescendantNodes().OfType<IdentifierNameSyntax>().Where(id => id.Identifier.ValueText == "y8").Single();
            VerifyModelForDeclarationPattern(model, y8Decl, y8Ref);

            var z8Decl = tree.GetRoot().DescendantNodes().OfType<DeclarationPatternSyntax>().Where(p => p.Identifier.ValueText == "z8").Single();
            var z8Ref = tree.GetRoot().DescendantNodes().OfType<IdentifierNameSyntax>().Where(id => id.Identifier.ValueText == "z8").Single();
            VerifyModelForDeclarationPattern(model, z8Decl, z8Ref);

            var y9Decl = tree.GetRoot().DescendantNodes().OfType<DeclarationPatternSyntax>().Where(p => p.Identifier.ValueText == "y9").Single();
            var y9Ref = tree.GetRoot().DescendantNodes().OfType<IdentifierNameSyntax>().Where(id => id.Identifier.ValueText == "y9").Single();
            VerifyModelForDeclarationPattern(model, y9Decl, y9Ref);

            var z9Decl = tree.GetRoot().DescendantNodes().OfType<LetStatementSyntax>().Where(p => p.Identifier.ValueText == "z9").Single();
            var z9Ref = tree.GetRoot().DescendantNodes().OfType<IdentifierNameSyntax>().Where(id => id.Identifier.ValueText == "z9").ToArray();
            Assert.Equal(2, z9Ref.Length);
            VerifyModelForDeclarationPattern(model, z9Decl, z9Ref[0]);
            VerifyNotInScope(model, z9Ref[1]);
        }

        [Fact]
        public void ScopeOfPatternVariables_ReturnStatement_01()
        {
            var source =
@"
public class X
{
    public static void Main()
    {
    }

    object Dummy(params object[] x) { return null; }

    object Test1()
    {
        return Dummy(true is var x1, x1);
        {
            return Dummy(true is var x1, x1);
        }
        return Dummy(true is var x1, x1);
    }

    object Test2()
    {
        return Dummy(x2, true is var x2);
    }

    object Test3(int x3)
    {
        return Dummy(true is var x3, x3);
    }

    object Test4()
    {
        var x4 = 11;
        Dummy(x4);
        return Dummy(true is var x4, x4);
    }

    object Test5()
    {
        return Dummy(true is var x5, x5);
        var x5 = 11;
        Dummy(x5);
    }

    object Test6()
    {
        let x6 = 11;
        Dummy(x6);
        return Dummy(true is var x6, x6);
    }

    object Test7()
    {
        return Dummy(true is var x7, x7);
        let x7 = 11;
        Dummy(x7);
    }

    object Test8()
    {
        return Dummy(true is var x8, x8, false is var x8, x8);
    }

    object Test9(bool y9)
    {
        if (y9)
            return Dummy(true is var x9, x9);
        return null;
    }
    System.Func<object> Test10(bool y10)
    {
        return () =>
                {
                    if (y10)
                        return Dummy(true is var x10, x10);
                    return null;};
    }

    object Test11()
    {
        Dummy(x11);
        return Dummy(true is var x11, x11);
    }

    object Test12()
    {
        return Dummy(true is var x12, x12);
        Dummy(x12);
    }
}
";
            var compilation = CreateCompilationWithMscorlib45(source, options: TestOptions.DebugExe, parseOptions: patternParseOptions);

            compilation.VerifyDiagnostics(
    // (14,13): warning CS0162: Unreachable code detected
    //             return Dummy(true is var x1, x1);
    Diagnostic(ErrorCode.WRN_UnreachableCode, "return").WithLocation(14, 13),
    // (21,22): error CS0841: Cannot use local variable 'x2' before it is declared
    //         return Dummy(x2, true is var x2);
    Diagnostic(ErrorCode.ERR_VariableUsedBeforeDeclaration, "x2").WithArguments("x2").WithLocation(21, 22),
    // (26,34): error CS0136: A local or parameter named 'x3' cannot be declared in this scope because that name is used in an enclosing local scope to define a local or parameter
    //         return Dummy(true is var x3, x3);
    Diagnostic(ErrorCode.ERR_LocalIllegallyOverrides, "x3").WithArguments("x3").WithLocation(26, 34),
    // (33,34): error CS0136: A local or parameter named 'x4' cannot be declared in this scope because that name is used in an enclosing local scope to define a local or parameter
    //         return Dummy(true is var x4, x4);
    Diagnostic(ErrorCode.ERR_LocalIllegallyOverrides, "x4").WithArguments("x4").WithLocation(33, 34),
    // (38,34): error CS0136: A local or parameter named 'x5' cannot be declared in this scope because that name is used in an enclosing local scope to define a local or parameter
    //         return Dummy(true is var x5, x5);
    Diagnostic(ErrorCode.ERR_LocalIllegallyOverrides, "x5").WithArguments("x5").WithLocation(38, 34),
    // (39,9): warning CS0162: Unreachable code detected
    //         var x5 = 11;
    Diagnostic(ErrorCode.WRN_UnreachableCode, "var").WithLocation(39, 9),
    // (47,34): error CS0136: A local or parameter named 'x6' cannot be declared in this scope because that name is used in an enclosing local scope to define a local or parameter
    //         return Dummy(true is var x6, x6);
    Diagnostic(ErrorCode.ERR_LocalIllegallyOverrides, "x6").WithArguments("x6").WithLocation(47, 34),
    // (52,34): error CS0136: A local or parameter named 'x7' cannot be declared in this scope because that name is used in an enclosing local scope to define a local or parameter
    //         return Dummy(true is var x7, x7);
    Diagnostic(ErrorCode.ERR_LocalIllegallyOverrides, "x7").WithArguments("x7").WithLocation(52, 34),
    // (53,9): warning CS0162: Unreachable code detected
    //         let x7 = 11;
    Diagnostic(ErrorCode.WRN_UnreachableCode, "let").WithLocation(53, 9),
    // (59,55): error CS0128: A local variable named 'x8' is already defined in this scope
    //         return Dummy(true is var x8, x8, false is var x8, x8);
    Diagnostic(ErrorCode.ERR_LocalDuplicate, "x8").WithArguments("x8").WithLocation(59, 55),
    // (79,15): error CS0103: The name 'x11' does not exist in the current context
    //         Dummy(x11);
    Diagnostic(ErrorCode.ERR_NameNotInContext, "x11").WithArguments("x11").WithLocation(79, 15),
    // (86,15): error CS0103: The name 'x12' does not exist in the current context
    //         Dummy(x12);
    Diagnostic(ErrorCode.ERR_NameNotInContext, "x12").WithArguments("x12").WithLocation(86, 15),
    // (86,9): warning CS0162: Unreachable code detected
    //         Dummy(x12);
    Diagnostic(ErrorCode.WRN_UnreachableCode, "Dummy").WithLocation(86, 9)
                );

            var tree = compilation.SyntaxTrees.Single();
            var model = compilation.GetSemanticModel(tree);

            var x1Decl = tree.GetRoot().DescendantNodes().OfType<DeclarationPatternSyntax>().Where(p => p.Identifier.ValueText == "x1").ToArray();
            var x1Ref = tree.GetRoot().DescendantNodes().OfType<IdentifierNameSyntax>().Where(id => id.Identifier.ValueText == "x1").ToArray();
            Assert.Equal(3, x1Decl.Length);
            Assert.Equal(3, x1Ref.Length);
            for (int i = 0; i < x1Decl.Length; i++)
            {
                VerifyModelForDeclarationPattern(model, x1Decl[i], x1Ref[i]);
            }

            var x2Decl = tree.GetRoot().DescendantNodes().OfType<DeclarationPatternSyntax>().Where(p => p.Identifier.ValueText == "x2").Single();
            var x2Ref = tree.GetRoot().DescendantNodes().OfType<IdentifierNameSyntax>().Where(id => id.Identifier.ValueText == "x2").Single();
            VerifyModelForDeclarationPattern(model, x2Decl, x2Ref);

            var x3Decl = tree.GetRoot().DescendantNodes().OfType<DeclarationPatternSyntax>().Where(p => p.Identifier.ValueText == "x3").Single();
            var x3Ref = tree.GetRoot().DescendantNodes().OfType<IdentifierNameSyntax>().Where(id => id.Identifier.ValueText == "x3").Single();
            VerifyModelForDeclarationPattern(model, x3Decl, x3Ref);

            var x4Decl = tree.GetRoot().DescendantNodes().OfType<DeclarationPatternSyntax>().Where(p => p.Identifier.ValueText == "x4").Single();
            var x4Ref = tree.GetRoot().DescendantNodes().OfType<IdentifierNameSyntax>().Where(id => id.Identifier.ValueText == "x4").ToArray();
            Assert.Equal(2, x4Ref.Length);
            VerifyNotAPatternLocal(model, x4Ref[0]);
            VerifyModelForDeclarationPattern(model, x4Decl, x4Ref[1]);

            var x5Decl = tree.GetRoot().DescendantNodes().OfType<DeclarationPatternSyntax>().Where(p => p.Identifier.ValueText == "x5").Single();
            var x5Ref = tree.GetRoot().DescendantNodes().OfType<IdentifierNameSyntax>().Where(id => id.Identifier.ValueText == "x5").ToArray();
            Assert.Equal(2, x5Ref.Length);
            VerifyModelForDeclarationPattern(model, x5Decl, x5Ref[0]);
            VerifyNotAPatternLocal(model, x5Ref[1]);

            var x6Decl = tree.GetRoot().DescendantNodes().OfType<DeclarationPatternSyntax>().Where(p => p.Identifier.ValueText == "x6").Single();
            var x6Ref = tree.GetRoot().DescendantNodes().OfType<IdentifierNameSyntax>().Where(id => id.Identifier.ValueText == "x6").ToArray();
            Assert.Equal(2, x6Ref.Length);
            VerifyModelForDeclarationPattern(model, x6Decl, x6Ref[1]);

            var x7Decl = tree.GetRoot().DescendantNodes().OfType<DeclarationPatternSyntax>().Where(p => p.Identifier.ValueText == "x7").Single();
            var x7Ref = tree.GetRoot().DescendantNodes().OfType<IdentifierNameSyntax>().Where(id => id.Identifier.ValueText == "x7").ToArray();
            Assert.Equal(2, x7Ref.Length);
            VerifyModelForDeclarationPattern(model, x7Decl, x7Ref[0]);

            var x8Decl = tree.GetRoot().DescendantNodes().OfType<DeclarationPatternSyntax>().Where(p => p.Identifier.ValueText == "x8").ToArray();
            var x8Ref = tree.GetRoot().DescendantNodes().OfType<IdentifierNameSyntax>().Where(id => id.Identifier.ValueText == "x8").ToArray();
            Assert.Equal(2, x8Decl.Length);
            Assert.Equal(2, x8Ref.Length);
            VerifyModelForDeclarationPattern(model, x8Decl[0], x8Ref);
            VerifyModelForDeclarationPatternDuplicateInSameScope(model, x8Decl[1]);

            var x9Decl = tree.GetRoot().DescendantNodes().OfType<DeclarationPatternSyntax>().Where(p => p.Identifier.ValueText == "x9").Single();
            var x9Ref = tree.GetRoot().DescendantNodes().OfType<IdentifierNameSyntax>().Where(id => id.Identifier.ValueText == "x9").Single();
            VerifyModelForDeclarationPattern(model, x9Decl, x9Ref);

            var x10Decl = tree.GetRoot().DescendantNodes().OfType<DeclarationPatternSyntax>().Where(p => p.Identifier.ValueText == "x10").Single();
            var x10Ref = tree.GetRoot().DescendantNodes().OfType<IdentifierNameSyntax>().Where(id => id.Identifier.ValueText == "x10").Single();
            VerifyModelForDeclarationPattern(model, x10Decl, x10Ref);

            var x11Decl = tree.GetRoot().DescendantNodes().OfType<DeclarationPatternSyntax>().Where(p => p.Identifier.ValueText == "x11").Single();
            var x11Ref = tree.GetRoot().DescendantNodes().OfType<IdentifierNameSyntax>().Where(id => id.Identifier.ValueText == "x11").ToArray();
            Assert.Equal(2, x11Ref.Length);
            VerifyNotInScope(model, x11Ref[0]);
            VerifyModelForDeclarationPattern(model, x11Decl, x11Ref[1]);

            var x12Decl = tree.GetRoot().DescendantNodes().OfType<DeclarationPatternSyntax>().Where(p => p.Identifier.ValueText == "x12").Single();
            var x12Ref = tree.GetRoot().DescendantNodes().OfType<IdentifierNameSyntax>().Where(id => id.Identifier.ValueText == "x12").ToArray();
            Assert.Equal(2, x12Ref.Length);
            VerifyModelForDeclarationPattern(model, x12Decl, x12Ref[0]);
            VerifyNotInScope(model, x12Ref[1]);
        }

        [Fact]
        public void ScopeOfPatternVariables_ThrowStatement_01()
        {
            var source =
@"
public class X
{
    public static void Main()
    {
    }

    System.Exception Dummy(params object[] x) { return null;}

    void Test1()
    {
        throw Dummy(true is var x1, x1);
        {
            throw Dummy(true is var x1, x1);
        }
        throw Dummy(true is var x1, x1);
    }

    void Test2()
    {
        throw Dummy(x2, true is var x2);
    }

    void Test3(int x3)
    {
        throw Dummy(true is var x3, x3);
    }

    void Test4()
    {
        var x4 = 11;
        Dummy(x4);
        throw Dummy(true is var x4, x4);
    }

    void Test5()
    {
        throw Dummy(true is var x5, x5);
        var x5 = 11;
        Dummy(x5);
    }

    void Test6()
    {
        let x6 = 11;
        Dummy(x6);
        throw Dummy(true is var x6, x6);
    }

    void Test7()
    {
        throw Dummy(true is var x7, x7);
        let x7 = 11;
        Dummy(x7);
    }

    void Test8()
    {
        throw Dummy(true is var x8, x8, false is var x8, x8);
    }

    void Test9(bool y9)
    {
        if (y9)
            throw Dummy(true is var x9, x9);
    }

    System.Action Test10(bool y10)
    {
        return () =>
                {
                    if (y10)
                        throw Dummy(true is var x10, x10);
                };
    }

    void Test11()
    {
        Dummy(x11);
        throw Dummy(true is var x11, x11);
    }

    void Test12()
    {
        throw Dummy(true is var x12, x12);
        Dummy(x12);
    }
}
";
            var compilation = CreateCompilationWithMscorlib45(source, options: TestOptions.DebugExe, parseOptions: patternParseOptions);

            compilation.VerifyDiagnostics(
    // (21,21): error CS0841: Cannot use local variable 'x2' before it is declared
    //         throw Dummy(x2, true is var x2);
    Diagnostic(ErrorCode.ERR_VariableUsedBeforeDeclaration, "x2").WithArguments("x2").WithLocation(21, 21),
    // (26,33): error CS0136: A local or parameter named 'x3' cannot be declared in this scope because that name is used in an enclosing local scope to define a local or parameter
    //         throw Dummy(true is var x3, x3);
    Diagnostic(ErrorCode.ERR_LocalIllegallyOverrides, "x3").WithArguments("x3").WithLocation(26, 33),
    // (33,33): error CS0136: A local or parameter named 'x4' cannot be declared in this scope because that name is used in an enclosing local scope to define a local or parameter
    //         throw Dummy(true is var x4, x4);
    Diagnostic(ErrorCode.ERR_LocalIllegallyOverrides, "x4").WithArguments("x4").WithLocation(33, 33),
    // (38,33): error CS0136: A local or parameter named 'x5' cannot be declared in this scope because that name is used in an enclosing local scope to define a local or parameter
    //         throw Dummy(true is var x5, x5);
    Diagnostic(ErrorCode.ERR_LocalIllegallyOverrides, "x5").WithArguments("x5").WithLocation(38, 33),
    // (39,9): warning CS0162: Unreachable code detected
    //         var x5 = 11;
    Diagnostic(ErrorCode.WRN_UnreachableCode, "var").WithLocation(39, 9),
    // (47,33): error CS0136: A local or parameter named 'x6' cannot be declared in this scope because that name is used in an enclosing local scope to define a local or parameter
    //         throw Dummy(true is var x6, x6);
    Diagnostic(ErrorCode.ERR_LocalIllegallyOverrides, "x6").WithArguments("x6").WithLocation(47, 33),
    // (52,33): error CS0136: A local or parameter named 'x7' cannot be declared in this scope because that name is used in an enclosing local scope to define a local or parameter
    //         throw Dummy(true is var x7, x7);
    Diagnostic(ErrorCode.ERR_LocalIllegallyOverrides, "x7").WithArguments("x7").WithLocation(52, 33),
    // (53,9): warning CS0162: Unreachable code detected
    //         let x7 = 11;
    Diagnostic(ErrorCode.WRN_UnreachableCode, "let").WithLocation(53, 9),
    // (59,54): error CS0128: A local variable named 'x8' is already defined in this scope
    //         throw Dummy(true is var x8, x8, false is var x8, x8);
    Diagnostic(ErrorCode.ERR_LocalDuplicate, "x8").WithArguments("x8").WithLocation(59, 54),
    // (79,15): error CS0103: The name 'x11' does not exist in the current context
    //         Dummy(x11);
    Diagnostic(ErrorCode.ERR_NameNotInContext, "x11").WithArguments("x11").WithLocation(79, 15),
    // (86,15): error CS0103: The name 'x12' does not exist in the current context
    //         Dummy(x12);
    Diagnostic(ErrorCode.ERR_NameNotInContext, "x12").WithArguments("x12").WithLocation(86, 15),
    // (86,9): warning CS0162: Unreachable code detected
    //         Dummy(x12);
    Diagnostic(ErrorCode.WRN_UnreachableCode, "Dummy").WithLocation(86, 9)
                );

            var tree = compilation.SyntaxTrees.Single();
            var model = compilation.GetSemanticModel(tree);

            var x1Decl = tree.GetRoot().DescendantNodes().OfType<DeclarationPatternSyntax>().Where(p => p.Identifier.ValueText == "x1").ToArray();
            var x1Ref = tree.GetRoot().DescendantNodes().OfType<IdentifierNameSyntax>().Where(id => id.Identifier.ValueText == "x1").ToArray();
            Assert.Equal(3, x1Decl.Length);
            Assert.Equal(3, x1Ref.Length);
            for (int i = 0; i < x1Decl.Length; i++)
            {
                VerifyModelForDeclarationPattern(model, x1Decl[i], x1Ref[i]);
            }

            var x2Decl = tree.GetRoot().DescendantNodes().OfType<DeclarationPatternSyntax>().Where(p => p.Identifier.ValueText == "x2").Single();
            var x2Ref = tree.GetRoot().DescendantNodes().OfType<IdentifierNameSyntax>().Where(id => id.Identifier.ValueText == "x2").Single();
            VerifyModelForDeclarationPattern(model, x2Decl, x2Ref);

            var x3Decl = tree.GetRoot().DescendantNodes().OfType<DeclarationPatternSyntax>().Where(p => p.Identifier.ValueText == "x3").Single();
            var x3Ref = tree.GetRoot().DescendantNodes().OfType<IdentifierNameSyntax>().Where(id => id.Identifier.ValueText == "x3").Single();
            VerifyModelForDeclarationPattern(model, x3Decl, x3Ref);

            var x4Decl = tree.GetRoot().DescendantNodes().OfType<DeclarationPatternSyntax>().Where(p => p.Identifier.ValueText == "x4").Single();
            var x4Ref = tree.GetRoot().DescendantNodes().OfType<IdentifierNameSyntax>().Where(id => id.Identifier.ValueText == "x4").ToArray();
            Assert.Equal(2, x4Ref.Length);
            VerifyNotAPatternLocal(model, x4Ref[0]);
            VerifyModelForDeclarationPattern(model, x4Decl, x4Ref[1]);

            var x5Decl = tree.GetRoot().DescendantNodes().OfType<DeclarationPatternSyntax>().Where(p => p.Identifier.ValueText == "x5").Single();
            var x5Ref = tree.GetRoot().DescendantNodes().OfType<IdentifierNameSyntax>().Where(id => id.Identifier.ValueText == "x5").ToArray();
            Assert.Equal(2, x5Ref.Length);
            VerifyModelForDeclarationPattern(model, x5Decl, x5Ref[0]);
            VerifyNotAPatternLocal(model, x5Ref[1]);

            var x6Decl = tree.GetRoot().DescendantNodes().OfType<DeclarationPatternSyntax>().Where(p => p.Identifier.ValueText == "x6").Single();
            var x6Ref = tree.GetRoot().DescendantNodes().OfType<IdentifierNameSyntax>().Where(id => id.Identifier.ValueText == "x6").ToArray();
            Assert.Equal(2, x6Ref.Length);
            VerifyModelForDeclarationPattern(model, x6Decl, x6Ref[1]);

            var x7Decl = tree.GetRoot().DescendantNodes().OfType<DeclarationPatternSyntax>().Where(p => p.Identifier.ValueText == "x7").Single();
            var x7Ref = tree.GetRoot().DescendantNodes().OfType<IdentifierNameSyntax>().Where(id => id.Identifier.ValueText == "x7").ToArray();
            Assert.Equal(2, x7Ref.Length);
            VerifyModelForDeclarationPattern(model, x7Decl, x7Ref[0]);

            var x8Decl = tree.GetRoot().DescendantNodes().OfType<DeclarationPatternSyntax>().Where(p => p.Identifier.ValueText == "x8").ToArray();
            var x8Ref = tree.GetRoot().DescendantNodes().OfType<IdentifierNameSyntax>().Where(id => id.Identifier.ValueText == "x8").ToArray();
            Assert.Equal(2, x8Decl.Length);
            Assert.Equal(2, x8Ref.Length);
            VerifyModelForDeclarationPattern(model, x8Decl[0], x8Ref);
            VerifyModelForDeclarationPatternDuplicateInSameScope(model, x8Decl[1]);

            var x9Decl = tree.GetRoot().DescendantNodes().OfType<DeclarationPatternSyntax>().Where(p => p.Identifier.ValueText == "x9").Single();
            var x9Ref = tree.GetRoot().DescendantNodes().OfType<IdentifierNameSyntax>().Where(id => id.Identifier.ValueText == "x9").Single();
            VerifyModelForDeclarationPattern(model, x9Decl, x9Ref);

            var x10Decl = tree.GetRoot().DescendantNodes().OfType<DeclarationPatternSyntax>().Where(p => p.Identifier.ValueText == "x10").Single();
            var x10Ref = tree.GetRoot().DescendantNodes().OfType<IdentifierNameSyntax>().Where(id => id.Identifier.ValueText == "x10").Single();
            VerifyModelForDeclarationPattern(model, x10Decl, x10Ref);

            var x11Decl = tree.GetRoot().DescendantNodes().OfType<DeclarationPatternSyntax>().Where(p => p.Identifier.ValueText == "x11").Single();
            var x11Ref = tree.GetRoot().DescendantNodes().OfType<IdentifierNameSyntax>().Where(id => id.Identifier.ValueText == "x11").ToArray();
            Assert.Equal(2, x11Ref.Length);
            VerifyNotInScope(model, x11Ref[0]);
            VerifyModelForDeclarationPattern(model, x11Decl, x11Ref[1]);

            var x12Decl = tree.GetRoot().DescendantNodes().OfType<DeclarationPatternSyntax>().Where(p => p.Identifier.ValueText == "x12").Single();
            var x12Ref = tree.GetRoot().DescendantNodes().OfType<IdentifierNameSyntax>().Where(id => id.Identifier.ValueText == "x12").ToArray();
            Assert.Equal(2, x12Ref.Length);
            VerifyModelForDeclarationPattern(model, x12Decl, x12Ref[0]);
            VerifyNotInScope(model, x12Ref[1]);
        }

        [Fact]
        public void ScopeOfPatternVariables_If_01()
        {
            var source =
@"
public class X
{
    public static void Main()
    {
    }

    bool Dummy(params object[] x) {return true;}

    void Test1()
    {
        if (true is var x1)
        {
            Dummy(x1);
        }
        else
        {
            System.Console.WriteLine(x1);
        }
    }

    void Test2()
    {
        if (true is var x2)
            Dummy(x2);
        else
            System.Console.WriteLine(x2);
    }

    void Test3()
    {
        if (true is var x3)
            Dummy(x3);
        else
        {
            var x3 = 12;
            System.Console.WriteLine(x3);
        }
    }

    void Test4()
    {
        var x4 = 11;
        Dummy(x4);

        if (true is var x4)
            Dummy(x4);
    }

    void Test5(int x5)
    {
        if (true is var x5)
            Dummy(x5);
    }

    void Test6()
    {
        if (x6 && true is var x6)
            Dummy(x6);
    }

    void Test7()
    {
        if (true is var x7 && x7)
        {
            var x7 = 12;
            Dummy(x7);
        }
    }

    void Test8()
    {
        if (true is var x8)
            Dummy(x8);

        System.Console.WriteLine(x8);
    }

    void Test9()
    {
        if (true is var x9)
        {   
            Dummy(x9);
            if (true is var x9) // 2
                Dummy(x9);
        }
    }

    void Test10()
    {
        if (y10 is var x10)
        {   
            var y10 = 12;
            Dummy(y10);
        }
    }

    void Test11()
    {
        if (y11 is var x11)
        {   
            let y11 = 12;
            Dummy(y11);
        }
    }

    void Test12()
    {
        if (y12 is var x12)
            var y12 = 12;
    }

    void Test13()
    {
        if (y13 is var x13)
            let y13 = 12;
    }

    void Test14()
    {
        if (Dummy(1 is var x14, 
                  2 is var x14, 
                  x14))
        {
            Dummy(x14);
        }
    }
}
";
            var compilation = CreateCompilationWithMscorlib45(source, options: TestOptions.DebugExe, parseOptions: patternParseOptions);
            compilation.VerifyDiagnostics(
    // (110,13): error CS1023: Embedded statement cannot be a declaration or labeled statement
    //             var y12 = 12;
    Diagnostic(ErrorCode.ERR_BadEmbeddedStmt, "var y12 = 12;").WithLocation(110, 13),
    // (116,13): error CS1023: Embedded statement cannot be a declaration or labeled statement
    //             let y13 = 12;
    Diagnostic(ErrorCode.ERR_BadEmbeddedStmt, "let y13 = 12;").WithLocation(116, 13),
    // (18,38): error CS0103: The name 'x1' does not exist in the current context
    //             System.Console.WriteLine(x1);
    Diagnostic(ErrorCode.ERR_NameNotInContext, "x1").WithArguments("x1").WithLocation(18, 38),
    // (27,38): error CS0103: The name 'x2' does not exist in the current context
    //             System.Console.WriteLine(x2);
    Diagnostic(ErrorCode.ERR_NameNotInContext, "x2").WithArguments("x2").WithLocation(27, 38),
    // (46,25): error CS0136: A local or parameter named 'x4' cannot be declared in this scope because that name is used in an enclosing local scope to define a local or parameter
    //         if (true is var x4)
    Diagnostic(ErrorCode.ERR_LocalIllegallyOverrides, "x4").WithArguments("x4").WithLocation(46, 25),
    // (52,25): error CS0136: A local or parameter named 'x5' cannot be declared in this scope because that name is used in an enclosing local scope to define a local or parameter
    //         if (true is var x5)
    Diagnostic(ErrorCode.ERR_LocalIllegallyOverrides, "x5").WithArguments("x5").WithLocation(52, 25),
    // (58,13): error CS0841: Cannot use local variable 'x6' before it is declared
    //         if (x6 && true is var x6)
    Diagnostic(ErrorCode.ERR_VariableUsedBeforeDeclaration, "x6").WithArguments("x6").WithLocation(58, 13),
    // (59,19): error CS0165: Use of unassigned local variable 'x6'
    //             Dummy(x6);
    Diagnostic(ErrorCode.ERR_UseDefViolation, "x6").WithArguments("x6").WithLocation(59, 19),
    // (66,17): error CS0136: A local or parameter named 'x7' cannot be declared in this scope because that name is used in an enclosing local scope to define a local or parameter
    //             var x7 = 12;
    Diagnostic(ErrorCode.ERR_LocalIllegallyOverrides, "x7").WithArguments("x7").WithLocation(66, 17),
    // (76,34): error CS0103: The name 'x8' does not exist in the current context
    //         System.Console.WriteLine(x8);
    Diagnostic(ErrorCode.ERR_NameNotInContext, "x8").WithArguments("x8").WithLocation(76, 34),
    // (84,29): error CS0136: A local or parameter named 'x9' cannot be declared in this scope because that name is used in an enclosing local scope to define a local or parameter
    //             if (true is var x9) // 2
    Diagnostic(ErrorCode.ERR_LocalIllegallyOverrides, "x9").WithArguments("x9").WithLocation(84, 29),
    // (91,13): error CS0103: The name 'y10' does not exist in the current context
    //         if (y10 is var x10)
    Diagnostic(ErrorCode.ERR_NameNotInContext, "y10").WithArguments("y10").WithLocation(91, 13),
    // (100,13): error CS0103: The name 'y11' does not exist in the current context
    //         if (y11 is var x11)
    Diagnostic(ErrorCode.ERR_NameNotInContext, "y11").WithArguments("y11").WithLocation(100, 13),
    // (109,13): error CS0103: The name 'y12' does not exist in the current context
    //         if (y12 is var x12)
    Diagnostic(ErrorCode.ERR_NameNotInContext, "y12").WithArguments("y12").WithLocation(109, 13),
    // (115,13): error CS0103: The name 'y13' does not exist in the current context
    //         if (y13 is var x13)
    Diagnostic(ErrorCode.ERR_NameNotInContext, "y13").WithArguments("y13").WithLocation(115, 13),
    // (122,28): error CS0128: A local variable named 'x14' is already defined in this scope
    //                   2 is var x14, 
    Diagnostic(ErrorCode.ERR_LocalDuplicate, "x14").WithArguments("x14").WithLocation(122, 28)
                );

            var tree = compilation.SyntaxTrees.Single();
            var model = compilation.GetSemanticModel(tree);

            var x1Decl = tree.GetRoot().DescendantNodes().OfType<DeclarationPatternSyntax>().Where(p => p.Identifier.ValueText == "x1").Single();
            var x1Ref = tree.GetRoot().DescendantNodes().OfType<IdentifierNameSyntax>().Where(id => id.Identifier.ValueText == "x1").ToArray();
            Assert.Equal(2, x1Ref.Length);
            VerifyModelForDeclarationPattern(model, x1Decl, x1Ref[0]);
            VerifyNotInScope(model, x1Ref[1]);

            var x2Decl = tree.GetRoot().DescendantNodes().OfType<DeclarationPatternSyntax>().Where(p => p.Identifier.ValueText == "x2").Single();
            var x2Ref = tree.GetRoot().DescendantNodes().OfType<IdentifierNameSyntax>().Where(id => id.Identifier.ValueText == "x2").ToArray();
            Assert.Equal(2, x2Ref.Length);
            VerifyModelForDeclarationPattern(model, x2Decl, x2Ref[0]);
            VerifyNotInScope(model, x2Ref[1]);

            var x3Decl = tree.GetRoot().DescendantNodes().OfType<DeclarationPatternSyntax>().Where(p => p.Identifier.ValueText == "x3").Single();
            var x3Ref = tree.GetRoot().DescendantNodes().OfType<IdentifierNameSyntax>().Where(id => id.Identifier.ValueText == "x3").ToArray();
            Assert.Equal(2, x3Ref.Length);
            VerifyModelForDeclarationPattern(model, x3Decl, x3Ref[0]);
            VerifyNotAPatternLocal(model, x3Ref[1]);

            var x4Decl = tree.GetRoot().DescendantNodes().OfType<DeclarationPatternSyntax>().Where(p => p.Identifier.ValueText == "x4").Single();
            var x4Ref = tree.GetRoot().DescendantNodes().OfType<IdentifierNameSyntax>().Where(id => id.Identifier.ValueText == "x4").ToArray();
            Assert.Equal(2, x4Ref.Length);
            VerifyModelForDeclarationPattern(model, x4Decl, x4Ref[1]);
            VerifyNotAPatternLocal(model, x4Ref[0]);

            var x5Decl = tree.GetRoot().DescendantNodes().OfType<DeclarationPatternSyntax>().Where(p => p.Identifier.ValueText == "x5").Single();
            var x5Ref = tree.GetRoot().DescendantNodes().OfType<IdentifierNameSyntax>().Where(id => id.Identifier.ValueText == "x5").Single();
            VerifyModelForDeclarationPattern(model, x5Decl, x5Ref);

            var x6Decl = tree.GetRoot().DescendantNodes().OfType<DeclarationPatternSyntax>().Where(p => p.Identifier.ValueText == "x6").Single();
            var x6Ref = tree.GetRoot().DescendantNodes().OfType<IdentifierNameSyntax>().Where(id => id.Identifier.ValueText == "x6").ToArray();
            Assert.Equal(2, x6Ref.Length);
            VerifyModelForDeclarationPattern(model, x6Decl, x6Ref);

            var x7Decl = tree.GetRoot().DescendantNodes().OfType<DeclarationPatternSyntax>().Where(p => p.Identifier.ValueText == "x7").Single();
            var x7Ref = tree.GetRoot().DescendantNodes().OfType<IdentifierNameSyntax>().Where(id => id.Identifier.ValueText == "x7").ToArray();
            Assert.Equal(2, x7Ref.Length);
            VerifyModelForDeclarationPattern(model, x7Decl, x7Ref[0]);
            VerifyNotAPatternLocal(model, x7Ref[1]);

            var x8Decl = tree.GetRoot().DescendantNodes().OfType<DeclarationPatternSyntax>().Where(p => p.Identifier.ValueText == "x8").Single();
            var x8Ref = tree.GetRoot().DescendantNodes().OfType<IdentifierNameSyntax>().Where(id => id.Identifier.ValueText == "x8").ToArray();
            Assert.Equal(2, x8Ref.Length);
            VerifyModelForDeclarationPattern(model, x8Decl, x8Ref[0]);
            VerifyNotInScope(model, x8Ref[1]);

            var x9Decl = tree.GetRoot().DescendantNodes().OfType<DeclarationPatternSyntax>().Where(p => p.Identifier.ValueText == "x9").ToArray();
            var x9Ref = tree.GetRoot().DescendantNodes().OfType<IdentifierNameSyntax>().Where(id => id.Identifier.ValueText == "x9").ToArray();
            Assert.Equal(2, x9Decl.Length);
            Assert.Equal(2, x9Ref.Length);
            VerifyModelForDeclarationPattern(model, x9Decl[0], x9Ref[0]);
            VerifyModelForDeclarationPattern(model, x9Decl[1], x9Ref[1]);

            var y10Ref = tree.GetRoot().DescendantNodes().OfType<IdentifierNameSyntax>().Where(id => id.Identifier.ValueText == "y10").ToArray();
            Assert.Equal(2, y10Ref.Length);
            VerifyNotInScope(model, y10Ref[0]);
            VerifyNotAPatternLocal(model, y10Ref[1]);

            var y11Decl = tree.GetRoot().DescendantNodes().OfType<LetStatementSyntax>().Where(p => p.Identifier.ValueText == "y11").Single();
            var y11Ref = tree.GetRoot().DescendantNodes().OfType<IdentifierNameSyntax>().Where(id => id.Identifier.ValueText == "y11").ToArray();
            Assert.Equal(2, y11Ref.Length);
            VerifyNotInScope(model, y11Ref[0]);
            VerifyModelForDeclarationPattern(model, y11Decl, y11Ref[1]);

            var y12Ref = tree.GetRoot().DescendantNodes().OfType<IdentifierNameSyntax>().Where(id => id.Identifier.ValueText == "y12").Single();
            VerifyNotInScope(model, y12Ref);

            var y13Decl = tree.GetRoot().DescendantNodes().OfType<LetStatementSyntax>().Where(p => p.Identifier.ValueText == "y13").Single();
            var y13Ref = tree.GetRoot().DescendantNodes().OfType<IdentifierNameSyntax>().Where(id => id.Identifier.ValueText == "y13").Single();
            VerifyNotInScope(model, y13Ref);
            VerifyModelForDeclarationPattern(model, y13Decl);

            var x14Decl = tree.GetRoot().DescendantNodes().OfType<DeclarationPatternSyntax>().Where(p => p.Identifier.ValueText == "x14").ToArray();
            var x14Ref = tree.GetRoot().DescendantNodes().OfType<IdentifierNameSyntax>().Where(id => id.Identifier.ValueText == "x14").ToArray();
            Assert.Equal(2, x14Decl.Length);
            Assert.Equal(2, x14Ref.Length);
            VerifyModelForDeclarationPattern(model, x14Decl[0], x14Ref);
            VerifyModelForDeclarationPatternDuplicateInSameScope(model, x14Decl[1]);
        }
        
        [Fact]
        public void ScopeOfPatternVariables_Lambda_01()
        {
            var source =
@"
public class X
{
    public static void Main()
    {
    }

    bool Dummy(params object[] x) {return true;}

    System.Action<object> Test1()
    {
        return (o) => let x1 = o;
    }

    System.Action<object> Test2()
    {
        return (o) => let var x2 = o;
    }

    void Test3()
    {
        Dummy((System.Func<object, bool>) (o => o is int x3 && x3 > 0));
    }

    void Test4()
    {
        Dummy((System.Func<object, bool>) (o => x4 && o is int x4));
    }

    void Test5()
    {
        Dummy((System.Func<object, object, bool>) ((o1, o2) => o1 is int x5 && 
                                                               o2 is int x5 && 
                                                               x5 > 0));
    }

    void Test6()
    {
        Dummy((System.Func<object, bool>) (o => o is int x6 && x6 > 0), (System.Func<object, bool>) (o => o is int x6 && x6 > 0));
    }

    void Test7()
    {
        Dummy(x7, 1);
        Dummy(x7, 
             (System.Func<object, bool>) (o => o is int x7 && x7 > 0), 
              x7);
        Dummy(x7, 2); 
    }

    void Test8()
    {
        Dummy(true is var x8 && x8, (System.Func<object, bool>) (o => o is int y8 && x8));
    }

    void Test9()
    {
        Dummy(true is var x9, 
              (System.Func<object, bool>) (o => o is int x9 && 
                                                x9 > 0), x9);
    }

    void Test10()
    {
        Dummy((System.Func<object, bool>) (o => o is int x10 && 
                                                x10 > 0),
              true is var x10, x10);
    }

    void Test11()
    {
        var x11 = 11;
        Dummy(x11);
        Dummy((System.Func<object, bool>) (o => o is int x11 && 
                                                x11 > 0), x11);
    }

    void Test12()
    {
        Dummy((System.Func<object, bool>) (o => o is int x12 && 
                                                x12 > 0), 
              x12);
        var x12 = 11;
        Dummy(x12);
    }
}
";
            var compilation = CreateCompilationWithMscorlib45(source, options: TestOptions.DebugExe, parseOptions: patternParseOptions);
            compilation.VerifyDiagnostics(
    // (12,27): error CS1002: ; expected
    //         return (o) => let x1 = o;
    Diagnostic(ErrorCode.ERR_SemicolonExpected, "x1").WithLocation(12, 27),
    // (17,27): error CS1002: ; expected
    //         return (o) => let var x2 = o;
    Diagnostic(ErrorCode.ERR_SemicolonExpected, "var").WithLocation(17, 27),
    // (12,23): error CS0103: The name 'let' does not exist in the current context
    //         return (o) => let x1 = o;
    Diagnostic(ErrorCode.ERR_NameNotInContext, "let").WithArguments("let").WithLocation(12, 23),
    // (12,23): error CS0201: Only assignment, call, increment, decrement, and new object expressions can be used as a statement
    //         return (o) => let x1 = o;
    Diagnostic(ErrorCode.ERR_IllegalStatement, "let").WithLocation(12, 23),
    // (12,27): error CS0103: The name 'x1' does not exist in the current context
    //         return (o) => let x1 = o;
    Diagnostic(ErrorCode.ERR_NameNotInContext, "x1").WithArguments("x1").WithLocation(12, 27),
    // (12,32): error CS0103: The name 'o' does not exist in the current context
    //         return (o) => let x1 = o;
    Diagnostic(ErrorCode.ERR_NameNotInContext, "o").WithArguments("o").WithLocation(12, 32),
    // (12,27): warning CS0162: Unreachable code detected
    //         return (o) => let x1 = o;
    Diagnostic(ErrorCode.WRN_UnreachableCode, "x1").WithLocation(12, 27),
    // (17,23): error CS0103: The name 'let' does not exist in the current context
    //         return (o) => let var x2 = o;
    Diagnostic(ErrorCode.ERR_NameNotInContext, "let").WithArguments("let").WithLocation(17, 23),
    // (17,23): error CS0201: Only assignment, call, increment, decrement, and new object expressions can be used as a statement
    //         return (o) => let var x2 = o;
    Diagnostic(ErrorCode.ERR_IllegalStatement, "let").WithLocation(17, 23),
    // (17,36): error CS0103: The name 'o' does not exist in the current context
    //         return (o) => let var x2 = o;
    Diagnostic(ErrorCode.ERR_NameNotInContext, "o").WithArguments("o").WithLocation(17, 36),
    // (17,27): warning CS0162: Unreachable code detected
    //         return (o) => let var x2 = o;
    Diagnostic(ErrorCode.WRN_UnreachableCode, "var").WithLocation(17, 27),
    // (27,49): error CS0841: Cannot use local variable 'x4' before it is declared
    //         Dummy((System.Func<object, bool>) (o => x4 && o is int x4));
    Diagnostic(ErrorCode.ERR_VariableUsedBeforeDeclaration, "x4").WithArguments("x4").WithLocation(27, 49),
    // (33,74): error CS0128: A local variable named 'x5' is already defined in this scope
    //                                                                o2 is int x5 && 
    Diagnostic(ErrorCode.ERR_LocalDuplicate, "x5").WithArguments("x5").WithLocation(33, 74),
    // (34,64): error CS0165: Use of unassigned local variable 'x5'
    //                                                                x5 > 0));
    Diagnostic(ErrorCode.ERR_UseDefViolation, "x5").WithArguments("x5").WithLocation(34, 64),
    // (44,15): error CS0103: The name 'x7' does not exist in the current context
    //         Dummy(x7, 1);
    Diagnostic(ErrorCode.ERR_NameNotInContext, "x7").WithArguments("x7").WithLocation(44, 15),
    // (45,15): error CS0103: The name 'x7' does not exist in the current context
    //         Dummy(x7, 
    Diagnostic(ErrorCode.ERR_NameNotInContext, "x7").WithArguments("x7").WithLocation(45, 15),
    // (47,15): error CS0103: The name 'x7' does not exist in the current context
    //               x7);
    Diagnostic(ErrorCode.ERR_NameNotInContext, "x7").WithArguments("x7").WithLocation(47, 15),
    // (48,15): error CS0103: The name 'x7' does not exist in the current context
    //         Dummy(x7, 2); 
    Diagnostic(ErrorCode.ERR_NameNotInContext, "x7").WithArguments("x7").WithLocation(48, 15),
    // (59,58): error CS0136: A local or parameter named 'x9' cannot be declared in this scope because that name is used in an enclosing local scope to define a local or parameter
    //               (System.Func<object, bool>) (o => o is int x9 && 
    Diagnostic(ErrorCode.ERR_LocalIllegallyOverrides, "x9").WithArguments("x9").WithLocation(59, 58),
    // (65,58): error CS0136: A local or parameter named 'x10' cannot be declared in this scope because that name is used in an enclosing local scope to define a local or parameter
    //         Dummy((System.Func<object, bool>) (o => o is int x10 && 
    Diagnostic(ErrorCode.ERR_LocalIllegallyOverrides, "x10").WithArguments("x10").WithLocation(65, 58),
    // (74,58): error CS0136: A local or parameter named 'x11' cannot be declared in this scope because that name is used in an enclosing local scope to define a local or parameter
    //         Dummy((System.Func<object, bool>) (o => o is int x11 && 
    Diagnostic(ErrorCode.ERR_LocalIllegallyOverrides, "x11").WithArguments("x11").WithLocation(74, 58),
    // (80,58): error CS0136: A local or parameter named 'x12' cannot be declared in this scope because that name is used in an enclosing local scope to define a local or parameter
    //         Dummy((System.Func<object, bool>) (o => o is int x12 && 
    Diagnostic(ErrorCode.ERR_LocalIllegallyOverrides, "x12").WithArguments("x12").WithLocation(80, 58),
    // (82,15): error CS0841: Cannot use local variable 'x12' before it is declared
    //               x12);
    Diagnostic(ErrorCode.ERR_VariableUsedBeforeDeclaration, "x12").WithArguments("x12").WithLocation(82, 15)
                );

            var tree = compilation.SyntaxTrees.Single();
            var model = compilation.GetSemanticModel(tree);

            var x3Decl = tree.GetRoot().DescendantNodes().OfType<DeclarationPatternSyntax>().Where(p => p.Identifier.ValueText == "x3").Single();
            var x3Ref = tree.GetRoot().DescendantNodes().OfType<IdentifierNameSyntax>().Where(id => id.Identifier.ValueText == "x3").Single();
            VerifyModelForDeclarationPattern(model, x3Decl, x3Ref);

            var x4Decl = tree.GetRoot().DescendantNodes().OfType<DeclarationPatternSyntax>().Where(p => p.Identifier.ValueText == "x4").Single();
            var x4Ref = tree.GetRoot().DescendantNodes().OfType<IdentifierNameSyntax>().Where(id => id.Identifier.ValueText == "x4").Single();
            VerifyModelForDeclarationPattern(model, x4Decl, x4Ref);

            var x5Decl = tree.GetRoot().DescendantNodes().OfType<DeclarationPatternSyntax>().Where(p => p.Identifier.ValueText == "x5").ToArray();
            var x5Ref = tree.GetRoot().DescendantNodes().OfType<IdentifierNameSyntax>().Where(id => id.Identifier.ValueText == "x5").Single();
            Assert.Equal(2, x5Decl.Length);
            VerifyModelForDeclarationPattern(model, x5Decl[0], x5Ref);
            VerifyModelForDeclarationPatternDuplicateInSameScope(model, x5Decl[1]);

            var x6Decl = tree.GetRoot().DescendantNodes().OfType<DeclarationPatternSyntax>().Where(p => p.Identifier.ValueText == "x6").ToArray();
            var x6Ref = tree.GetRoot().DescendantNodes().OfType<IdentifierNameSyntax>().Where(id => id.Identifier.ValueText == "x6").ToArray();
            Assert.Equal(2, x6Decl.Length);
            Assert.Equal(2, x6Ref.Length);
            VerifyModelForDeclarationPattern(model, x6Decl[0], x6Ref[0]);
            VerifyModelForDeclarationPattern(model, x6Decl[1], x6Ref[1]);

            var x7Decl = tree.GetRoot().DescendantNodes().OfType<DeclarationPatternSyntax>().Where(p => p.Identifier.ValueText == "x7").Single();
            var x7Ref = tree.GetRoot().DescendantNodes().OfType<IdentifierNameSyntax>().Where(id => id.Identifier.ValueText == "x7").ToArray();
            Assert.Equal(5, x7Ref.Length);
            VerifyNotInScope(model, x7Ref[0]);
            VerifyNotInScope(model, x7Ref[1]);
            VerifyModelForDeclarationPattern(model, x7Decl, x7Ref[2]);
            VerifyNotInScope(model, x7Ref[3]);
            VerifyNotInScope(model, x7Ref[4]);

            var x8Decl = tree.GetRoot().DescendantNodes().OfType<DeclarationPatternSyntax>().Where(p => p.Identifier.ValueText == "x8").Single();
            var x8Ref = tree.GetRoot().DescendantNodes().OfType<IdentifierNameSyntax>().Where(id => id.Identifier.ValueText == "x8").ToArray();
            Assert.Equal(2, x8Ref.Length);
            VerifyModelForDeclarationPattern(model, x8Decl, x8Ref);

            var x9Decl = tree.GetRoot().DescendantNodes().OfType<DeclarationPatternSyntax>().Where(p => p.Identifier.ValueText == "x9").ToArray();
            var x9Ref = tree.GetRoot().DescendantNodes().OfType<IdentifierNameSyntax>().Where(id => id.Identifier.ValueText == "x9").ToArray();
            Assert.Equal(2, x9Decl.Length);
            Assert.Equal(2, x9Ref.Length);
            VerifyModelForDeclarationPattern(model, x9Decl[0], x9Ref[1]);
            VerifyModelForDeclarationPattern(model, x9Decl[1], x9Ref[0]);

            var x10Decl = tree.GetRoot().DescendantNodes().OfType<DeclarationPatternSyntax>().Where(p => p.Identifier.ValueText == "x10").ToArray();
            var x10Ref = tree.GetRoot().DescendantNodes().OfType<IdentifierNameSyntax>().Where(id => id.Identifier.ValueText == "x10").ToArray();
            Assert.Equal(2, x10Decl.Length);
            Assert.Equal(2, x10Ref.Length);
            VerifyModelForDeclarationPattern(model, x10Decl[0], x10Ref[0]);
            VerifyModelForDeclarationPattern(model, x10Decl[1], x10Ref[1]);

            var x11Decl = tree.GetRoot().DescendantNodes().OfType<DeclarationPatternSyntax>().Where(p => p.Identifier.ValueText == "x11").Single();
            var x11Ref = tree.GetRoot().DescendantNodes().OfType<IdentifierNameSyntax>().Where(id => id.Identifier.ValueText == "x11").ToArray();
            Assert.Equal(3, x11Ref.Length);
            VerifyNotAPatternLocal(model, x11Ref[0]);
            VerifyModelForDeclarationPattern(model, x11Decl, x11Ref[1]);
            VerifyNotAPatternLocal(model, x11Ref[2]);

            var x12Decl = tree.GetRoot().DescendantNodes().OfType<DeclarationPatternSyntax>().Where(p => p.Identifier.ValueText == "x12").Single();
            var x12Ref = tree.GetRoot().DescendantNodes().OfType<IdentifierNameSyntax>().Where(id => id.Identifier.ValueText == "x12").ToArray();
            Assert.Equal(3, x12Ref.Length);
            VerifyModelForDeclarationPattern(model, x12Decl, x12Ref[0]);
            VerifyNotAPatternLocal(model, x12Ref[1]);
            VerifyNotAPatternLocal(model, x12Ref[2]);
        }
        
        [Fact]
        public void ScopeOfPatternVariables_Query_01()
        {
            var source =
@"
using System.Linq;

public class X
{
    public static void Main()
    {
    }

    bool Dummy(params object[] x) {return true;}

    void Test1()
    {
        var res = from x in new[] { 1 is var y1 ? y1 : 0, y1}
                  select x + y1;

        Dummy(y1); 
    }

    void Test2()
    {
        var res = from x1 in new[] { 1 is var y2 ? y2 : 0}
                  from x2 in new[] { x1 is var z2 ? z2 : 0, z2, y2}
                  select x1 + x2 + y2 + 
                         z2;

        Dummy(z2); 
    }

    void Test3()
    {
        var res = from x1 in new[] { 1 is var y3 ? y3 : 0}
                  let x2 = x1 is var z3 && z3 > 0 && y3 < 0 
                  select new { x1, x2, y3,
                               z3};

        Dummy(z3); 
    }

    void Test4()
    {
        var res = from x1 in new[] { 1 is var y4 ? y4 : 0}
                  join x2 in new[] { 2 is var z4 ? z4 : 0, z4, y4}
                            on x1 + y4 + z4 + 3 is var u4 ? u4 : 0 + 
                                  v4 
                               equals x2 + y4 + z4 + 4 is var v4 ? v4 : 0 +
                                  u4 
                  select new { x1, x2, y4, z4, 
                               u4, v4 };

        Dummy(z4); 
        Dummy(u4); 
        Dummy(v4); 
    }

    void Test5()
    {
        var res = from x1 in new[] { 1 is var y5 ? y5 : 0}
                  join x2 in new[] { 2 is var z5 ? z5 : 0, z5, y5}
                            on x1 + y5 + z5 + 3 is var u5 ? u5 : 0 + 
                                  v5 
                               equals x2 + y5 + z5 + 4 is var v5 ? v5 : 0 +
                                  u5 
                  into g
                  select new { x1, y5, z5, g,
                               u5, v5 };

        Dummy(z5); 
        Dummy(u5); 
        Dummy(v5); 
    }

    void Test6()
    {
        var res = from x in new[] { 1 is var y6 ? y6 : 0}
                  where x > y6 && 1 is var z6 && z6 == 1
                  select x + y6 +
                         z6;

        Dummy(z6); 
    }

    void Test7()
    {
        var res = from x in new[] { 1 is var y7 ? y7 : 0}
                  orderby x > y7 && 1 is var z7 && z7 == 
                          u7,
                          x > y7 && 1 is var u7 && u7 == 
                          z7   
                  select x + y7 +
                         z7 + u7;

        Dummy(z7); 
        Dummy(u7); 
    }

    void Test8()
    {
        var res = from x in new[] { 1 is var y8 ? y8 : 0}
                  select x > y8 && 1 is var z8 && z8 == 1;

        Dummy(z8); 
    }

    void Test9()
    {
        var res = from x in new[] { 1 is var y9 ? y9 : 0}
                  group x > y9 && 1 is var z9 && z9 == 
                        u9
                  by
                        x > y9 && 1 is var u9 && u9 == 
                        z9;   

        Dummy(z9); 
        Dummy(u9); 
    }

    void Test10()
    {
        var res = from x1 in new[] { 1 is var y10 ? y10 : 0}
                  from y10 in new[] { 1 }
                  select x1 + y10;
    }

    void Test11()
    {
        var res = from x1 in new[] { 1 is var y11 ? y11 : 0}
                  let y11 = x1 + 1
                  select x1 + y11;
    }
}
";
            var compilation = CreateCompilationWithMscorlib45(source, new[] { SystemCoreRef }, options: TestOptions.DebugExe, parseOptions: patternParseOptions);
            compilation.VerifyDiagnostics(
    // (17,15): error CS0103: The name 'y1' does not exist in the current context
    //         Dummy(y1); 
    Diagnostic(ErrorCode.ERR_NameNotInContext, "y1").WithArguments("y1").WithLocation(17, 15),
    // (25,26): error CS0103: The name 'z2' does not exist in the current context
    //                          z2;
    Diagnostic(ErrorCode.ERR_NameNotInContext, "z2").WithArguments("z2").WithLocation(25, 26),
    // (27,15): error CS0103: The name 'z2' does not exist in the current context
    //         Dummy(z2); 
    Diagnostic(ErrorCode.ERR_NameNotInContext, "z2").WithArguments("z2").WithLocation(27, 15),
    // (35,32): error CS0103: The name 'z3' does not exist in the current context
    //                                z3};
    Diagnostic(ErrorCode.ERR_NameNotInContext, "z3").WithArguments("z3").WithLocation(35, 32),
    // (37,15): error CS0103: The name 'z3' does not exist in the current context
    //         Dummy(z3); 
    Diagnostic(ErrorCode.ERR_NameNotInContext, "z3").WithArguments("z3").WithLocation(37, 15),
    // (45,35): error CS0103: The name 'v4' does not exist in the current context
    //                                   v4 
    Diagnostic(ErrorCode.ERR_NameNotInContext, "v4").WithArguments("v4").WithLocation(45, 35),
    // (47,35): error CS1938: The name 'u4' is not in scope on the right side of 'equals'.  Consider swapping the expressions on either side of 'equals'.
    //                                   u4 
    Diagnostic(ErrorCode.ERR_QueryInnerKey, "u4").WithArguments("u4").WithLocation(47, 35),
    // (49,32): error CS0103: The name 'u4' does not exist in the current context
    //                                u4, v4 };
    Diagnostic(ErrorCode.ERR_NameNotInContext, "u4").WithArguments("u4").WithLocation(49, 32),
    // (49,36): error CS0103: The name 'v4' does not exist in the current context
    //                                u4, v4 };
    Diagnostic(ErrorCode.ERR_NameNotInContext, "v4").WithArguments("v4").WithLocation(49, 36),
    // (51,15): error CS0103: The name 'z4' does not exist in the current context
    //         Dummy(z4); 
    Diagnostic(ErrorCode.ERR_NameNotInContext, "z4").WithArguments("z4").WithLocation(51, 15),
    // (52,15): error CS0103: The name 'u4' does not exist in the current context
    //         Dummy(u4); 
    Diagnostic(ErrorCode.ERR_NameNotInContext, "u4").WithArguments("u4").WithLocation(52, 15),
    // (53,15): error CS0103: The name 'v4' does not exist in the current context
    //         Dummy(v4); 
    Diagnostic(ErrorCode.ERR_NameNotInContext, "v4").WithArguments("v4").WithLocation(53, 15),
    // (61,35): error CS0103: The name 'v5' does not exist in the current context
    //                                   v5 
    Diagnostic(ErrorCode.ERR_NameNotInContext, "v5").WithArguments("v5").WithLocation(61, 35),
    // (63,35): error CS1938: The name 'u5' is not in scope on the right side of 'equals'.  Consider swapping the expressions on either side of 'equals'.
    //                                   u5 
    Diagnostic(ErrorCode.ERR_QueryInnerKey, "u5").WithArguments("u5").WithLocation(63, 35),
    // (66,32): error CS0103: The name 'u5' does not exist in the current context
    //                                u5, v5 };
    Diagnostic(ErrorCode.ERR_NameNotInContext, "u5").WithArguments("u5").WithLocation(66, 32),
    // (66,36): error CS0103: The name 'v5' does not exist in the current context
    //                                u5, v5 };
    Diagnostic(ErrorCode.ERR_NameNotInContext, "v5").WithArguments("v5").WithLocation(66, 36),
    // (68,15): error CS0103: The name 'z5' does not exist in the current context
    //         Dummy(z5); 
    Diagnostic(ErrorCode.ERR_NameNotInContext, "z5").WithArguments("z5").WithLocation(68, 15),
    // (69,15): error CS0103: The name 'u5' does not exist in the current context
    //         Dummy(u5); 
    Diagnostic(ErrorCode.ERR_NameNotInContext, "u5").WithArguments("u5").WithLocation(69, 15),
    // (70,15): error CS0103: The name 'v5' does not exist in the current context
    //         Dummy(v5); 
    Diagnostic(ErrorCode.ERR_NameNotInContext, "v5").WithArguments("v5").WithLocation(70, 15),
    // (78,26): error CS0103: The name 'z6' does not exist in the current context
    //                          z6;
    Diagnostic(ErrorCode.ERR_NameNotInContext, "z6").WithArguments("z6").WithLocation(78, 26),
    // (80,15): error CS0103: The name 'z6' does not exist in the current context
    //         Dummy(z6); 
    Diagnostic(ErrorCode.ERR_NameNotInContext, "z6").WithArguments("z6").WithLocation(80, 15),
    // (87,27): error CS0103: The name 'u7' does not exist in the current context
    //                           u7,
    Diagnostic(ErrorCode.ERR_NameNotInContext, "u7").WithArguments("u7").WithLocation(87, 27),
    // (89,27): error CS0103: The name 'z7' does not exist in the current context
    //                           z7   
    Diagnostic(ErrorCode.ERR_NameNotInContext, "z7").WithArguments("z7").WithLocation(89, 27),
    // (91,31): error CS0103: The name 'u7' does not exist in the current context
    //                          z7 + u7;
    Diagnostic(ErrorCode.ERR_NameNotInContext, "u7").WithArguments("u7").WithLocation(91, 31),
    // (91,26): error CS0103: The name 'z7' does not exist in the current context
    //                          z7 + u7;
    Diagnostic(ErrorCode.ERR_NameNotInContext, "z7").WithArguments("z7").WithLocation(91, 26),
    // (93,15): error CS0103: The name 'z7' does not exist in the current context
    //         Dummy(z7); 
    Diagnostic(ErrorCode.ERR_NameNotInContext, "z7").WithArguments("z7").WithLocation(93, 15),
    // (94,15): error CS0103: The name 'u7' does not exist in the current context
    //         Dummy(u7); 
    Diagnostic(ErrorCode.ERR_NameNotInContext, "u7").WithArguments("u7").WithLocation(94, 15),
    // (88,52): error CS0165: Use of unassigned local variable 'u7'
    //                           x > y7 && 1 is var u7 && u7 == 
    Diagnostic(ErrorCode.ERR_UseDefViolation, "u7").WithArguments("u7").WithLocation(88, 52),
    // (102,15): error CS0103: The name 'z8' does not exist in the current context
    //         Dummy(z8); 
    Diagnostic(ErrorCode.ERR_NameNotInContext, "z8").WithArguments("z8").WithLocation(102, 15),
    // (112,25): error CS0103: The name 'z9' does not exist in the current context
    //                         z9;   
    Diagnostic(ErrorCode.ERR_NameNotInContext, "z9").WithArguments("z9").WithLocation(112, 25),
    // (109,25): error CS0103: The name 'u9' does not exist in the current context
    //                         u9
    Diagnostic(ErrorCode.ERR_NameNotInContext, "u9").WithArguments("u9").WithLocation(109, 25),
    // (114,15): error CS0103: The name 'z9' does not exist in the current context
    //         Dummy(z9); 
    Diagnostic(ErrorCode.ERR_NameNotInContext, "z9").WithArguments("z9").WithLocation(114, 15),
    // (115,15): error CS0103: The name 'u9' does not exist in the current context
    //         Dummy(u9); 
    Diagnostic(ErrorCode.ERR_NameNotInContext, "u9").WithArguments("u9").WithLocation(115, 15),
    // (121,24): error CS1931: The range variable 'y10' conflicts with a previous declaration of 'y10'
    //                   from y10 in new[] { 1 }
    Diagnostic(ErrorCode.ERR_QueryRangeVariableOverrides, "y10").WithArguments("y10").WithLocation(121, 24),
    // (128,23): error CS1931: The range variable 'y11' conflicts with a previous declaration of 'y11'
    //                   let y11 = x1 + 1
    Diagnostic(ErrorCode.ERR_QueryRangeVariableOverrides, "y11").WithArguments("y11").WithLocation(128, 23)
                );

            var tree = compilation.SyntaxTrees.Single();
            var model = compilation.GetSemanticModel(tree);

            var y1Decl = tree.GetRoot().DescendantNodes().OfType<DeclarationPatternSyntax>().Where(p => p.Identifier.ValueText == "y1").Single();
            var y1Ref = tree.GetRoot().DescendantNodes().OfType<IdentifierNameSyntax>().Where(id => id.Identifier.ValueText == "y1").ToArray();
            Assert.Equal(4, y1Ref.Length);
            VerifyModelForDeclarationPattern(model, y1Decl, y1Ref[0], y1Ref[1], y1Ref[2]);
            VerifyNotInScope(model, y1Ref[3]);

            var y2Decl = tree.GetRoot().DescendantNodes().OfType<DeclarationPatternSyntax>().Where(p => p.Identifier.ValueText == "y2").Single();
            var y2Ref = tree.GetRoot().DescendantNodes().OfType<IdentifierNameSyntax>().Where(id => id.Identifier.ValueText == "y2").ToArray();
            Assert.Equal(3, y2Ref.Length);
            VerifyModelForDeclarationPattern(model, y2Decl, y2Ref);

            var z2Decl = tree.GetRoot().DescendantNodes().OfType<DeclarationPatternSyntax>().Where(p => p.Identifier.ValueText == "z2").Single();
            var z2Ref = tree.GetRoot().DescendantNodes().OfType<IdentifierNameSyntax>().Where(id => id.Identifier.ValueText == "z2").ToArray();
            Assert.Equal(4, z2Ref.Length);
            VerifyModelForDeclarationPattern(model, z2Decl, z2Ref[0], z2Ref[1]);
            VerifyNotInScope(model, z2Ref[2]);
            VerifyNotInScope(model, z2Ref[3]);

            var y3Decl = tree.GetRoot().DescendantNodes().OfType<DeclarationPatternSyntax>().Where(p => p.Identifier.ValueText == "y3").Single();
            var y3Ref = tree.GetRoot().DescendantNodes().OfType<IdentifierNameSyntax>().Where(id => id.Identifier.ValueText == "y3").ToArray();
            Assert.Equal(3, y3Ref.Length);
            VerifyModelForDeclarationPattern(model, y3Decl, y3Ref);

            var z3Decl = tree.GetRoot().DescendantNodes().OfType<DeclarationPatternSyntax>().Where(p => p.Identifier.ValueText == "z3").Single();
            var z3Ref = tree.GetRoot().DescendantNodes().OfType<IdentifierNameSyntax>().Where(id => id.Identifier.ValueText == "z3").ToArray();
            Assert.Equal(3, z3Ref.Length);
            VerifyModelForDeclarationPattern(model, z3Decl, z3Ref[0]);
            VerifyNotInScope(model, z3Ref[1]);
            VerifyNotInScope(model, z3Ref[2]);

            var y4Decl = tree.GetRoot().DescendantNodes().OfType<DeclarationPatternSyntax>().Where(p => p.Identifier.ValueText == "y4").Single();
            var y4Ref = tree.GetRoot().DescendantNodes().OfType<IdentifierNameSyntax>().Where(id => id.Identifier.ValueText == "y4").ToArray();
            Assert.Equal(5, y4Ref.Length);
            VerifyModelForDeclarationPattern(model, y4Decl, y4Ref);

            var z4Decl = tree.GetRoot().DescendantNodes().OfType<DeclarationPatternSyntax>().Where(p => p.Identifier.ValueText == "z4").Single();
            var z4Ref = tree.GetRoot().DescendantNodes().OfType<IdentifierNameSyntax>().Where(id => id.Identifier.ValueText == "z4").ToArray();
            Assert.Equal(6, z4Ref.Length);
            VerifyModelForDeclarationPattern(model, z4Decl, z4Ref[0], z4Ref[1], z4Ref[2], z4Ref[3], z4Ref[4]);
            VerifyNotInScope(model, z4Ref[5]);

            var u4Decl = tree.GetRoot().DescendantNodes().OfType<DeclarationPatternSyntax>().Where(p => p.Identifier.ValueText == "u4").Single();
            var u4Ref = tree.GetRoot().DescendantNodes().OfType<IdentifierNameSyntax>().Where(id => id.Identifier.ValueText == "u4").ToArray();
            Assert.Equal(4, u4Ref.Length);
            VerifyModelForDeclarationPattern(model, u4Decl, u4Ref[0]);
            VerifyNotInScope(model, u4Ref[1]);
            VerifyNotInScope(model, u4Ref[2]);
            VerifyNotInScope(model, u4Ref[3]);

            var v4Decl = tree.GetRoot().DescendantNodes().OfType<DeclarationPatternSyntax>().Where(p => p.Identifier.ValueText == "v4").Single();
            var v4Ref = tree.GetRoot().DescendantNodes().OfType<IdentifierNameSyntax>().Where(id => id.Identifier.ValueText == "v4").ToArray();
            Assert.Equal(4, v4Ref.Length);
            VerifyNotInScope(model, v4Ref[0]);
            VerifyModelForDeclarationPattern(model, v4Decl, v4Ref[1]);
            VerifyNotInScope(model, v4Ref[2]);
            VerifyNotInScope(model, v4Ref[3]);

            var y5Decl = tree.GetRoot().DescendantNodes().OfType<DeclarationPatternSyntax>().Where(p => p.Identifier.ValueText == "y5").Single();
            var y5Ref = tree.GetRoot().DescendantNodes().OfType<IdentifierNameSyntax>().Where(id => id.Identifier.ValueText == "y5").ToArray();
            Assert.Equal(5, y5Ref.Length);
            VerifyModelForDeclarationPattern(model, y5Decl, y5Ref);

            var z5Decl = tree.GetRoot().DescendantNodes().OfType<DeclarationPatternSyntax>().Where(p => p.Identifier.ValueText == "z5").Single();
            var z5Ref = tree.GetRoot().DescendantNodes().OfType<IdentifierNameSyntax>().Where(id => id.Identifier.ValueText == "z5").ToArray();
            Assert.Equal(6, z5Ref.Length);
            VerifyModelForDeclarationPattern(model, z5Decl, z5Ref[0], z5Ref[1], z5Ref[2], z5Ref[3], z5Ref[4]);
            VerifyNotInScope(model, z5Ref[5]);

            var u5Decl = tree.GetRoot().DescendantNodes().OfType<DeclarationPatternSyntax>().Where(p => p.Identifier.ValueText == "u5").Single();
            var u5Ref = tree.GetRoot().DescendantNodes().OfType<IdentifierNameSyntax>().Where(id => id.Identifier.ValueText == "u5").ToArray();
            Assert.Equal(4, u5Ref.Length);
            VerifyModelForDeclarationPattern(model, u5Decl, u5Ref[0]);
            VerifyNotInScope(model, u5Ref[1]);
            VerifyNotInScope(model, u5Ref[2]);
            VerifyNotInScope(model, u5Ref[3]);

            var v5Decl = tree.GetRoot().DescendantNodes().OfType<DeclarationPatternSyntax>().Where(p => p.Identifier.ValueText == "v5").Single();
            var v5Ref = tree.GetRoot().DescendantNodes().OfType<IdentifierNameSyntax>().Where(id => id.Identifier.ValueText == "v5").ToArray();
            Assert.Equal(4, v5Ref.Length);
            VerifyNotInScope(model, v5Ref[0]);
            VerifyModelForDeclarationPattern(model, v5Decl, v5Ref[1]);
            VerifyNotInScope(model, v5Ref[2]);
            VerifyNotInScope(model, v5Ref[3]);

            var y6Decl = tree.GetRoot().DescendantNodes().OfType<DeclarationPatternSyntax>().Where(p => p.Identifier.ValueText == "y6").Single();
            var y6Ref = tree.GetRoot().DescendantNodes().OfType<IdentifierNameSyntax>().Where(id => id.Identifier.ValueText == "y6").ToArray();
            Assert.Equal(3, y6Ref.Length);
            VerifyModelForDeclarationPattern(model, y6Decl, y6Ref);

            var z6Decl = tree.GetRoot().DescendantNodes().OfType<DeclarationPatternSyntax>().Where(p => p.Identifier.ValueText == "z6").Single();
            var z6Ref = tree.GetRoot().DescendantNodes().OfType<IdentifierNameSyntax>().Where(id => id.Identifier.ValueText == "z6").ToArray();
            Assert.Equal(3, z6Ref.Length);
            VerifyModelForDeclarationPattern(model, z6Decl, z6Ref[0]);
            VerifyNotInScope(model, z6Ref[1]);
            VerifyNotInScope(model, z6Ref[2]);

            var y7Decl = tree.GetRoot().DescendantNodes().OfType<DeclarationPatternSyntax>().Where(p => p.Identifier.ValueText == "y7").Single();
            var y7Ref = tree.GetRoot().DescendantNodes().OfType<IdentifierNameSyntax>().Where(id => id.Identifier.ValueText == "y7").ToArray();
            Assert.Equal(4, y7Ref.Length);
            VerifyModelForDeclarationPattern(model, y7Decl, y7Ref);

            var z7Decl = tree.GetRoot().DescendantNodes().OfType<DeclarationPatternSyntax>().Where(p => p.Identifier.ValueText == "z7").Single();
            var z7Ref = tree.GetRoot().DescendantNodes().OfType<IdentifierNameSyntax>().Where(id => id.Identifier.ValueText == "z7").ToArray();
            Assert.Equal(4, z7Ref.Length);
            VerifyModelForDeclarationPattern(model, z7Decl, z7Ref[0]);
            VerifyNotInScope(model, z7Ref[1]);
            VerifyNotInScope(model, z7Ref[2]);
            VerifyNotInScope(model, z7Ref[3]);

            var u7Decl = tree.GetRoot().DescendantNodes().OfType<DeclarationPatternSyntax>().Where(p => p.Identifier.ValueText == "u7").Single();
            var u7Ref = tree.GetRoot().DescendantNodes().OfType<IdentifierNameSyntax>().Where(id => id.Identifier.ValueText == "u7").ToArray();
            Assert.Equal(4, u7Ref.Length);
            VerifyNotInScope(model, u7Ref[0]);
            VerifyModelForDeclarationPattern(model, u7Decl, u7Ref[1]);
            VerifyNotInScope(model, u7Ref[2]);
            VerifyNotInScope(model, u7Ref[3]);

            var y8Decl = tree.GetRoot().DescendantNodes().OfType<DeclarationPatternSyntax>().Where(p => p.Identifier.ValueText == "y8").Single();
            var y8Ref = tree.GetRoot().DescendantNodes().OfType<IdentifierNameSyntax>().Where(id => id.Identifier.ValueText == "y8").ToArray();
            Assert.Equal(2, y8Ref.Length);
            VerifyModelForDeclarationPattern(model, y8Decl, y8Ref);

            var z8Decl = tree.GetRoot().DescendantNodes().OfType<DeclarationPatternSyntax>().Where(p => p.Identifier.ValueText == "z8").Single();
            var z8Ref = tree.GetRoot().DescendantNodes().OfType<IdentifierNameSyntax>().Where(id => id.Identifier.ValueText == "z8").ToArray();
            Assert.Equal(2, z8Ref.Length);
            VerifyModelForDeclarationPattern(model, z8Decl, z8Ref[0]);
            VerifyNotInScope(model, z8Ref[1]);

            var y9Decl = tree.GetRoot().DescendantNodes().OfType<DeclarationPatternSyntax>().Where(p => p.Identifier.ValueText == "y9").Single();
            var y9Ref = tree.GetRoot().DescendantNodes().OfType<IdentifierNameSyntax>().Where(id => id.Identifier.ValueText == "y9").ToArray();
            Assert.Equal(3, y9Ref.Length);
            VerifyModelForDeclarationPattern(model, y9Decl, y9Ref);

            var z9Decl = tree.GetRoot().DescendantNodes().OfType<DeclarationPatternSyntax>().Where(p => p.Identifier.ValueText == "z9").Single();
            var z9Ref = tree.GetRoot().DescendantNodes().OfType<IdentifierNameSyntax>().Where(id => id.Identifier.ValueText == "z9").ToArray();
            Assert.Equal(3, z9Ref.Length);
            VerifyModelForDeclarationPattern(model, z9Decl, z9Ref[0]);
            VerifyNotInScope(model, z9Ref[1]);
            VerifyNotInScope(model, z9Ref[2]);

            var u9Decl = tree.GetRoot().DescendantNodes().OfType<DeclarationPatternSyntax>().Where(p => p.Identifier.ValueText == "u9").Single();
            var u9Ref = tree.GetRoot().DescendantNodes().OfType<IdentifierNameSyntax>().Where(id => id.Identifier.ValueText == "u9").ToArray();
            Assert.Equal(3, u9Ref.Length);
            VerifyNotInScope(model, u9Ref[0]);
            VerifyModelForDeclarationPattern(model, u9Decl, u9Ref[1]);
            VerifyNotInScope(model, u9Ref[2]);

            var y10Decl = tree.GetRoot().DescendantNodes().OfType<DeclarationPatternSyntax>().Where(p => p.Identifier.ValueText == "y10").Single();
            var y10Ref = tree.GetRoot().DescendantNodes().OfType<IdentifierNameSyntax>().Where(id => id.Identifier.ValueText == "y10").ToArray();
            Assert.Equal(2, y10Ref.Length);
            VerifyModelForDeclarationPattern(model, y10Decl, y10Ref[0]);
            VerifyNotAPatternLocal(model, y10Ref[1]);

            var y11Decl = tree.GetRoot().DescendantNodes().OfType<DeclarationPatternSyntax>().Where(p => p.Identifier.ValueText == "y11").Single();
            var y11Ref = tree.GetRoot().DescendantNodes().OfType<IdentifierNameSyntax>().Where(id => id.Identifier.ValueText == "y11").ToArray();
            Assert.Equal(2, y11Ref.Length);
            VerifyModelForDeclarationPattern(model, y11Decl, y11Ref[0]);
            VerifyNotAPatternLocal(model, y11Ref[1]);
        }

        [Fact]
        public void ScopeOfPatternVariables_ExpressionBodiedLocalFunctions_01()
        {
            var source =
@"
public class X
{
    public static void Main()
    {
    }

    bool Dummy(params object[] x) {return true;}

    void Test1()
    {
        void f(object o) => let x1 = o;
        f(null);
    }

    void Test2()
    {
        void f(object o) => let var x2 = o;
        f(null);
    }

    void Test3()
    {
        bool f (object o) => o is int x3 && x3 > 0;
        f(null);
    }

    void Test4()
    {
        bool f (object o) => x4 && o is int x4;
        f(null);
    }

    void Test5()
    {
        bool f (object o1, object o2) => o1 is int x5 && 
                                         o2 is int x5 && 
                                         x5 > 0;
        f(null, null);
    }

    void Test6()
    {
        bool f1 (object o) => o is int x6 && x6 > 0; bool f2 (object o) => o is int x6 && x6 > 0;
        f1(null);
        f2(null);
    }

    void Test7()
    {
        Dummy(x7, 1);
         
        bool f (object o) => o is int x7 && x7 > 0; 

        Dummy(x7, 2); 
        f(null);
    }

    void Test11()
    {
        var x11 = 11;
        Dummy(x11);
        bool f (object o) => o is int x11 && 
                             x11 > 0;
        f(null);
    }

    void Test12()
    {
        bool f (object o) => o is int x12 && 
                             x12 > 0;
        var x12 = 11;
        Dummy(x12);
        f(null);
    }

    System.Action Test13()
    {
        return () =>
                    {
                        bool f (object o) => o is int x13 && x13 > 0;
                        f(null);
                    };
    }
}
";
            var compilation = CreateCompilationWithMscorlib45(source, options: TestOptions.DebugExe, parseOptions: patternParseOptions.WithLocalFunctionsFeature());
            compilation.VerifyDiagnostics(
    // (12,33): error CS1002: ; expected
    //         void f(object o) => let x1 = o;
    Diagnostic(ErrorCode.ERR_SemicolonExpected, "x1").WithLocation(12, 33),
    // (18,33): error CS1002: ; expected
    //         void f(object o) => let var x2 = o;
    Diagnostic(ErrorCode.ERR_SemicolonExpected, "var").WithLocation(18, 33),
    // (12,29): error CS0103: The name 'let' does not exist in the current context
    //         void f(object o) => let x1 = o;
    Diagnostic(ErrorCode.ERR_NameNotInContext, "let").WithArguments("let").WithLocation(12, 29),
    // (12,29): error CS0201: Only assignment, call, increment, decrement, and new object expressions can be used as a statement
    //         void f(object o) => let x1 = o;
    Diagnostic(ErrorCode.ERR_IllegalStatement, "let").WithLocation(12, 29),
    // (12,33): error CS0103: The name 'x1' does not exist in the current context
    //         void f(object o) => let x1 = o;
    Diagnostic(ErrorCode.ERR_NameNotInContext, "x1").WithArguments("x1").WithLocation(12, 33),
    // (12,38): error CS0103: The name 'o' does not exist in the current context
    //         void f(object o) => let x1 = o;
    Diagnostic(ErrorCode.ERR_NameNotInContext, "o").WithArguments("o").WithLocation(12, 38),
    // (18,29): error CS0103: The name 'let' does not exist in the current context
    //         void f(object o) => let var x2 = o;
    Diagnostic(ErrorCode.ERR_NameNotInContext, "let").WithArguments("let").WithLocation(18, 29),
    // (18,29): error CS0201: Only assignment, call, increment, decrement, and new object expressions can be used as a statement
    //         void f(object o) => let var x2 = o;
    Diagnostic(ErrorCode.ERR_IllegalStatement, "let").WithLocation(18, 29),
    // (18,42): error CS0103: The name 'o' does not exist in the current context
    //         void f(object o) => let var x2 = o;
    Diagnostic(ErrorCode.ERR_NameNotInContext, "o").WithArguments("o").WithLocation(18, 42),
    // (30,30): error CS0841: Cannot use local variable 'x4' before it is declared
    //         bool f (object o) => x4 && o is int x4;
    Diagnostic(ErrorCode.ERR_VariableUsedBeforeDeclaration, "x4").WithArguments("x4").WithLocation(30, 30),
    // (37,52): error CS0128: A local variable named 'x5' is already defined in this scope
    //                                          o2 is int x5 && 
    Diagnostic(ErrorCode.ERR_LocalDuplicate, "x5").WithArguments("x5").WithLocation(37, 52),
    // (38,42): error CS0165: Use of unassigned local variable 'x5'
    //                                          x5 > 0;
    Diagnostic(ErrorCode.ERR_UseDefViolation, "x5").WithArguments("x5").WithLocation(38, 42),
    // (51,15): error CS0103: The name 'x7' does not exist in the current context
    //         Dummy(x7, 1);
    Diagnostic(ErrorCode.ERR_NameNotInContext, "x7").WithArguments("x7").WithLocation(51, 15),
    // (55,15): error CS0103: The name 'x7' does not exist in the current context
    //         Dummy(x7, 2); 
    Diagnostic(ErrorCode.ERR_NameNotInContext, "x7").WithArguments("x7").WithLocation(55, 15),
    // (63,39): error CS0136: A local or parameter named 'x11' cannot be declared in this scope because that name is used in an enclosing local scope to define a local or parameter
    //         bool f (object o) => o is int x11 && 
    Diagnostic(ErrorCode.ERR_LocalIllegallyOverrides, "x11").WithArguments("x11").WithLocation(63, 39),
    // (70,39): error CS0136: A local or parameter named 'x12' cannot be declared in this scope because that name is used in an enclosing local scope to define a local or parameter
    //         bool f (object o) => o is int x12 && 
    Diagnostic(ErrorCode.ERR_LocalIllegallyOverrides, "x12").WithArguments("x12").WithLocation(70, 39)
                );

            var tree = compilation.SyntaxTrees.Single();
            var model = compilation.GetSemanticModel(tree);

            var x3Decl = tree.GetRoot().DescendantNodes().OfType<DeclarationPatternSyntax>().Where(p => p.Identifier.ValueText == "x3").Single();
            var x3Ref = tree.GetRoot().DescendantNodes().OfType<IdentifierNameSyntax>().Where(id => id.Identifier.ValueText == "x3").Single();
            VerifyModelForDeclarationPattern(model, x3Decl, x3Ref);

            var x4Decl = tree.GetRoot().DescendantNodes().OfType<DeclarationPatternSyntax>().Where(p => p.Identifier.ValueText == "x4").Single();
            var x4Ref = tree.GetRoot().DescendantNodes().OfType<IdentifierNameSyntax>().Where(id => id.Identifier.ValueText == "x4").Single();
            VerifyModelForDeclarationPattern(model, x4Decl, x4Ref);

            var x5Decl = tree.GetRoot().DescendantNodes().OfType<DeclarationPatternSyntax>().Where(p => p.Identifier.ValueText == "x5").ToArray();
            var x5Ref = tree.GetRoot().DescendantNodes().OfType<IdentifierNameSyntax>().Where(id => id.Identifier.ValueText == "x5").Single();
            Assert.Equal(2, x5Decl.Length);
            VerifyModelForDeclarationPattern(model, x5Decl[0], x5Ref);
            VerifyModelForDeclarationPatternDuplicateInSameScope(model, x5Decl[1]);

            var x6Decl = tree.GetRoot().DescendantNodes().OfType<DeclarationPatternSyntax>().Where(p => p.Identifier.ValueText == "x6").ToArray();
            var x6Ref = tree.GetRoot().DescendantNodes().OfType<IdentifierNameSyntax>().Where(id => id.Identifier.ValueText == "x6").ToArray();
            Assert.Equal(2, x6Decl.Length);
            Assert.Equal(2, x6Ref.Length);
            VerifyModelForDeclarationPattern(model, x6Decl[0], x6Ref[0]);
            VerifyModelForDeclarationPattern(model, x6Decl[1], x6Ref[1]);

            var x7Decl = tree.GetRoot().DescendantNodes().OfType<DeclarationPatternSyntax>().Where(p => p.Identifier.ValueText == "x7").Single();
            var x7Ref = tree.GetRoot().DescendantNodes().OfType<IdentifierNameSyntax>().Where(id => id.Identifier.ValueText == "x7").ToArray();
            Assert.Equal(3, x7Ref.Length);
            VerifyNotInScope(model, x7Ref[0]);
            VerifyModelForDeclarationPattern(model, x7Decl, x7Ref[1]);
            VerifyNotInScope(model, x7Ref[2]);

            var x11Decl = tree.GetRoot().DescendantNodes().OfType<DeclarationPatternSyntax>().Where(p => p.Identifier.ValueText == "x11").Single();
            var x11Ref = tree.GetRoot().DescendantNodes().OfType<IdentifierNameSyntax>().Where(id => id.Identifier.ValueText == "x11").ToArray();
            Assert.Equal(2, x11Ref.Length);
            VerifyNotAPatternLocal(model, x11Ref[0]);
            VerifyModelForDeclarationPattern(model, x11Decl, x11Ref[1]);

            var x12Decl = tree.GetRoot().DescendantNodes().OfType<DeclarationPatternSyntax>().Where(p => p.Identifier.ValueText == "x12").Single();
            var x12Ref = tree.GetRoot().DescendantNodes().OfType<IdentifierNameSyntax>().Where(id => id.Identifier.ValueText == "x12").ToArray();
            Assert.Equal(2, x12Ref.Length);
            VerifyModelForDeclarationPattern(model, x12Decl, x12Ref[0]);
            VerifyNotAPatternLocal(model, x12Ref[1]);

            var x13Decl = tree.GetRoot().DescendantNodes().OfType<DeclarationPatternSyntax>().Where(p => p.Identifier.ValueText == "x13").Single();
            var x13Ref = tree.GetRoot().DescendantNodes().OfType<IdentifierNameSyntax>().Where(id => id.Identifier.ValueText == "x13").Single();
            VerifyModelForDeclarationPattern(model, x13Decl, x13Ref);
        }

        [Fact]
        public void ScopeOfPatternVariables_ExpressionBodiedFunctions_01()
        {
            var source =
@"
public class X
{
    public static void Main()
    {
    }


    void Test1(object o) => let x1 = o;

    void Test2(object o) => let var x2 = o;

    bool Test3(object o) => o is int x3 && x3 > 0;

    bool Test4(object o) => x4 && o is int x4;

    bool Test5(object o1, object o2) => o1 is int x5 && 
                                         o2 is int x5 && 
                                         x5 > 0;

    bool Test61 (object o) => o is int x6 && x6 > 0; bool Test62 (object o) => o is int x6 && x6 > 0;

    bool Test71(object o) => o is int x7 && x7 > 0; 
    void Test72() => Dummy(x7, 2); 
    void Test73() { Dummy(x7, 3); } 

    bool Test11(object x11) => 1 is int x11 && 
                             x11 > 0;

    bool Dummy(params object[] x) {return true;}
}
";
            var compilation = CreateCompilationWithMscorlib45(source, options: TestOptions.DebugExe, parseOptions: patternParseOptions);
            compilation.VerifyDiagnostics(
    // (9,33): error CS1002: ; expected
    //     void Test1(object o) => let x1 = o;
    Diagnostic(ErrorCode.ERR_SemicolonExpected, "x1").WithLocation(9, 33),
    // (9,36): error CS1519: Invalid token '=' in class, struct, or interface member declaration
    //     void Test1(object o) => let x1 = o;
    Diagnostic(ErrorCode.ERR_InvalidMemberDecl, "=").WithArguments("=").WithLocation(9, 36),
    // (9,36): error CS1519: Invalid token '=' in class, struct, or interface member declaration
    //     void Test1(object o) => let x1 = o;
    Diagnostic(ErrorCode.ERR_InvalidMemberDecl, "=").WithArguments("=").WithLocation(9, 36),
    // (9,39): error CS1519: Invalid token ';' in class, struct, or interface member declaration
    //     void Test1(object o) => let x1 = o;
    Diagnostic(ErrorCode.ERR_InvalidMemberDecl, ";").WithArguments(";").WithLocation(9, 39),
    // (9,39): error CS1519: Invalid token ';' in class, struct, or interface member declaration
    //     void Test1(object o) => let x1 = o;
    Diagnostic(ErrorCode.ERR_InvalidMemberDecl, ";").WithArguments(";").WithLocation(9, 39),
    // (11,33): error CS1002: ; expected
    //     void Test2(object o) => let var x2 = o;
    Diagnostic(ErrorCode.ERR_SemicolonExpected, "var").WithLocation(11, 33),
    // (11,33): error CS0825: The contextual keyword 'var' may only appear within a local variable declaration or in script code
    //     void Test2(object o) => let var x2 = o;
    Diagnostic(ErrorCode.ERR_TypeVarNotFound, "var").WithLocation(11, 33),
    // (11,42): error CS0103: The name 'o' does not exist in the current context
    //     void Test2(object o) => let var x2 = o;
    Diagnostic(ErrorCode.ERR_NameNotInContext, "o").WithArguments("o").WithLocation(11, 42),
    // (9,29): error CS0103: The name 'let' does not exist in the current context
    //     void Test1(object o) => let x1 = o;
    Diagnostic(ErrorCode.ERR_NameNotInContext, "let").WithArguments("let").WithLocation(9, 29),
    // (9,29): error CS0201: Only assignment, call, increment, decrement, and new object expressions can be used as a statement
    //     void Test1(object o) => let x1 = o;
    Diagnostic(ErrorCode.ERR_IllegalStatement, "let").WithLocation(9, 29),
    // (11,29): error CS0103: The name 'let' does not exist in the current context
    //     void Test2(object o) => let var x2 = o;
    Diagnostic(ErrorCode.ERR_NameNotInContext, "let").WithArguments("let").WithLocation(11, 29),
    // (11,29): error CS0201: Only assignment, call, increment, decrement, and new object expressions can be used as a statement
    //     void Test2(object o) => let var x2 = o;
    Diagnostic(ErrorCode.ERR_IllegalStatement, "let").WithLocation(11, 29),
    // (15,29): error CS0841: Cannot use local variable 'x4' before it is declared
    //     bool Test4(object o) => x4 && o is int x4;
    Diagnostic(ErrorCode.ERR_VariableUsedBeforeDeclaration, "x4").WithArguments("x4").WithLocation(15, 29),
    // (18,52): error CS0128: A local variable named 'x5' is already defined in this scope
    //                                          o2 is int x5 && 
    Diagnostic(ErrorCode.ERR_LocalDuplicate, "x5").WithArguments("x5").WithLocation(18, 52),
    // (19,42): error CS0165: Use of unassigned local variable 'x5'
    //                                          x5 > 0;
    Diagnostic(ErrorCode.ERR_UseDefViolation, "x5").WithArguments("x5").WithLocation(19, 42),
    // (24,28): error CS0103: The name 'x7' does not exist in the current context
    //     void Test72() => Dummy(x7, 2); 
    Diagnostic(ErrorCode.ERR_NameNotInContext, "x7").WithArguments("x7").WithLocation(24, 28),
    // (25,27): error CS0103: The name 'x7' does not exist in the current context
    //     void Test73() { Dummy(x7, 3); } 
    Diagnostic(ErrorCode.ERR_NameNotInContext, "x7").WithArguments("x7").WithLocation(25, 27),
    // (27,41): error CS0136: A local or parameter named 'x11' cannot be declared in this scope because that name is used in an enclosing local scope to define a local or parameter
    //     bool Test11(object x11) => 1 is int x11 && 
    Diagnostic(ErrorCode.ERR_LocalIllegallyOverrides, "x11").WithArguments("x11").WithLocation(27, 41)
                );

            var tree = compilation.SyntaxTrees.Single();
            var model = compilation.GetSemanticModel(tree);

            var x3Decl = tree.GetRoot().DescendantNodes().OfType<DeclarationPatternSyntax>().Where(p => p.Identifier.ValueText == "x3").Single();
            var x3Ref = tree.GetRoot().DescendantNodes().OfType<IdentifierNameSyntax>().Where(id => id.Identifier.ValueText == "x3").Single();
            VerifyModelForDeclarationPattern(model, x3Decl, x3Ref);

            var x4Decl = tree.GetRoot().DescendantNodes().OfType<DeclarationPatternSyntax>().Where(p => p.Identifier.ValueText == "x4").Single();
            var x4Ref = tree.GetRoot().DescendantNodes().OfType<IdentifierNameSyntax>().Where(id => id.Identifier.ValueText == "x4").Single();
            VerifyModelForDeclarationPattern(model, x4Decl, x4Ref);

            var x5Decl = tree.GetRoot().DescendantNodes().OfType<DeclarationPatternSyntax>().Where(p => p.Identifier.ValueText == "x5").ToArray();
            var x5Ref = tree.GetRoot().DescendantNodes().OfType<IdentifierNameSyntax>().Where(id => id.Identifier.ValueText == "x5").Single();
            Assert.Equal(2, x5Decl.Length);
            VerifyModelForDeclarationPattern(model, x5Decl[0], x5Ref);
            VerifyModelForDeclarationPatternDuplicateInSameScope(model, x5Decl[1]);

            var x6Decl = tree.GetRoot().DescendantNodes().OfType<DeclarationPatternSyntax>().Where(p => p.Identifier.ValueText == "x6").ToArray();
            var x6Ref = tree.GetRoot().DescendantNodes().OfType<IdentifierNameSyntax>().Where(id => id.Identifier.ValueText == "x6").ToArray();
            Assert.Equal(2, x6Decl.Length);
            Assert.Equal(2, x6Ref.Length);
            VerifyModelForDeclarationPattern(model, x6Decl[0], x6Ref[0]);
            VerifyModelForDeclarationPattern(model, x6Decl[1], x6Ref[1]);

            var x7Decl = tree.GetRoot().DescendantNodes().OfType<DeclarationPatternSyntax>().Where(p => p.Identifier.ValueText == "x7").Single();
            var x7Ref = tree.GetRoot().DescendantNodes().OfType<IdentifierNameSyntax>().Where(id => id.Identifier.ValueText == "x7").ToArray();
            Assert.Equal(3, x7Ref.Length);
            VerifyModelForDeclarationPattern(model, x7Decl, x7Ref[0]);
            VerifyNotInScope(model, x7Ref[1]);
            VerifyNotInScope(model, x7Ref[2]);

            var x11Decl = tree.GetRoot().DescendantNodes().OfType<DeclarationPatternSyntax>().Where(p => p.Identifier.ValueText == "x11").Single();
            var x11Ref = tree.GetRoot().DescendantNodes().OfType<IdentifierNameSyntax>().Where(id => id.Identifier.ValueText == "x11").Single();
            VerifyModelForDeclarationPattern(model, x11Decl, x11Ref);
        }

        [Fact]
        public void ScopeOfPatternVariables_ExpressionBodiedProperties_01()
        {
            var source =
@"
public class X
{
    public static void Main()
    {
    }


    bool Test1(object o) => let x1 = o;

    bool Test2(object o) => let var x2 = o;

    bool Test3 => 3 is int x3 && x3 > 0;

    bool Test4 => x4 && 4 is int x4;

    bool Test5 => 51 is int x5 && 
                  52 is int x5 && 
                  x5 > 0;

    bool Test61 => 6 is int x6 && x6 > 0; bool Test62 => 6 is int x6 && x6 > 0;

    bool Test71 => 7 is int x7 && x7 > 0; 
    bool Test72 => Dummy(x7, 2); 
    void Test73() { Dummy(x7, 3); } 

    bool this[object x11] => 1 is int x11 && 
                             x11 > 0;

    bool Dummy(params object[] x) {return true;}
}
";
            var compilation = CreateCompilationWithMscorlib45(source, options: TestOptions.DebugExe, parseOptions: patternParseOptions);
            compilation.VerifyDiagnostics(
    // (9,33): error CS1002: ; expected
    //     bool Test1(object o) => let x1 = o;
    Diagnostic(ErrorCode.ERR_SemicolonExpected, "x1").WithLocation(9, 33),
    // (9,36): error CS1519: Invalid token '=' in class, struct, or interface member declaration
    //     bool Test1(object o) => let x1 = o;
    Diagnostic(ErrorCode.ERR_InvalidMemberDecl, "=").WithArguments("=").WithLocation(9, 36),
    // (9,36): error CS1519: Invalid token '=' in class, struct, or interface member declaration
    //     bool Test1(object o) => let x1 = o;
    Diagnostic(ErrorCode.ERR_InvalidMemberDecl, "=").WithArguments("=").WithLocation(9, 36),
    // (9,39): error CS1519: Invalid token ';' in class, struct, or interface member declaration
    //     bool Test1(object o) => let x1 = o;
    Diagnostic(ErrorCode.ERR_InvalidMemberDecl, ";").WithArguments(";").WithLocation(9, 39),
    // (9,39): error CS1519: Invalid token ';' in class, struct, or interface member declaration
    //     bool Test1(object o) => let x1 = o;
    Diagnostic(ErrorCode.ERR_InvalidMemberDecl, ";").WithArguments(";").WithLocation(9, 39),
    // (11,33): error CS1002: ; expected
    //     bool Test2(object o) => let var x2 = o;
    Diagnostic(ErrorCode.ERR_SemicolonExpected, "var").WithLocation(11, 33),
    // (11,33): error CS0825: The contextual keyword 'var' may only appear within a local variable declaration or in script code
    //     bool Test2(object o) => let var x2 = o;
    Diagnostic(ErrorCode.ERR_TypeVarNotFound, "var").WithLocation(11, 33),
    // (11,42): error CS0103: The name 'o' does not exist in the current context
    //     bool Test2(object o) => let var x2 = o;
    Diagnostic(ErrorCode.ERR_NameNotInContext, "o").WithArguments("o").WithLocation(11, 42),
    // (9,29): error CS0103: The name 'let' does not exist in the current context
    //     bool Test1(object o) => let x1 = o;
    Diagnostic(ErrorCode.ERR_NameNotInContext, "let").WithArguments("let").WithLocation(9, 29),
    // (11,29): error CS0103: The name 'let' does not exist in the current context
    //     bool Test2(object o) => let var x2 = o;
    Diagnostic(ErrorCode.ERR_NameNotInContext, "let").WithArguments("let").WithLocation(11, 29),
    // (15,19): error CS0841: Cannot use local variable 'x4' before it is declared
    //     bool Test4 => x4 && 4 is int x4;
    Diagnostic(ErrorCode.ERR_VariableUsedBeforeDeclaration, "x4").WithArguments("x4").WithLocation(15, 19),
    // (18,29): error CS0128: A local variable named 'x5' is already defined in this scope
    //                   52 is int x5 && 
    Diagnostic(ErrorCode.ERR_LocalDuplicate, "x5").WithArguments("x5").WithLocation(18, 29),
    // (24,26): error CS0103: The name 'x7' does not exist in the current context
    //     bool Test72 => Dummy(x7, 2); 
    Diagnostic(ErrorCode.ERR_NameNotInContext, "x7").WithArguments("x7").WithLocation(24, 26),
    // (25,27): error CS0103: The name 'x7' does not exist in the current context
    //     void Test73() { Dummy(x7, 3); } 
    Diagnostic(ErrorCode.ERR_NameNotInContext, "x7").WithArguments("x7").WithLocation(25, 27),
    // (27,39): error CS0136: A local or parameter named 'x11' cannot be declared in this scope because that name is used in an enclosing local scope to define a local or parameter
    //     bool this[object x11] => 1 is int x11 && 
    Diagnostic(ErrorCode.ERR_LocalIllegallyOverrides, "x11").WithArguments("x11").WithLocation(27, 39)
                );

            var tree = compilation.SyntaxTrees.Single();
            var model = compilation.GetSemanticModel(tree);

            var x3Decl = tree.GetRoot().DescendantNodes().OfType<DeclarationPatternSyntax>().Where(p => p.Identifier.ValueText == "x3").Single();
            var x3Ref = tree.GetRoot().DescendantNodes().OfType<IdentifierNameSyntax>().Where(id => id.Identifier.ValueText == "x3").Single();
            VerifyModelForDeclarationPattern(model, x3Decl, x3Ref);

            var x4Decl = tree.GetRoot().DescendantNodes().OfType<DeclarationPatternSyntax>().Where(p => p.Identifier.ValueText == "x4").Single();
            var x4Ref = tree.GetRoot().DescendantNodes().OfType<IdentifierNameSyntax>().Where(id => id.Identifier.ValueText == "x4").Single();
            VerifyModelForDeclarationPattern(model, x4Decl, x4Ref);

            var x5Decl = tree.GetRoot().DescendantNodes().OfType<DeclarationPatternSyntax>().Where(p => p.Identifier.ValueText == "x5").ToArray();
            var x5Ref = tree.GetRoot().DescendantNodes().OfType<IdentifierNameSyntax>().Where(id => id.Identifier.ValueText == "x5").Single();
            Assert.Equal(2, x5Decl.Length);
            VerifyModelForDeclarationPattern(model, x5Decl[0], x5Ref);
            VerifyModelForDeclarationPatternDuplicateInSameScope(model, x5Decl[1]);

            var x6Decl = tree.GetRoot().DescendantNodes().OfType<DeclarationPatternSyntax>().Where(p => p.Identifier.ValueText == "x6").ToArray();
            var x6Ref = tree.GetRoot().DescendantNodes().OfType<IdentifierNameSyntax>().Where(id => id.Identifier.ValueText == "x6").ToArray();
            Assert.Equal(2, x6Decl.Length);
            Assert.Equal(2, x6Ref.Length);
            VerifyModelForDeclarationPattern(model, x6Decl[0], x6Ref[0]);
            VerifyModelForDeclarationPattern(model, x6Decl[1], x6Ref[1]);

            var x7Decl = tree.GetRoot().DescendantNodes().OfType<DeclarationPatternSyntax>().Where(p => p.Identifier.ValueText == "x7").Single();
            var x7Ref = tree.GetRoot().DescendantNodes().OfType<IdentifierNameSyntax>().Where(id => id.Identifier.ValueText == "x7").ToArray();
            Assert.Equal(3, x7Ref.Length);
            VerifyModelForDeclarationPattern(model, x7Decl, x7Ref[0]);
            VerifyNotInScope(model, x7Ref[1]);
            VerifyNotInScope(model, x7Ref[2]);

            var x11Decl = tree.GetRoot().DescendantNodes().OfType<DeclarationPatternSyntax>().Where(p => p.Identifier.ValueText == "x11").Single();
            var x11Ref = tree.GetRoot().DescendantNodes().OfType<IdentifierNameSyntax>().Where(id => id.Identifier.ValueText == "x11").Single();
            VerifyModelForDeclarationPattern(model, x11Decl, x11Ref);
        }

        [Fact]
        public void ScopeOfPatternVariables_FieldInitializers_01()
        {
            var source =
@"
public class X
{
    public static void Main()
    {
        System.Console.WriteLine(Test1);
    }

    static bool Test1 = 1 is int x1 && Dummy(x1); 

    static bool Dummy(int x) 
    {
        System.Console.WriteLine(x);
        return true;
    }
}
";
            var compilation = CreateCompilationWithMscorlib45(source, options: TestOptions.DebugExe, parseOptions: patternParseOptions);
            CompileAndVerify(compilation, expectedOutput: @"1
True");
        }

        [Fact]
        public void ScopeOfPatternVariables_FieldInitializers_02()
        {
            var source =
@"
public class X
{
    public static void Main()
    {
    }

    bool Test3 = 3 is int x3 && x3 > 0;

    bool Test4 = x4 && 4 is int x4;

    bool Test5 = 51 is int x5 && 
                 52 is int x5 && 
                 x5 > 0;

    bool Test61 = 6 is int x6 && x6 > 0, Test62 = 6 is int x6 && x6 > 0;

    bool Test71 = 7 is int x7 && x7 > 0; 
    bool Test72 = Dummy(x7, 2); 
    void Test73() { Dummy(x7, 3); } 

    bool Dummy(params object[] x) {return true;}
}
";
            var compilation = CreateCompilationWithMscorlib45(source, options: TestOptions.DebugExe, parseOptions: patternParseOptions);
            compilation.VerifyDiagnostics(
    // (10,18): error CS0841: Cannot use local variable 'x4' before it is declared
    //     bool Test4 = x4 && 4 is int x4;
    Diagnostic(ErrorCode.ERR_VariableUsedBeforeDeclaration, "x4").WithArguments("x4").WithLocation(10, 18),
    // (13,28): error CS0128: A local variable named 'x5' is already defined in this scope
    //                  52 is int x5 && 
    Diagnostic(ErrorCode.ERR_LocalDuplicate, "x5").WithArguments("x5").WithLocation(13, 28),
    // (19,25): error CS0103: The name 'x7' does not exist in the current context
    //     bool Test72 = Dummy(x7, 2); 
    Diagnostic(ErrorCode.ERR_NameNotInContext, "x7").WithArguments("x7").WithLocation(19, 25),
    // (20,27): error CS0103: The name 'x7' does not exist in the current context
    //     void Test73() { Dummy(x7, 3); } 
    Diagnostic(ErrorCode.ERR_NameNotInContext, "x7").WithArguments("x7").WithLocation(20, 27)
                );

            var tree = compilation.SyntaxTrees.Single();
            var model = compilation.GetSemanticModel(tree);

            var x3Decl = tree.GetRoot().DescendantNodes().OfType<DeclarationPatternSyntax>().Where(p => p.Identifier.ValueText == "x3").Single();
            var x3Ref = tree.GetRoot().DescendantNodes().OfType<IdentifierNameSyntax>().Where(id => id.Identifier.ValueText == "x3").Single();
            VerifyModelForDeclarationPattern(model, x3Decl, x3Ref);

            var x4Decl = tree.GetRoot().DescendantNodes().OfType<DeclarationPatternSyntax>().Where(p => p.Identifier.ValueText == "x4").Single();
            var x4Ref = tree.GetRoot().DescendantNodes().OfType<IdentifierNameSyntax>().Where(id => id.Identifier.ValueText == "x4").Single();
            VerifyModelForDeclarationPattern(model, x4Decl, x4Ref);

            var x5Decl = tree.GetRoot().DescendantNodes().OfType<DeclarationPatternSyntax>().Where(p => p.Identifier.ValueText == "x5").ToArray();
            var x5Ref = tree.GetRoot().DescendantNodes().OfType<IdentifierNameSyntax>().Where(id => id.Identifier.ValueText == "x5").Single();
            Assert.Equal(2, x5Decl.Length);
            VerifyModelForDeclarationPattern(model, x5Decl[0], x5Ref);
            VerifyModelForDeclarationPatternDuplicateInSameScope(model, x5Decl[1]);

            var x6Decl = tree.GetRoot().DescendantNodes().OfType<DeclarationPatternSyntax>().Where(p => p.Identifier.ValueText == "x6").ToArray();
            var x6Ref = tree.GetRoot().DescendantNodes().OfType<IdentifierNameSyntax>().Where(id => id.Identifier.ValueText == "x6").ToArray();
            Assert.Equal(2, x6Decl.Length);
            Assert.Equal(2, x6Ref.Length);
            VerifyModelForDeclarationPattern(model, x6Decl[0], x6Ref[0]);
            VerifyModelForDeclarationPattern(model, x6Decl[1], x6Ref[1]);

            var x7Decl = tree.GetRoot().DescendantNodes().OfType<DeclarationPatternSyntax>().Where(p => p.Identifier.ValueText == "x7").Single();
            var x7Ref = tree.GetRoot().DescendantNodes().OfType<IdentifierNameSyntax>().Where(id => id.Identifier.ValueText == "x7").ToArray();
            Assert.Equal(3, x7Ref.Length);
            VerifyModelForDeclarationPattern(model, x7Decl, x7Ref[0]);
            VerifyNotInScope(model, x7Ref[1]);
            VerifyNotInScope(model, x7Ref[2]);
        }

        [Fact]
        public void ScopeOfPatternVariables_FieldInitializers_03()
        {
            var source =
@"
public enum X
{
    Test3 = 3 is int x3 ? x3 : 0,

    Test4 = x4 && 4 is int x4 ? 1 : 0,

    Test5 = 51 is int x5 && 
            52 is int x5 && 
            x5 > 0 ? 1 : 0,

    Test61 = 6 is int x6 && x6 > 0 ? 1 : 0, Test62 = 6 is int x6 && x6 > 0 ? 1 : 0,

    Test71 = 7 is int x7 && x7 > 0 ? 1 : 0, 
    Test72 = x7, 
}
";
            var compilation = CreateCompilationWithMscorlib45(source, options: TestOptions.DebugDll, parseOptions: patternParseOptions);
            compilation.VerifyDiagnostics(
    // (6,13): error CS0841: Cannot use local variable 'x4' before it is declared
    //     Test4 = x4 && 4 is int x4 ? 1 : 0,
    Diagnostic(ErrorCode.ERR_VariableUsedBeforeDeclaration, "x4").WithArguments("x4").WithLocation(6, 13),
    // (9,23): error CS0128: A local variable named 'x5' is already defined in this scope
    //             52 is int x5 && 
    Diagnostic(ErrorCode.ERR_LocalDuplicate, "x5").WithArguments("x5").WithLocation(9, 23),
    // (12,14): error CS0133: The expression being assigned to 'X.Test61' must be constant
    //     Test61 = 6 is int x6 && x6 > 0 ? 1 : 0, Test62 = 6 is int x6 && x6 > 0 ? 1 : 0,
    Diagnostic(ErrorCode.ERR_NotConstantExpression, "6 is int x6 && x6 > 0 ? 1 : 0").WithArguments("X.Test61").WithLocation(12, 14),
    // (12,54): error CS0133: The expression being assigned to 'X.Test62' must be constant
    //     Test61 = 6 is int x6 && x6 > 0 ? 1 : 0, Test62 = 6 is int x6 && x6 > 0 ? 1 : 0,
    Diagnostic(ErrorCode.ERR_NotConstantExpression, "6 is int x6 && x6 > 0 ? 1 : 0").WithArguments("X.Test62").WithLocation(12, 54),
    // (14,14): error CS0133: The expression being assigned to 'X.Test71' must be constant
    //     Test71 = 7 is int x7 && x7 > 0 ? 1 : 0, 
    Diagnostic(ErrorCode.ERR_NotConstantExpression, "7 is int x7 && x7 > 0 ? 1 : 0").WithArguments("X.Test71").WithLocation(14, 14),
    // (15,14): error CS0103: The name 'x7' does not exist in the current context
    //     Test72 = x7, 
    Diagnostic(ErrorCode.ERR_NameNotInContext, "x7").WithArguments("x7").WithLocation(15, 14),
    // (4,13): error CS0133: The expression being assigned to 'X.Test3' must be constant
    //     Test3 = 3 is int x3 ? x3 : 0,
    Diagnostic(ErrorCode.ERR_NotConstantExpression, "3 is int x3 ? x3 : 0").WithArguments("X.Test3").WithLocation(4, 13)
                );

            var tree = compilation.SyntaxTrees.Single();
            var model = compilation.GetSemanticModel(tree);

            var x3Decl = tree.GetRoot().DescendantNodes().OfType<DeclarationPatternSyntax>().Where(p => p.Identifier.ValueText == "x3").Single();
            var x3Ref = tree.GetRoot().DescendantNodes().OfType<IdentifierNameSyntax>().Where(id => id.Identifier.ValueText == "x3").Single();
            VerifyModelForDeclarationPattern(model, x3Decl, x3Ref);

            var x4Decl = tree.GetRoot().DescendantNodes().OfType<DeclarationPatternSyntax>().Where(p => p.Identifier.ValueText == "x4").Single();
            var x4Ref = tree.GetRoot().DescendantNodes().OfType<IdentifierNameSyntax>().Where(id => id.Identifier.ValueText == "x4").Single();
            VerifyModelForDeclarationPattern(model, x4Decl, x4Ref);

            var x5Decl = tree.GetRoot().DescendantNodes().OfType<DeclarationPatternSyntax>().Where(p => p.Identifier.ValueText == "x5").ToArray();
            var x5Ref = tree.GetRoot().DescendantNodes().OfType<IdentifierNameSyntax>().Where(id => id.Identifier.ValueText == "x5").Single();
            Assert.Equal(2, x5Decl.Length);
            VerifyModelForDeclarationPattern(model, x5Decl[0], x5Ref);
            VerifyModelForDeclarationPatternDuplicateInSameScope(model, x5Decl[1]);

            var x6Decl = tree.GetRoot().DescendantNodes().OfType<DeclarationPatternSyntax>().Where(p => p.Identifier.ValueText == "x6").ToArray();
            var x6Ref = tree.GetRoot().DescendantNodes().OfType<IdentifierNameSyntax>().Where(id => id.Identifier.ValueText == "x6").ToArray();
            Assert.Equal(2, x6Decl.Length);
            Assert.Equal(2, x6Ref.Length);
            VerifyModelForDeclarationPattern(model, x6Decl[0], x6Ref[0]);
            VerifyModelForDeclarationPattern(model, x6Decl[1], x6Ref[1]);

            var x7Decl = tree.GetRoot().DescendantNodes().OfType<DeclarationPatternSyntax>().Where(p => p.Identifier.ValueText == "x7").Single();
            var x7Ref = tree.GetRoot().DescendantNodes().OfType<IdentifierNameSyntax>().Where(id => id.Identifier.ValueText == "x7").ToArray();
            Assert.Equal(2, x7Ref.Length);
            VerifyModelForDeclarationPattern(model, x7Decl, x7Ref[0]);
            VerifyNotInScope(model, x7Ref[1]);
        }
        
        [Fact]
        public void ScopeOfPatternVariables_FieldInitializers_04()
        {
            var source =
@"
public class X
{
    public static void Main()
    {
    }

    const bool Test3 = 3 is int x3 && x3 > 0;

    const bool Test4 = x4 && 4 is int x4;

    const bool Test5 = 51 is int x5 && 
                       52 is int x5 && 
                       x5 > 0;

    const bool Test61 = 6 is int x6 && x6 > 0, Test62 = 6 is int x6 && x6 > 0;

    const bool Test71 = 7 is int x7 && x7 > 0; 
    const bool Test72 = x7 > 2; 
    void Test73() { Dummy(x7, 3); } 

    bool Dummy(params object[] x) {return true;}
}
";
            var compilation = CreateCompilationWithMscorlib45(source, options: TestOptions.DebugExe, parseOptions: patternParseOptions);
            compilation.VerifyDiagnostics(
    // (8,24): error CS0133: The expression being assigned to 'X.Test3' must be constant
    //     const bool Test3 = 3 is int x3 && x3 > 0;
    Diagnostic(ErrorCode.ERR_NotConstantExpression, "3 is int x3 && x3 > 0").WithArguments("X.Test3").WithLocation(8, 24),
    // (10,24): error CS0841: Cannot use local variable 'x4' before it is declared
    //     const bool Test4 = x4 && 4 is int x4;
    Diagnostic(ErrorCode.ERR_VariableUsedBeforeDeclaration, "x4").WithArguments("x4").WithLocation(10, 24),
    // (13,34): error CS0128: A local variable named 'x5' is already defined in this scope
    //                        52 is int x5 && 
    Diagnostic(ErrorCode.ERR_LocalDuplicate, "x5").WithArguments("x5").WithLocation(13, 34),
    // (16,25): error CS0133: The expression being assigned to 'X.Test61' must be constant
    //     const bool Test61 = 6 is int x6 && x6 > 0, Test62 = 6 is int x6 && x6 > 0;
    Diagnostic(ErrorCode.ERR_NotConstantExpression, "6 is int x6 && x6 > 0").WithArguments("X.Test61").WithLocation(16, 25),
    // (16,57): error CS0133: The expression being assigned to 'X.Test62' must be constant
    //     const bool Test61 = 6 is int x6 && x6 > 0, Test62 = 6 is int x6 && x6 > 0;
    Diagnostic(ErrorCode.ERR_NotConstantExpression, "6 is int x6 && x6 > 0").WithArguments("X.Test62").WithLocation(16, 57),
    // (18,25): error CS0133: The expression being assigned to 'X.Test71' must be constant
    //     const bool Test71 = 7 is int x7 && x7 > 0; 
    Diagnostic(ErrorCode.ERR_NotConstantExpression, "7 is int x7 && x7 > 0").WithArguments("X.Test71").WithLocation(18, 25),
    // (19,25): error CS0103: The name 'x7' does not exist in the current context
    //     const bool Test72 = x7 > 2; 
    Diagnostic(ErrorCode.ERR_NameNotInContext, "x7").WithArguments("x7").WithLocation(19, 25),
    // (20,27): error CS0103: The name 'x7' does not exist in the current context
    //     void Test73() { Dummy(x7, 3); } 
    Diagnostic(ErrorCode.ERR_NameNotInContext, "x7").WithArguments("x7").WithLocation(20, 27)
                );

            var tree = compilation.SyntaxTrees.Single();
            var model = compilation.GetSemanticModel(tree);

            var x3Decl = tree.GetRoot().DescendantNodes().OfType<DeclarationPatternSyntax>().Where(p => p.Identifier.ValueText == "x3").Single();
            var x3Ref = tree.GetRoot().DescendantNodes().OfType<IdentifierNameSyntax>().Where(id => id.Identifier.ValueText == "x3").Single();
            VerifyModelForDeclarationPattern(model, x3Decl, x3Ref);

            var x4Decl = tree.GetRoot().DescendantNodes().OfType<DeclarationPatternSyntax>().Where(p => p.Identifier.ValueText == "x4").Single();
            var x4Ref = tree.GetRoot().DescendantNodes().OfType<IdentifierNameSyntax>().Where(id => id.Identifier.ValueText == "x4").Single();
            VerifyModelForDeclarationPattern(model, x4Decl, x4Ref);

            var x5Decl = tree.GetRoot().DescendantNodes().OfType<DeclarationPatternSyntax>().Where(p => p.Identifier.ValueText == "x5").ToArray();
            var x5Ref = tree.GetRoot().DescendantNodes().OfType<IdentifierNameSyntax>().Where(id => id.Identifier.ValueText == "x5").Single();
            Assert.Equal(2, x5Decl.Length);
            VerifyModelForDeclarationPattern(model, x5Decl[0], x5Ref);
            VerifyModelForDeclarationPatternDuplicateInSameScope(model, x5Decl[1]);

            var x6Decl = tree.GetRoot().DescendantNodes().OfType<DeclarationPatternSyntax>().Where(p => p.Identifier.ValueText == "x6").ToArray();
            var x6Ref = tree.GetRoot().DescendantNodes().OfType<IdentifierNameSyntax>().Where(id => id.Identifier.ValueText == "x6").ToArray();
            Assert.Equal(2, x6Decl.Length);
            Assert.Equal(2, x6Ref.Length);
            VerifyModelForDeclarationPattern(model, x6Decl[0], x6Ref[0]);
            VerifyModelForDeclarationPattern(model, x6Decl[1], x6Ref[1]);

            var x7Decl = tree.GetRoot().DescendantNodes().OfType<DeclarationPatternSyntax>().Where(p => p.Identifier.ValueText == "x7").Single();
            var x7Ref = tree.GetRoot().DescendantNodes().OfType<IdentifierNameSyntax>().Where(id => id.Identifier.ValueText == "x7").ToArray();
            Assert.Equal(3, x7Ref.Length);
            VerifyModelForDeclarationPattern(model, x7Decl, x7Ref[0]);
            VerifyNotInScope(model, x7Ref[1]);
            VerifyNotInScope(model, x7Ref[2]);
        }

        [Fact]
        public void ScopeOfPatternVariables_PropertyInitializers_01()
        {
            var source =
@"
public class X
{
    public static void Main()
    {
        System.Console.WriteLine(Test1);
    }

    static bool Test1 {get;} = 1 is int x1 && Dummy(x1); 

    static bool Dummy(int x) 
    {
        System.Console.WriteLine(x);
        return true;
    }
}
";
            var compilation = CreateCompilationWithMscorlib45(source, options: TestOptions.DebugExe, parseOptions: patternParseOptions);
            CompileAndVerify(compilation, expectedOutput: @"1
True");
        }

        [Fact]
        public void ScopeOfPatternVariables_PropertyInitializers_02()
        {
            var source =
@"
public class X
{
    public static void Main()
    {
    }

    bool Test3 {get;} = 3 is int x3 && x3 > 0;

    bool Test4 {get;} = x4 && 4 is int x4;

    bool Test5 {get;} = 51 is int x5 && 
                 52 is int x5 && 
                 x5 > 0;

    bool Test61 {get;} = 6 is int x6 && x6 > 0; bool Test62 {get;} = 6 is int x6 && x6 > 0;

    bool Test71 {get;} = 7 is int x7 && x7 > 0; 
    bool Test72 {get;} = Dummy(x7, 2); 
    void Test73() { Dummy(x7, 3); } 

    bool Dummy(params object[] x) {return true;}
}
";
            var compilation = CreateCompilationWithMscorlib45(source, options: TestOptions.DebugExe, parseOptions: patternParseOptions);
            compilation.VerifyDiagnostics(
    // (10,25): error CS0841: Cannot use local variable 'x4' before it is declared
    //     bool Test4 {get;} = x4 && 4 is int x4;
    Diagnostic(ErrorCode.ERR_VariableUsedBeforeDeclaration, "x4").WithArguments("x4").WithLocation(10, 25),
    // (13,28): error CS0128: A local variable named 'x5' is already defined in this scope
    //                  52 is int x5 && 
    Diagnostic(ErrorCode.ERR_LocalDuplicate, "x5").WithArguments("x5").WithLocation(13, 28),
    // (19,32): error CS0103: The name 'x7' does not exist in the current context
    //     bool Test72 {get;} = Dummy(x7, 2); 
    Diagnostic(ErrorCode.ERR_NameNotInContext, "x7").WithArguments("x7").WithLocation(19, 32),
    // (20,27): error CS0103: The name 'x7' does not exist in the current context
    //     void Test73() { Dummy(x7, 3); } 
    Diagnostic(ErrorCode.ERR_NameNotInContext, "x7").WithArguments("x7").WithLocation(20, 27)
                );

            var tree = compilation.SyntaxTrees.Single();
            var model = compilation.GetSemanticModel(tree);

            var x3Decl = tree.GetRoot().DescendantNodes().OfType<DeclarationPatternSyntax>().Where(p => p.Identifier.ValueText == "x3").Single();
            var x3Ref = tree.GetRoot().DescendantNodes().OfType<IdentifierNameSyntax>().Where(id => id.Identifier.ValueText == "x3").Single();
            VerifyModelForDeclarationPattern(model, x3Decl, x3Ref);

            var x4Decl = tree.GetRoot().DescendantNodes().OfType<DeclarationPatternSyntax>().Where(p => p.Identifier.ValueText == "x4").Single();
            var x4Ref = tree.GetRoot().DescendantNodes().OfType<IdentifierNameSyntax>().Where(id => id.Identifier.ValueText == "x4").Single();
            VerifyModelForDeclarationPattern(model, x4Decl, x4Ref);

            var x5Decl = tree.GetRoot().DescendantNodes().OfType<DeclarationPatternSyntax>().Where(p => p.Identifier.ValueText == "x5").ToArray();
            var x5Ref = tree.GetRoot().DescendantNodes().OfType<IdentifierNameSyntax>().Where(id => id.Identifier.ValueText == "x5").Single();
            Assert.Equal(2, x5Decl.Length);
            VerifyModelForDeclarationPattern(model, x5Decl[0], x5Ref);
            VerifyModelForDeclarationPatternDuplicateInSameScope(model, x5Decl[1]);

            var x6Decl = tree.GetRoot().DescendantNodes().OfType<DeclarationPatternSyntax>().Where(p => p.Identifier.ValueText == "x6").ToArray();
            var x6Ref = tree.GetRoot().DescendantNodes().OfType<IdentifierNameSyntax>().Where(id => id.Identifier.ValueText == "x6").ToArray();
            Assert.Equal(2, x6Decl.Length);
            Assert.Equal(2, x6Ref.Length);
            VerifyModelForDeclarationPattern(model, x6Decl[0], x6Ref[0]);
            VerifyModelForDeclarationPattern(model, x6Decl[1], x6Ref[1]);

            var x7Decl = tree.GetRoot().DescendantNodes().OfType<DeclarationPatternSyntax>().Where(p => p.Identifier.ValueText == "x7").Single();
            var x7Ref = tree.GetRoot().DescendantNodes().OfType<IdentifierNameSyntax>().Where(id => id.Identifier.ValueText == "x7").ToArray();
            Assert.Equal(3, x7Ref.Length);
            VerifyModelForDeclarationPattern(model, x7Decl, x7Ref[0]);
            VerifyNotInScope(model, x7Ref[1]);
            VerifyNotInScope(model, x7Ref[2]);
        }
        
        [Fact]
        public void ScopeOfPatternVariables_ParameterDefault_01()
        {
            var source =
@"
public class X
{
    public static void Main()
    {
    }

    void Test3(bool p = 3 is int x3 && x3 > 0)
    {}

    void Test4(bool p = x4 && 4 is int x4)
    {}

    void Test5(bool p = 51 is int x5 && 
                        52 is int x5 && 
                        x5 > 0)
    {}

    void Test61(bool p1 = 6 is int x6 && x6 > 0, bool p2 = 6 is int x6 && x6 > 0)
    {}

    void Test71(bool p = 7 is int x7 && x7 > 0)
    {
    }

    void Test72(bool p = x7 > 2)
    {}

    void Test73() { Dummy(x7, 3); } 

    bool Dummy(params object[] x) {return true;}
}
";
            var compilation = CreateCompilationWithMscorlib45(source, options: TestOptions.DebugExe, parseOptions: patternParseOptions);
            compilation.VerifyDiagnostics(
    // (8,25): error CS1736: Default parameter value for 'p' must be a compile-time constant
    //     void Test3(bool p = 3 is int x3 && x3 > 0)
    Diagnostic(ErrorCode.ERR_DefaultValueMustBeConstant, "3 is int x3 && x3 > 0").WithArguments("p").WithLocation(8, 25),
    // (11,25): error CS0841: Cannot use local variable 'x4' before it is declared
    //     void Test4(bool p = x4 && 4 is int x4)
    Diagnostic(ErrorCode.ERR_VariableUsedBeforeDeclaration, "x4").WithArguments("x4").WithLocation(11, 25),
    // (11,21): error CS1750: A value of type '?' cannot be used as a default parameter because there are no standard conversions to type 'bool'
    //     void Test4(bool p = x4 && 4 is int x4)
    Diagnostic(ErrorCode.ERR_NoConversionForDefaultParam, "p").WithArguments("?", "bool").WithLocation(11, 21),
    // (15,35): error CS0128: A local variable named 'x5' is already defined in this scope
    //                         52 is int x5 && 
    Diagnostic(ErrorCode.ERR_LocalDuplicate, "x5").WithArguments("x5").WithLocation(15, 35),
    // (14,21): error CS1750: A value of type '?' cannot be used as a default parameter because there are no standard conversions to type 'bool'
    //     void Test5(bool p = 51 is int x5 && 
    Diagnostic(ErrorCode.ERR_NoConversionForDefaultParam, "p").WithArguments("?", "bool").WithLocation(14, 21),
    // (19,27): error CS1736: Default parameter value for 'p1' must be a compile-time constant
    //     void Test61(bool p1 = 6 is int x6 && x6 > 0, bool p2 = 6 is int x6 && x6 > 0)
    Diagnostic(ErrorCode.ERR_DefaultValueMustBeConstant, "6 is int x6 && x6 > 0").WithArguments("p1").WithLocation(19, 27),
    // (19,60): error CS1736: Default parameter value for 'p2' must be a compile-time constant
    //     void Test61(bool p1 = 6 is int x6 && x6 > 0, bool p2 = 6 is int x6 && x6 > 0)
    Diagnostic(ErrorCode.ERR_DefaultValueMustBeConstant, "6 is int x6 && x6 > 0").WithArguments("p2").WithLocation(19, 60),
    // (22,26): error CS1736: Default parameter value for 'p' must be a compile-time constant
    //     void Test71(bool p = 7 is int x7 && x7 > 0)
    Diagnostic(ErrorCode.ERR_DefaultValueMustBeConstant, "7 is int x7 && x7 > 0").WithArguments("p").WithLocation(22, 26),
    // (26,26): error CS0103: The name 'x7' does not exist in the current context
    //     void Test72(bool p = x7 > 2)
    Diagnostic(ErrorCode.ERR_NameNotInContext, "x7").WithArguments("x7").WithLocation(26, 26),
    // (29,27): error CS0103: The name 'x7' does not exist in the current context
    //     void Test73() { Dummy(x7, 3); } 
    Diagnostic(ErrorCode.ERR_NameNotInContext, "x7").WithArguments("x7").WithLocation(29, 27)
                );

            var tree = compilation.SyntaxTrees.Single();
            var model = compilation.GetSemanticModel(tree);

            var x3Decl = tree.GetRoot().DescendantNodes().OfType<DeclarationPatternSyntax>().Where(p => p.Identifier.ValueText == "x3").Single();
            var x3Ref = tree.GetRoot().DescendantNodes().OfType<IdentifierNameSyntax>().Where(id => id.Identifier.ValueText == "x3").Single();
            VerifyModelForDeclarationPattern(model, x3Decl, x3Ref);

            var x4Decl = tree.GetRoot().DescendantNodes().OfType<DeclarationPatternSyntax>().Where(p => p.Identifier.ValueText == "x4").Single();
            var x4Ref = tree.GetRoot().DescendantNodes().OfType<IdentifierNameSyntax>().Where(id => id.Identifier.ValueText == "x4").Single();
            VerifyModelForDeclarationPattern(model, x4Decl, x4Ref);

            var x5Decl = tree.GetRoot().DescendantNodes().OfType<DeclarationPatternSyntax>().Where(p => p.Identifier.ValueText == "x5").ToArray();
            var x5Ref = tree.GetRoot().DescendantNodes().OfType<IdentifierNameSyntax>().Where(id => id.Identifier.ValueText == "x5").Single();
            Assert.Equal(2, x5Decl.Length);
            VerifyModelForDeclarationPattern(model, x5Decl[0], x5Ref);
            VerifyModelForDeclarationPatternDuplicateInSameScope(model, x5Decl[1]);

            var x6Decl = tree.GetRoot().DescendantNodes().OfType<DeclarationPatternSyntax>().Where(p => p.Identifier.ValueText == "x6").ToArray();
            var x6Ref = tree.GetRoot().DescendantNodes().OfType<IdentifierNameSyntax>().Where(id => id.Identifier.ValueText == "x6").ToArray();
            Assert.Equal(2, x6Decl.Length);
            Assert.Equal(2, x6Ref.Length);
            VerifyModelForDeclarationPattern(model, x6Decl[0], x6Ref[0]);
            VerifyModelForDeclarationPattern(model, x6Decl[1], x6Ref[1]);

            var x7Decl = tree.GetRoot().DescendantNodes().OfType<DeclarationPatternSyntax>().Where(p => p.Identifier.ValueText == "x7").Single();
            var x7Ref = tree.GetRoot().DescendantNodes().OfType<IdentifierNameSyntax>().Where(id => id.Identifier.ValueText == "x7").ToArray();
            Assert.Equal(3, x7Ref.Length);
            VerifyModelForDeclarationPattern(model, x7Decl, x7Ref[0]);
            VerifyNotInScope(model, x7Ref[1]);
            VerifyNotInScope(model, x7Ref[2]);
        }

        [Fact]
        public void ScopeOfPatternVariables_Attribute_01()
        {
            var source =
@"
public class X
{
    public static void Main()
    {
    }

    [Test(p = 3 is int x3 && x3 > 0)]
    [Test(p = x4 && 4 is int x4)]
    [Test(p = 51 is int x5 && 
              52 is int x5 && 
              x5 > 0)]
    [Test(p1 = 6 is int x6 && x6 > 0, p2 = 6 is int x6 && x6 > 0)]
    [Test(p = 7 is int x7 && x7 > 0)]
    [Test(p = x7 > 2)]
    void Test73() { Dummy(x7, 3); } 

    bool Dummy(params object[] x) {return true;}
}

class Test : System.Attribute
{
    public bool p {get; set;}
    public bool p1 {get; set;}
    public bool p2 {get; set;}
}
";
            var compilation = CreateCompilationWithMscorlib45(source, options: TestOptions.DebugExe, parseOptions: patternParseOptions);
            compilation.VerifyDiagnostics(
    // (8,15): error CS0182: An attribute argument must be a constant expression, typeof expression or array creation expression of an attribute parameter type
    //     [Test(p = 3 is int x3 && x3 > 0)]
    Diagnostic(ErrorCode.ERR_BadAttributeArgument, "3 is int x3 && x3 > 0").WithLocation(8, 15),
    // (9,15): error CS0841: Cannot use local variable 'x4' before it is declared
    //     [Test(p = x4 && 4 is int x4)]
    Diagnostic(ErrorCode.ERR_VariableUsedBeforeDeclaration, "x4").WithArguments("x4").WithLocation(9, 15),
    // (11,25): error CS0128: A local variable named 'x5' is already defined in this scope
    //               52 is int x5 && 
    Diagnostic(ErrorCode.ERR_LocalDuplicate, "x5").WithArguments("x5").WithLocation(11, 25),
    // (13,53): error CS0128: A local variable named 'x6' is already defined in this scope
    //     [Test(p1 = 6 is int x6 && x6 > 0, p2 = 6 is int x6 && x6 > 0)]
    Diagnostic(ErrorCode.ERR_LocalDuplicate, "x6").WithArguments("x6").WithLocation(13, 53),
    // (13,16): error CS0182: An attribute argument must be a constant expression, typeof expression or array creation expression of an attribute parameter type
    //     [Test(p1 = 6 is int x6 && x6 > 0, p2 = 6 is int x6 && x6 > 0)]
    Diagnostic(ErrorCode.ERR_BadAttributeArgument, "6 is int x6 && x6 > 0").WithLocation(13, 16),
    // (14,15): error CS0182: An attribute argument must be a constant expression, typeof expression or array creation expression of an attribute parameter type
    //     [Test(p = 7 is int x7 && x7 > 0)]
    Diagnostic(ErrorCode.ERR_BadAttributeArgument, "7 is int x7 && x7 > 0").WithLocation(14, 15),
    // (15,15): error CS0103: The name 'x7' does not exist in the current context
    //     [Test(p = x7 > 2)]
    Diagnostic(ErrorCode.ERR_NameNotInContext, "x7").WithArguments("x7").WithLocation(15, 15),
    // (16,27): error CS0103: The name 'x7' does not exist in the current context
    //     void Test73() { Dummy(x7, 3); } 
    Diagnostic(ErrorCode.ERR_NameNotInContext, "x7").WithArguments("x7").WithLocation(16, 27)
                );

            var tree = compilation.SyntaxTrees.Single();
            var model = compilation.GetSemanticModel(tree);

            var x3Decl = tree.GetRoot().DescendantNodes().OfType<DeclarationPatternSyntax>().Where(p => p.Identifier.ValueText == "x3").Single();
            var x3Ref = tree.GetRoot().DescendantNodes().OfType<IdentifierNameSyntax>().Where(id => id.Identifier.ValueText == "x3").Single();
            VerifyModelForDeclarationPattern(model, x3Decl, x3Ref);

            var x4Decl = tree.GetRoot().DescendantNodes().OfType<DeclarationPatternSyntax>().Where(p => p.Identifier.ValueText == "x4").Single();
            var x4Ref = tree.GetRoot().DescendantNodes().OfType<IdentifierNameSyntax>().Where(id => id.Identifier.ValueText == "x4").Single();
            VerifyModelForDeclarationPattern(model, x4Decl, x4Ref);

            var x5Decl = tree.GetRoot().DescendantNodes().OfType<DeclarationPatternSyntax>().Where(p => p.Identifier.ValueText == "x5").ToArray();
            var x5Ref = tree.GetRoot().DescendantNodes().OfType<IdentifierNameSyntax>().Where(id => id.Identifier.ValueText == "x5").Single();
            Assert.Equal(2, x5Decl.Length);
            VerifyModelForDeclarationPattern(model, x5Decl[0], x5Ref);
            VerifyModelForDeclarationPatternDuplicateInSameScope(model, x5Decl[1]);

            var x6Decl = tree.GetRoot().DescendantNodes().OfType<DeclarationPatternSyntax>().Where(p => p.Identifier.ValueText == "x6").ToArray();
            var x6Ref = tree.GetRoot().DescendantNodes().OfType<IdentifierNameSyntax>().Where(id => id.Identifier.ValueText == "x6").ToArray();
            Assert.Equal(2, x6Decl.Length);
            Assert.Equal(2, x6Ref.Length);
            VerifyModelForDeclarationPattern(model, x6Decl[0], x6Ref);
            VerifyModelForDeclarationPatternDuplicateInSameScope(model, x6Decl[1]);

            var x7Decl = tree.GetRoot().DescendantNodes().OfType<DeclarationPatternSyntax>().Where(p => p.Identifier.ValueText == "x7").Single();
            var x7Ref = tree.GetRoot().DescendantNodes().OfType<IdentifierNameSyntax>().Where(id => id.Identifier.ValueText == "x7").ToArray();
            Assert.Equal(3, x7Ref.Length);
            VerifyModelForDeclarationPattern(model, x7Decl, x7Ref[0]);
            VerifyNotInScope(model, x7Ref[1]);
            VerifyNotInScope(model, x7Ref[2]);
        }

        [Fact]
        public void ScopeOfPatternVariables_Attribute_02()
        {
            var source =
@"
public class X
{
    public static void Main()
    {
    }

    [Test(3 is int x3 && x3 > 0)]
    [Test(x4 && 4 is int x4)]
    [Test(51 is int x5 && 
          52 is int x5 && 
          x5 > 0)]
    [Test(6 is int x6 && x6 > 0, 6 is int x6 && x6 > 0)]
    [Test(7 is int x7 && x7 > 0)]
    [Test(x7 > 2)]
    void Test73() { Dummy(x7, 3); } 

    bool Dummy(params object[] x) {return true;}
}

class Test : System.Attribute
{
    public Test(bool p) {}
    public Test(bool p1, bool p2) {}
}
";
            var compilation = CreateCompilationWithMscorlib45(source, options: TestOptions.DebugExe, parseOptions: patternParseOptions);
            compilation.VerifyDiagnostics(
    // (8,11): error CS0182: An attribute argument must be a constant expression, typeof expression or array creation expression of an attribute parameter type
    //     [Test(3 is int x3 && x3 > 0)]
    Diagnostic(ErrorCode.ERR_BadAttributeArgument, "3 is int x3 && x3 > 0").WithLocation(8, 11),
    // (9,11): error CS0841: Cannot use local variable 'x4' before it is declared
    //     [Test(x4 && 4 is int x4)]
    Diagnostic(ErrorCode.ERR_VariableUsedBeforeDeclaration, "x4").WithArguments("x4").WithLocation(9, 11),
    // (11,21): error CS0128: A local variable named 'x5' is already defined in this scope
    //           52 is int x5 && 
    Diagnostic(ErrorCode.ERR_LocalDuplicate, "x5").WithArguments("x5").WithLocation(11, 21),
    // (13,43): error CS0128: A local variable named 'x6' is already defined in this scope
    //     [Test(6 is int x6 && x6 > 0, 6 is int x6 && x6 > 0)]
    Diagnostic(ErrorCode.ERR_LocalDuplicate, "x6").WithArguments("x6").WithLocation(13, 43),
    // (14,11): error CS0182: An attribute argument must be a constant expression, typeof expression or array creation expression of an attribute parameter type
    //     [Test(7 is int x7 && x7 > 0)]
    Diagnostic(ErrorCode.ERR_BadAttributeArgument, "7 is int x7 && x7 > 0").WithLocation(14, 11),
    // (15,11): error CS0103: The name 'x7' does not exist in the current context
    //     [Test(x7 > 2)]
    Diagnostic(ErrorCode.ERR_NameNotInContext, "x7").WithArguments("x7").WithLocation(15, 11),
    // (16,27): error CS0103: The name 'x7' does not exist in the current context
    //     void Test73() { Dummy(x7, 3); } 
    Diagnostic(ErrorCode.ERR_NameNotInContext, "x7").WithArguments("x7").WithLocation(16, 27)
                );

            var tree = compilation.SyntaxTrees.Single();
            var model = compilation.GetSemanticModel(tree);

            var x3Decl = tree.GetRoot().DescendantNodes().OfType<DeclarationPatternSyntax>().Where(p => p.Identifier.ValueText == "x3").Single();
            var x3Ref = tree.GetRoot().DescendantNodes().OfType<IdentifierNameSyntax>().Where(id => id.Identifier.ValueText == "x3").Single();
            VerifyModelForDeclarationPattern(model, x3Decl, x3Ref);

            var x4Decl = tree.GetRoot().DescendantNodes().OfType<DeclarationPatternSyntax>().Where(p => p.Identifier.ValueText == "x4").Single();
            var x4Ref = tree.GetRoot().DescendantNodes().OfType<IdentifierNameSyntax>().Where(id => id.Identifier.ValueText == "x4").Single();
            VerifyModelForDeclarationPattern(model, x4Decl, x4Ref);

            var x5Decl = tree.GetRoot().DescendantNodes().OfType<DeclarationPatternSyntax>().Where(p => p.Identifier.ValueText == "x5").ToArray();
            var x5Ref = tree.GetRoot().DescendantNodes().OfType<IdentifierNameSyntax>().Where(id => id.Identifier.ValueText == "x5").Single();
            Assert.Equal(2, x5Decl.Length);
            VerifyModelForDeclarationPattern(model, x5Decl[0], x5Ref);
            VerifyModelForDeclarationPatternDuplicateInSameScope(model, x5Decl[1]);

            var x6Decl = tree.GetRoot().DescendantNodes().OfType<DeclarationPatternSyntax>().Where(p => p.Identifier.ValueText == "x6").ToArray();
            var x6Ref = tree.GetRoot().DescendantNodes().OfType<IdentifierNameSyntax>().Where(id => id.Identifier.ValueText == "x6").ToArray();
            Assert.Equal(2, x6Decl.Length);
            Assert.Equal(2, x6Ref.Length);
            VerifyModelForDeclarationPattern(model, x6Decl[0], x6Ref);
            VerifyModelForDeclarationPatternDuplicateInSameScope(model, x6Decl[1]);

            var x7Decl = tree.GetRoot().DescendantNodes().OfType<DeclarationPatternSyntax>().Where(p => p.Identifier.ValueText == "x7").Single();
            var x7Ref = tree.GetRoot().DescendantNodes().OfType<IdentifierNameSyntax>().Where(id => id.Identifier.ValueText == "x7").ToArray();
            Assert.Equal(3, x7Ref.Length);
            VerifyModelForDeclarationPattern(model, x7Decl, x7Ref[0]);
            VerifyNotInScope(model, x7Ref[1]);
            VerifyNotInScope(model, x7Ref[2]);
        }

        [Fact]
        public void ScopeOfPatternVariables_ConstructorInitializers_01()
        {
            var source =
@"
public class X
{
    public static void Main()
    {
    }

    X(byte x)
        : this(3 is int x3 && x3 > 0)
    {}

    X(sbyte x)
        : this(x4 && 4 is int x4)
    {}

    X(short x)
        : this(51 is int x5 && 
               52 is int x5 && 
               x5 > 0)
    {}

    X(ushort x)
        : this(6 is int x6 && x6 > 0, 6 is int x6 && x6 > 0)
    {}

    X(int x)
        : this(7 is int x7 && x7 > 0)
    {}
    X(uint x)
        : this(x7, 2)
    {}
    void Test73() { Dummy(x7, 3); } 

    X(params object[] x) {}
    bool Dummy(params object[] x) {return true;}
}
";
            var compilation = CreateCompilationWithMscorlib45(source, options: TestOptions.DebugExe, parseOptions: patternParseOptions);
            compilation.VerifyDiagnostics(
    // (13,16): error CS0841: Cannot use local variable 'x4' before it is declared
    //         : this(x4 && 4 is int x4)
    Diagnostic(ErrorCode.ERR_VariableUsedBeforeDeclaration, "x4").WithArguments("x4").WithLocation(13, 16),
    // (18,26): error CS0128: A local variable named 'x5' is already defined in this scope
    //                52 is int x5 && 
    Diagnostic(ErrorCode.ERR_LocalDuplicate, "x5").WithArguments("x5").WithLocation(18, 26),
    // (23,48): error CS0128: A local variable named 'x6' is already defined in this scope
    //         : this(6 is int x6 && x6 > 0, 6 is int x6 && x6 > 0)
    Diagnostic(ErrorCode.ERR_LocalDuplicate, "x6").WithArguments("x6").WithLocation(23, 48),
    // (30,16): error CS0103: The name 'x7' does not exist in the current context
    //         : this(x7, 2)
    Diagnostic(ErrorCode.ERR_NameNotInContext, "x7").WithArguments("x7").WithLocation(30, 16),
    // (32,27): error CS0103: The name 'x7' does not exist in the current context
    //     void Test73() { Dummy(x7, 3); } 
    Diagnostic(ErrorCode.ERR_NameNotInContext, "x7").WithArguments("x7").WithLocation(32, 27)
                );

            var tree = compilation.SyntaxTrees.Single();
            var model = compilation.GetSemanticModel(tree);

            var x3Decl = tree.GetRoot().DescendantNodes().OfType<DeclarationPatternSyntax>().Where(p => p.Identifier.ValueText == "x3").Single();
            var x3Ref = tree.GetRoot().DescendantNodes().OfType<IdentifierNameSyntax>().Where(id => id.Identifier.ValueText == "x3").Single();
            VerifyModelForDeclarationPattern(model, x3Decl, x3Ref);

            var x4Decl = tree.GetRoot().DescendantNodes().OfType<DeclarationPatternSyntax>().Where(p => p.Identifier.ValueText == "x4").Single();
            var x4Ref = tree.GetRoot().DescendantNodes().OfType<IdentifierNameSyntax>().Where(id => id.Identifier.ValueText == "x4").Single();
            VerifyModelForDeclarationPattern(model, x4Decl, x4Ref);

            var x5Decl = tree.GetRoot().DescendantNodes().OfType<DeclarationPatternSyntax>().Where(p => p.Identifier.ValueText == "x5").ToArray();
            var x5Ref = tree.GetRoot().DescendantNodes().OfType<IdentifierNameSyntax>().Where(id => id.Identifier.ValueText == "x5").Single();
            Assert.Equal(2, x5Decl.Length);
            VerifyModelForDeclarationPattern(model, x5Decl[0], x5Ref);
            VerifyModelForDeclarationPatternDuplicateInSameScope(model, x5Decl[1]);

            var x6Decl = tree.GetRoot().DescendantNodes().OfType<DeclarationPatternSyntax>().Where(p => p.Identifier.ValueText == "x6").ToArray();
            var x6Ref = tree.GetRoot().DescendantNodes().OfType<IdentifierNameSyntax>().Where(id => id.Identifier.ValueText == "x6").ToArray();
            Assert.Equal(2, x6Decl.Length);
            Assert.Equal(2, x6Ref.Length);
            VerifyModelForDeclarationPattern(model, x6Decl[0], x6Ref);
            VerifyModelForDeclarationPatternDuplicateInSameScope(model, x6Decl[1]);

            var x7Decl = tree.GetRoot().DescendantNodes().OfType<DeclarationPatternSyntax>().Where(p => p.Identifier.ValueText == "x7").Single();
            var x7Ref = tree.GetRoot().DescendantNodes().OfType<IdentifierNameSyntax>().Where(id => id.Identifier.ValueText == "x7").ToArray();
            Assert.Equal(3, x7Ref.Length);
            VerifyModelForDeclarationPattern(model, x7Decl, x7Ref[0]);
            VerifyNotInScope(model, x7Ref[1]);
            VerifyNotInScope(model, x7Ref[2]);
        }

        [Fact]
        public void ScopeOfPatternVariables_ConstructorInitializers_02()
        {
            var source =
@"
public class X : Y
{
    public static void Main()
    {
    }

    X(byte x)
        : base(3 is int x3 && x3 > 0)
    {}

    X(sbyte x)
        : base(x4 && 4 is int x4)
    {}

    X(short x)
        : base(51 is int x5 && 
               52 is int x5 && 
               x5 > 0)
    {}

    X(ushort x)
        : base(6 is int x6 && x6 > 0, 6 is int x6 && x6 > 0)
    {}

    X(int x)
        : base(7 is int x7 && x7 > 0)
    {}
    X(uint x)
        : base(x7, 2)
    {}
    void Test73() { Dummy(x7, 3); } 

    bool Dummy(params object[] x) {return true;}
}

public class Y
{
    public Y(params object[] x) {}
}
";
            var compilation = CreateCompilationWithMscorlib45(source, options: TestOptions.DebugExe, parseOptions: patternParseOptions);
            compilation.VerifyDiagnostics(
    // (13,16): error CS0841: Cannot use local variable 'x4' before it is declared
    //         : base(x4 && 4 is int x4)
    Diagnostic(ErrorCode.ERR_VariableUsedBeforeDeclaration, "x4").WithArguments("x4").WithLocation(13, 16),
    // (18,26): error CS0128: A local variable named 'x5' is already defined in this scope
    //                52 is int x5 && 
    Diagnostic(ErrorCode.ERR_LocalDuplicate, "x5").WithArguments("x5").WithLocation(18, 26),
    // (23,48): error CS0128: A local variable named 'x6' is already defined in this scope
    //         : base(6 is int x6 && x6 > 0, 6 is int x6 && x6 > 0)
    Diagnostic(ErrorCode.ERR_LocalDuplicate, "x6").WithArguments("x6").WithLocation(23, 48),
    // (30,16): error CS0103: The name 'x7' does not exist in the current context
    //         : base(x7, 2)
    Diagnostic(ErrorCode.ERR_NameNotInContext, "x7").WithArguments("x7").WithLocation(30, 16),
    // (32,27): error CS0103: The name 'x7' does not exist in the current context
    //     void Test73() { Dummy(x7, 3); } 
    Diagnostic(ErrorCode.ERR_NameNotInContext, "x7").WithArguments("x7").WithLocation(32, 27)
                );

            var tree = compilation.SyntaxTrees.Single();
            var model = compilation.GetSemanticModel(tree);

            var x3Decl = tree.GetRoot().DescendantNodes().OfType<DeclarationPatternSyntax>().Where(p => p.Identifier.ValueText == "x3").Single();
            var x3Ref = tree.GetRoot().DescendantNodes().OfType<IdentifierNameSyntax>().Where(id => id.Identifier.ValueText == "x3").Single();
            VerifyModelForDeclarationPattern(model, x3Decl, x3Ref);

            var x4Decl = tree.GetRoot().DescendantNodes().OfType<DeclarationPatternSyntax>().Where(p => p.Identifier.ValueText == "x4").Single();
            var x4Ref = tree.GetRoot().DescendantNodes().OfType<IdentifierNameSyntax>().Where(id => id.Identifier.ValueText == "x4").Single();
            VerifyModelForDeclarationPattern(model, x4Decl, x4Ref);

            var x5Decl = tree.GetRoot().DescendantNodes().OfType<DeclarationPatternSyntax>().Where(p => p.Identifier.ValueText == "x5").ToArray();
            var x5Ref = tree.GetRoot().DescendantNodes().OfType<IdentifierNameSyntax>().Where(id => id.Identifier.ValueText == "x5").Single();
            Assert.Equal(2, x5Decl.Length);
            VerifyModelForDeclarationPattern(model, x5Decl[0], x5Ref);
            VerifyModelForDeclarationPatternDuplicateInSameScope(model, x5Decl[1]);

            var x6Decl = tree.GetRoot().DescendantNodes().OfType<DeclarationPatternSyntax>().Where(p => p.Identifier.ValueText == "x6").ToArray();
            var x6Ref = tree.GetRoot().DescendantNodes().OfType<IdentifierNameSyntax>().Where(id => id.Identifier.ValueText == "x6").ToArray();
            Assert.Equal(2, x6Decl.Length);
            Assert.Equal(2, x6Ref.Length);
            VerifyModelForDeclarationPattern(model, x6Decl[0], x6Ref);
            VerifyModelForDeclarationPatternDuplicateInSameScope(model, x6Decl[1]);

            var x7Decl = tree.GetRoot().DescendantNodes().OfType<DeclarationPatternSyntax>().Where(p => p.Identifier.ValueText == "x7").Single();
            var x7Ref = tree.GetRoot().DescendantNodes().OfType<IdentifierNameSyntax>().Where(id => id.Identifier.ValueText == "x7").ToArray();
            Assert.Equal(3, x7Ref.Length);
            VerifyModelForDeclarationPattern(model, x7Decl, x7Ref[0]);
            VerifyNotInScope(model, x7Ref[1]);
            VerifyNotInScope(model, x7Ref[2]);
        }

        [Fact]
        public void ScopeOfPatternVariables_ConstructorInitializers_03()
        {
            var source =
@"using System;
public class X
{
    public static void Main()
    {
        new D(1);
        new D(10);
        new D(1.2);
    }
}
class D
{
    public D(object o) : this(o is int x && x >= 5) 
    {
        Console.WriteLine(x);
    }

    public D(bool b) { Console.WriteLine(b); }
}
";
            var compilation = CreateCompilationWithMscorlib45(source, options: TestOptions.DebugExe, parseOptions: patternParseOptions);
            compilation.VerifyDiagnostics(
    // (15,27): error CS0103: The name 'x' does not exist in the current context
    //         Console.WriteLine(x);
    Diagnostic(ErrorCode.ERR_NameNotInContext, "x").WithArguments("x").WithLocation(15, 27)
                );
        }

        [Fact]
        public void ScopeOfPatternVariables_ConstructorInitializers_04()
        {
            var source =
@"using System;
public class X
{
    public static void Main()
    {
        new D(1);
        new D(10);
        new D(1.2);
    }
}
class D : C
{
    public D(object o) : base(o is int x && x >= 5) 
    {
        Console.WriteLine(x);
    }
}

class C
{
    public C(bool b) { Console.WriteLine(b); }
}
";
            var compilation = CreateCompilationWithMscorlib45(source, options: TestOptions.DebugExe, parseOptions: patternParseOptions);
            compilation.VerifyDiagnostics(
    // (15,27): error CS0103: The name 'x' does not exist in the current context
    //         Console.WriteLine(x);
    Diagnostic(ErrorCode.ERR_NameNotInContext, "x").WithArguments("x").WithLocation(15, 27)
                );
        }

        [Fact]
        public void ScopeOfPatternVariables_SwitchLabelGuard_01()
        {
            var source =
@"
public class X
{
    public static void Main()
    {
    }

    bool Dummy(params object[] x) { return true; }

    void Test1(int val)
    {
        switch (val)
        {
            case 0 when Dummy(true is var x1, x1):
                Dummy(x1);
                break;
            case 1 when Dummy(true is var x1, x1):
                Dummy(x1);
                break;
            case 2 when Dummy(true is var x1, x1):
                Dummy(x1);
                break;
        }
    }

    void Test2(int val)
    {
        switch (val)
        {
            case 0 when Dummy(x2, true is var x2):
                Dummy(x2);
                break;
        }
    }

    void Test3(int x3, int val)
    {
        switch (val)
        {
            case 0 when Dummy(true is var x3, x3):
                Dummy(x3);
                break;
        }
    }

    void Test4(int val)
    {
        var x4 = 11;
        switch (val)
        {
            case 0 when Dummy(true is var x4, x4):
                Dummy(x4);
                break;
            case 1 when Dummy(x4): Dummy(x4); break;
        }
    }

    void Test5(int val)
    {
        switch (val)
        {
            case 0 when Dummy(true is var x5, x5):
                Dummy(x5);
                break;
        }
        
        var x5 = 11;
        Dummy(x5);
    }

    void Test6(int val)
    {
        let x6 = 11;
        switch (val)
        {
            case 0 when Dummy(x6):
                Dummy(x6);
                break;
            case 1 when Dummy(true is var x6, x6):
                Dummy(x6);
                break;
        }
    }

    void Test7(int val)
    {
        switch (val)
        {
            case 0 when Dummy(true is var x7, x7):
                Dummy(x7);
                break;
        }
        
        let x7 = 11;
        Dummy(x7);
    }

    void Test8(int val)
    {
        switch (val)
        {
            case 0 when Dummy(true is var x8, x8, false is var x8, x8):
                Dummy(x8);
                break;
        }
    }

    void Test9(int val)
    {
        switch (val)
        {
            case 0 when Dummy(x9):
                int x9 = 9;
                Dummy(x9);
                break;
            case 2 when Dummy(x9 = 9):
                Dummy(x9);
                break;
            case 1 when Dummy(true is var x9, x9):
                Dummy(x9);
                break;
        }
    }

    void Test10(int val)
    {
        switch (val)
        {
            case 1 when Dummy(true is var x10, x10):
                Dummy(x10);
                break;
            case 0 when Dummy(x10):
                let x10 = 10;
                Dummy(x10);
                break;
            case 2 when Dummy(x10 = 10, x10):
                Dummy(x10);
                break;
        }
    }

    void Test11(int val)
    {
        switch (x11 ? val : 0)
        {
            case 0 when Dummy(x11):
                Dummy(x11, 0);
                break;
            case 1 when Dummy(true is var x11, x11):
                Dummy(x11, 1);
                break;
        }
    }

    void Test12(int val)
    {
        switch (x12 ? val : 0)
        {
            case 0 when Dummy(true is var x12, x12):
                Dummy(x12, 0);
                break;
            case 1 when Dummy(x12):
                Dummy(x12, 1);
                break;
        }
    }

    void Test13()
    {
        switch (1 is var x13 ? x13 : 0)
        {
            case 0 when Dummy(x13):
                Dummy(x13);
                break;
            case 1 when Dummy(true is var x13, x13):
                Dummy(x13);
                break;
        }
    }

    void Test14(int val)
    {
        switch (val)
        {
            case 1 when Dummy(true is var x14, x14):
                Dummy(x14);
                Dummy(true is var x14, x14);
                Dummy(x14);
                break;
        }
    }

    void Test15(int val)
    {
        switch (val)
        {
            case 0 when Dummy(true is var x15, x15):
            case 1 when Dummy(true is var x15, x15):
                Dummy(x15);
                break;
        }
    }
}
";
            var compilation = CreateCompilationWithMscorlib45(source, options: TestOptions.DebugExe, parseOptions: patternParseOptions);

            compilation.VerifyDiagnostics(
    // (30,31): error CS0841: Cannot use local variable 'x2' before it is declared
    //             case 0 when Dummy(x2, true is var x2):
    Diagnostic(ErrorCode.ERR_VariableUsedBeforeDeclaration, "x2").WithArguments("x2").WithLocation(30, 31),
    // (40,43): error CS0136: A local or parameter named 'x3' cannot be declared in this scope because that name is used in an enclosing local scope to define a local or parameter
    //             case 0 when Dummy(true is var x3, x3):
    Diagnostic(ErrorCode.ERR_LocalIllegallyOverrides, "x3").WithArguments("x3").WithLocation(40, 43),
    // (51,43): error CS0136: A local or parameter named 'x4' cannot be declared in this scope because that name is used in an enclosing local scope to define a local or parameter
    //             case 0 when Dummy(true is var x4, x4):
    Diagnostic(ErrorCode.ERR_LocalIllegallyOverrides, "x4").WithArguments("x4").WithLocation(51, 43),
    // (62,43): error CS0136: A local or parameter named 'x5' cannot be declared in this scope because that name is used in an enclosing local scope to define a local or parameter
    //             case 0 when Dummy(true is var x5, x5):
    Diagnostic(ErrorCode.ERR_LocalIllegallyOverrides, "x5").WithArguments("x5").WithLocation(62, 43),
    // (79,43): error CS0136: A local or parameter named 'x6' cannot be declared in this scope because that name is used in an enclosing local scope to define a local or parameter
    //             case 1 when Dummy(true is var x6, x6):
    Diagnostic(ErrorCode.ERR_LocalIllegallyOverrides, "x6").WithArguments("x6").WithLocation(79, 43),
    // (89,43): error CS0136: A local or parameter named 'x7' cannot be declared in this scope because that name is used in an enclosing local scope to define a local or parameter
    //             case 0 when Dummy(true is var x7, x7):
    Diagnostic(ErrorCode.ERR_LocalIllegallyOverrides, "x7").WithArguments("x7").WithLocation(89, 43),
    // (102,64): error CS0128: A local variable named 'x8' is already defined in this scope
    //             case 0 when Dummy(true is var x8, x8, false is var x8, x8):
    Diagnostic(ErrorCode.ERR_LocalDuplicate, "x8").WithArguments("x8").WithLocation(102, 64),
    // (112,31): error CS0841: Cannot use local variable 'x9' before it is declared
    //             case 0 when Dummy(x9):
    Diagnostic(ErrorCode.ERR_VariableUsedBeforeDeclaration, "x9").WithArguments("x9").WithLocation(112, 31),
    // (119,43): error CS0136: A local or parameter named 'x9' cannot be declared in this scope because that name is used in an enclosing local scope to define a local or parameter
    //             case 1 when Dummy(true is var x9, x9):
    Diagnostic(ErrorCode.ERR_LocalIllegallyOverrides, "x9").WithArguments("x9").WithLocation(119, 43),
    // (129,43): error CS0136: A local or parameter named 'x10' cannot be declared in this scope because that name is used in an enclosing local scope to define a local or parameter
    //             case 1 when Dummy(true is var x10, x10):
    Diagnostic(ErrorCode.ERR_LocalIllegallyOverrides, "x10").WithArguments("x10").WithLocation(129, 43),
    // (132,31): error CS0841: Cannot use local variable 'x10' before it is declared
    //             case 0 when Dummy(x10):
    Diagnostic(ErrorCode.ERR_VariableUsedBeforeDeclaration, "x10").WithArguments("x10").WithLocation(132, 31),
    // (136,31): error CS0131: The left-hand side of an assignment must be a variable, property or indexer
    //             case 2 when Dummy(x10 = 10):
    Diagnostic(ErrorCode.ERR_AssgLvalueExpected, "x10").WithLocation(136, 31),
    // (144,17): error CS0103: The name 'x11' does not exist in the current context
    //         switch (x11 ? val : 0)
    Diagnostic(ErrorCode.ERR_NameNotInContext, "x11").WithArguments("x11").WithLocation(144, 17),
    // (146,31): error CS0103: The name 'x11' does not exist in the current context
    //             case 0 when Dummy(x11):
    Diagnostic(ErrorCode.ERR_NameNotInContext, "x11").WithArguments("x11").WithLocation(146, 31),
    // (147,23): error CS0103: The name 'x11' does not exist in the current context
    //                 Dummy(x11, 0);
    Diagnostic(ErrorCode.ERR_NameNotInContext, "x11").WithArguments("x11").WithLocation(147, 23),
    // (157,17): error CS0103: The name 'x12' does not exist in the current context
    //         switch (x12 ? val : 0)
    Diagnostic(ErrorCode.ERR_NameNotInContext, "x12").WithArguments("x12").WithLocation(157, 17),
    // (162,31): error CS0103: The name 'x12' does not exist in the current context
    //             case 1 when Dummy(x12):
    Diagnostic(ErrorCode.ERR_NameNotInContext, "x12").WithArguments("x12").WithLocation(162, 31),
    // (163,23): error CS0103: The name 'x12' does not exist in the current context
    //                 Dummy(x12, 1);
    Diagnostic(ErrorCode.ERR_NameNotInContext, "x12").WithArguments("x12").WithLocation(163, 23),
    // (175,43): error CS0136: A local or parameter named 'x13' cannot be declared in this scope because that name is used in an enclosing local scope to define a local or parameter
    //             case 1 when Dummy(true is var x13, x13):
    Diagnostic(ErrorCode.ERR_LocalIllegallyOverrides, "x13").WithArguments("x13").WithLocation(175, 43),
    // (187,35): error CS0136: A local or parameter named 'x14' cannot be declared in this scope because that name is used in an enclosing local scope to define a local or parameter
    //                 Dummy(true is var x14, x14);
    Diagnostic(ErrorCode.ERR_LocalIllegallyOverrides, "x14").WithArguments("x14").WithLocation(187, 35),
    // (198,43): error CS0128: A local variable named 'x15' is already defined in this scope
    //             case 1 when Dummy(true is var x15, x15):
    Diagnostic(ErrorCode.ERR_LocalDuplicate, "x15").WithArguments("x15").WithLocation(198, 43),
    // (198,48): error CS0165: Use of unassigned local variable 'x15'
    //             case 1 when Dummy(true is var x15, x15):
    Diagnostic(ErrorCode.ERR_UseDefViolation, "x15").WithArguments("x15").WithLocation(198, 48)
                );

            var tree = compilation.SyntaxTrees.Single();
            var model = compilation.GetSemanticModel(tree);

            var x1Decl = tree.GetRoot().DescendantNodes().OfType<DeclarationPatternSyntax>().Where(p => p.Identifier.ValueText == "x1").ToArray();
            var x1Ref = tree.GetRoot().DescendantNodes().OfType<IdentifierNameSyntax>().Where(id => id.Identifier.ValueText == "x1").ToArray();
            Assert.Equal(3, x1Decl.Length);
            Assert.Equal(6, x1Ref.Length);
            for (int i = 0; i < x1Decl.Length; i++)
            {
                VerifyModelForDeclarationPattern(model, x1Decl[i], x1Ref[i*2], x1Ref[i * 2 + 1]);
            }

            var x2Decl = tree.GetRoot().DescendantNodes().OfType<DeclarationPatternSyntax>().Where(p => p.Identifier.ValueText == "x2").Single();
            var x2Ref = tree.GetRoot().DescendantNodes().OfType<IdentifierNameSyntax>().Where(id => id.Identifier.ValueText == "x2").ToArray();
            Assert.Equal(2, x2Ref.Length);
            VerifyModelForDeclarationPattern(model, x2Decl, x2Ref);

            var x3Decl = tree.GetRoot().DescendantNodes().OfType<DeclarationPatternSyntax>().Where(p => p.Identifier.ValueText == "x3").Single();
            var x3Ref = tree.GetRoot().DescendantNodes().OfType<IdentifierNameSyntax>().Where(id => id.Identifier.ValueText == "x3").ToArray();
            Assert.Equal(2, x3Ref.Length);
            VerifyModelForDeclarationPattern(model, x3Decl, x3Ref);

            var x4Decl = tree.GetRoot().DescendantNodes().OfType<DeclarationPatternSyntax>().Where(p => p.Identifier.ValueText == "x4").Single();
            var x4Ref = tree.GetRoot().DescendantNodes().OfType<IdentifierNameSyntax>().Where(id => id.Identifier.ValueText == "x4").ToArray();
            Assert.Equal(4, x4Ref.Length);
            VerifyModelForDeclarationPattern(model, x4Decl, x4Ref[0], x4Ref[1]);
            VerifyNotAPatternLocal(model, x4Ref[2]);
            VerifyNotAPatternLocal(model, x4Ref[3]);

            var x5Decl = tree.GetRoot().DescendantNodes().OfType<DeclarationPatternSyntax>().Where(p => p.Identifier.ValueText == "x5").Single();
            var x5Ref = tree.GetRoot().DescendantNodes().OfType<IdentifierNameSyntax>().Where(id => id.Identifier.ValueText == "x5").ToArray();
            Assert.Equal(3, x5Ref.Length);
            VerifyModelForDeclarationPattern(model, x5Decl, x5Ref[0], x5Ref[1]);
            VerifyNotAPatternLocal(model, x5Ref[2]);

            var x6Decl_1 = tree.GetRoot().DescendantNodes().OfType<LetStatementSyntax>().Where(p => p.Identifier.ValueText == "x6").Single();
            var x6Decl_2 = tree.GetRoot().DescendantNodes().OfType<DeclarationPatternSyntax>().Where(p => p.Identifier.ValueText == "x6").Single();
            var x6Ref = tree.GetRoot().DescendantNodes().OfType<IdentifierNameSyntax>().Where(id => id.Identifier.ValueText == "x6").ToArray();
            Assert.Equal(4, x6Ref.Length);
            VerifyModelForDeclarationPattern(model, x6Decl_1, x6Ref[0], x6Ref[1]);
            VerifyModelForDeclarationPattern(model, x6Decl_2, x6Ref[2], x6Ref[3]);

            var x7Decl_1 = tree.GetRoot().DescendantNodes().OfType<DeclarationPatternSyntax>().Where(p => p.Identifier.ValueText == "x7").Single();
            var x7Decl_2 = tree.GetRoot().DescendantNodes().OfType<LetStatementSyntax>().Where(p => p.Identifier.ValueText == "x7").Single();
            var x7Ref = tree.GetRoot().DescendantNodes().OfType<IdentifierNameSyntax>().Where(id => id.Identifier.ValueText == "x7").ToArray();
            Assert.Equal(3, x7Ref.Length);
            VerifyModelForDeclarationPattern(model, x7Decl_1, x7Ref[0], x7Ref[1]);
            VerifyModelForDeclarationPattern(model, x7Decl_2, x7Ref[2]);

            var x8Decl = tree.GetRoot().DescendantNodes().OfType<DeclarationPatternSyntax>().Where(p => p.Identifier.ValueText == "x8").ToArray();
            var x8Ref = tree.GetRoot().DescendantNodes().OfType<IdentifierNameSyntax>().Where(id => id.Identifier.ValueText == "x8").ToArray();
            Assert.Equal(2, x8Decl.Length);
            Assert.Equal(3, x8Ref.Length);
            for (int i = 0; i < x8Ref.Length; i++)
            {
                VerifyModelForDeclarationPattern(model, x8Decl[0], x8Ref[i]);
            }
            VerifyModelForDeclarationPatternDuplicateInSameScope(model, x8Decl[1]);

            var x9Decl = tree.GetRoot().DescendantNodes().OfType<DeclarationPatternSyntax>().Where(p => p.Identifier.ValueText == "x9").Single();
            var x9Ref = tree.GetRoot().DescendantNodes().OfType<IdentifierNameSyntax>().Where(id => id.Identifier.ValueText == "x9").ToArray();
            Assert.Equal(6, x9Ref.Length);
            VerifyNotAPatternLocal(model, x9Ref[0]);
            VerifyNotAPatternLocal(model, x9Ref[1]);
            VerifyNotAPatternLocal(model, x9Ref[2]);
            VerifyNotAPatternLocal(model, x9Ref[3]);
            VerifyModelForDeclarationPattern(model, x9Decl, x9Ref[4], x9Ref[5]);

            var x10Decl_1 = tree.GetRoot().DescendantNodes().OfType<DeclarationPatternSyntax>().Where(p => p.Identifier.ValueText == "x10").Single();
            var x10Decl_2 = tree.GetRoot().DescendantNodes().OfType<LetStatementSyntax>().Where(p => p.Identifier.ValueText == "x10").Single();
            var x10Ref = tree.GetRoot().DescendantNodes().OfType<IdentifierNameSyntax>().Where(id => id.Identifier.ValueText == "x10").ToArray();
            Assert.Equal(7, x10Ref.Length);
            VerifyModelForDeclarationPattern(model, x10Decl_1, x10Ref[0], x10Ref[1]);
            VerifyModelForDeclarationPattern(model, x10Decl_2, x10Ref[2], x10Ref[3], x10Ref[4], x10Ref[5], x10Ref[6]);

            var x11Decl = tree.GetRoot().DescendantNodes().OfType<DeclarationPatternSyntax>().Where(p => p.Identifier.ValueText == "x11").Single();
            var x11Ref = tree.GetRoot().DescendantNodes().OfType<IdentifierNameSyntax>().Where(id => id.Identifier.ValueText == "x11").ToArray();
            Assert.Equal(5, x11Ref.Length);
            VerifyNotInScope(model, x11Ref[0]);
            VerifyNotInScope(model, x11Ref[1]);
            VerifyNotInScope(model, x11Ref[2]);
            VerifyModelForDeclarationPattern(model, x11Decl, x11Ref[3], x11Ref[4]);

            var x12Decl = tree.GetRoot().DescendantNodes().OfType<DeclarationPatternSyntax>().Where(p => p.Identifier.ValueText == "x12").Single();
            var x12Ref = tree.GetRoot().DescendantNodes().OfType<IdentifierNameSyntax>().Where(id => id.Identifier.ValueText == "x12").ToArray();
            Assert.Equal(5, x12Ref.Length);
            VerifyNotInScope(model, x12Ref[0]);
            VerifyModelForDeclarationPattern(model, x12Decl, x12Ref[1], x12Ref[2]);
            VerifyNotInScope(model, x12Ref[3]);
            VerifyNotInScope(model, x12Ref[4]);

            var x13Decl = tree.GetRoot().DescendantNodes().OfType<DeclarationPatternSyntax>().Where(p => p.Identifier.ValueText == "x13").ToArray();
            var x13Ref = tree.GetRoot().DescendantNodes().OfType<IdentifierNameSyntax>().Where(id => id.Identifier.ValueText == "x13").ToArray();
            Assert.Equal(2, x13Decl.Length);
            Assert.Equal(5, x13Ref.Length);
            VerifyModelForDeclarationPattern(model, x13Decl[0], x13Ref[0], x13Ref[1], x13Ref[2]);
            VerifyModelForDeclarationPattern(model, x13Decl[1], x13Ref[3], x13Ref[4]);

            var x14Decl = tree.GetRoot().DescendantNodes().OfType<DeclarationPatternSyntax>().Where(p => p.Identifier.ValueText == "x14").ToArray();
            var x14Ref = tree.GetRoot().DescendantNodes().OfType<IdentifierNameSyntax>().Where(id => id.Identifier.ValueText == "x14").ToArray();
            Assert.Equal(2, x14Decl.Length);
            Assert.Equal(4, x14Ref.Length);
            VerifyModelForDeclarationPattern(model, x14Decl[0], x14Ref[0], x14Ref[1], x14Ref[3]);
            VerifyModelForDeclarationPattern(model, x14Decl[1], x14Ref[2]);

            var x15Decl = tree.GetRoot().DescendantNodes().OfType<DeclarationPatternSyntax>().Where(p => p.Identifier.ValueText == "x15").ToArray();
            var x15Ref = tree.GetRoot().DescendantNodes().OfType<IdentifierNameSyntax>().Where(id => id.Identifier.ValueText == "x15").ToArray();
            Assert.Equal(2, x15Decl.Length);
            Assert.Equal(3, x15Ref.Length);
            for (int i = 0; i < x15Ref.Length; i++)
            {
                VerifyModelForDeclarationPattern(model, x15Decl[0], x15Ref[i]);
            }
            VerifyModelForDeclarationPatternDuplicateInSameScope(model, x15Decl[1]);
        }

        [Fact]
        public void ScopeOfPatternVariables_SwitchLabelPattern_01()
        {
            var source =
@"
public class X
{
    public static void Main()
    {
    }

    bool Dummy(params object[] x) { return true; }

    void Test1(object val)
    {
        switch (val)
        {
            case byte x1 when Dummy(x1):
                Dummy(x1);
                break;
            case int x1 when Dummy(x1):
                Dummy(x1);
                break;
            case long x1 when Dummy(x1):
                Dummy(x1);
                break;
        }
    }

    void Test2(object val)
    {
        switch (val)
        {
            case 0 when Dummy(x2):
            case int x2:
                Dummy(x2);
                break;
        }
    }

    void Test3(int x3, object val)
    {
        switch (val)
        {
            case int x3 when Dummy(x3):
                Dummy(x3);
                break;
        }
    }

    void Test4(object val)
    {
        var x4 = 11;
        switch (val)
        {
            case int x4 when Dummy(x4):
                Dummy(x4);
                break;
            case 1 when Dummy(x4): 
                Dummy(x4); 
                break;
        }
    }

    void Test5(object val)
    {
        switch (val)
        {
            case int x5 when Dummy(x5):
                Dummy(x5);
                break;
        }
        
        var x5 = 11;
        Dummy(x5);
    }

    void Test6(object val)
    {
        let x6 = 11;
        switch (val)
        {
            case 0 when Dummy(x6):
                Dummy(x6);
                break;
            case int x6 when Dummy(x6):
                Dummy(x6);
                break;
        }
    }

    void Test7(object val)
    {
        switch (val)
        {
            case int x7 when Dummy(x7):
                Dummy(x7);
                break;
        }
        
        let x7 = 11;
        Dummy(x7);
    }

    void Test8(object val)
    {
        switch (val)
        {
            case int x8 
                    when Dummy(x8, false is var x8, x8):
                Dummy(x8);
                break;
        }
    }

    void Test9(object val)
    {
        switch (val)
        {
            case 0 when Dummy(x9):
                int x9 = 9;
                Dummy(x9);
                break;
            case 2 when Dummy(x9 = 9):
                Dummy(x9);
                break;
            case int x9 when Dummy(x9):
                Dummy(x9);
                break;
        }
    }

    void Test10(object val)
    {
        switch (val)
        {
            case int x10 when Dummy(x10):
                Dummy(x10);
                break;
            case 0 when Dummy(x10):
                let x10 = 10;
                Dummy(x10);
                break;
            case 2 when Dummy(x10 = 10, x10):
                Dummy(x10);
                break;
        }
    }

    void Test11(object val)
    {
        switch (x11 ? val : 0)
        {
            case 0 when Dummy(x11):
                Dummy(x11, 0);
                break;
            case int x11 when Dummy(x11):
                Dummy(x11, 1);
                break;
        }
    }

    void Test12(object val)
    {
        switch (x12 ? val : 0)
        {
            case int x12 when Dummy(x12):
                Dummy(x12, 0);
                break;
            case 1 when Dummy(x12):
                Dummy(x12, 1);
                break;
        }
    }

    void Test13()
    {
        switch (1 is var x13 ? x13 : 0)
        {
            case 0 when Dummy(x13):
                Dummy(x13);
                break;
            case int x13 when Dummy(x13):
                Dummy(x13);
                break;
        }
    }

    void Test14(object val)
    {
        switch (val)
        {
            case int x14 when Dummy(x14):
                Dummy(x14);
                Dummy(true is var x14, x14);
                Dummy(x14);
                break;
        }
    }

    void Test15(object val)
    {
        switch (val)
        {
            case int x15 when Dummy(x15):
            case long x15 when Dummy(x15):
                Dummy(x15);
                break;
        }
    }

    void Test16(object val)
    {
        switch (val)
        {
            case int x16 when Dummy(x16):
            case 1 when Dummy(true is var x16, x16):
                Dummy(x16);
                break;
        }
    }

    void Test17(object val)
    {
        switch (val)
        {
            case 0 when Dummy(true is var x17, x17):
            case int x17 when Dummy(x17):
                Dummy(x17);
                break;
        }
    }
}
";
            var compilation = CreateCompilationWithMscorlib45(source, options: TestOptions.DebugExe, parseOptions: patternParseOptions);

            compilation.VerifyDiagnostics(
    // (30,31): error CS0841: Cannot use local variable 'x2' before it is declared
    //             case 0 when Dummy(x2):
    Diagnostic(ErrorCode.ERR_VariableUsedBeforeDeclaration, "x2").WithArguments("x2").WithLocation(30, 31),
    // (41,22): error CS0136: A local or parameter named 'x3' cannot be declared in this scope because that name is used in an enclosing local scope to define a local or parameter
    //             case int x3 when Dummy(x3):
    Diagnostic(ErrorCode.ERR_LocalIllegallyOverrides, "x3").WithArguments("x3").WithLocation(41, 22),
    // (52,22): error CS0136: A local or parameter named 'x4' cannot be declared in this scope because that name is used in an enclosing local scope to define a local or parameter
    //             case int x4 when Dummy(x4):
    Diagnostic(ErrorCode.ERR_LocalIllegallyOverrides, "x4").WithArguments("x4").WithLocation(52, 22),
    // (65,22): error CS0136: A local or parameter named 'x5' cannot be declared in this scope because that name is used in an enclosing local scope to define a local or parameter
    //             case int x5 when Dummy(x5):
    Diagnostic(ErrorCode.ERR_LocalIllegallyOverrides, "x5").WithArguments("x5").WithLocation(65, 22),
    // (82,22): error CS0136: A local or parameter named 'x6' cannot be declared in this scope because that name is used in an enclosing local scope to define a local or parameter
    //             case int x6 when Dummy(x6):
    Diagnostic(ErrorCode.ERR_LocalIllegallyOverrides, "x6").WithArguments("x6").WithLocation(82, 22),
    // (92,22): error CS0136: A local or parameter named 'x7' cannot be declared in this scope because that name is used in an enclosing local scope to define a local or parameter
    //             case int x7 when Dummy(x7):
    Diagnostic(ErrorCode.ERR_LocalIllegallyOverrides, "x7").WithArguments("x7").WithLocation(92, 22),
    // (106,49): error CS0128: A local variable named 'x8' is already defined in this scope
    //                     when Dummy(x8, false is var x8, x8):
    Diagnostic(ErrorCode.ERR_LocalDuplicate, "x8").WithArguments("x8").WithLocation(106, 49),
    // (116,31): error CS0841: Cannot use local variable 'x9' before it is declared
    //             case 0 when Dummy(x9):
    Diagnostic(ErrorCode.ERR_VariableUsedBeforeDeclaration, "x9").WithArguments("x9").WithLocation(116, 31),
    // (123,22): error CS0136: A local or parameter named 'x9' cannot be declared in this scope because that name is used in an enclosing local scope to define a local or parameter
    //             case int x9 when Dummy(x9):
    Diagnostic(ErrorCode.ERR_LocalIllegallyOverrides, "x9").WithArguments("x9").WithLocation(123, 22),
    // (133,22): error CS0136: A local or parameter named 'x10' cannot be declared in this scope because that name is used in an enclosing local scope to define a local or parameter
    //             case int x10 when Dummy(x10):
    Diagnostic(ErrorCode.ERR_LocalIllegallyOverrides, "x10").WithArguments("x10").WithLocation(133, 22),
    // (136,31): error CS0841: Cannot use local variable 'x10' before it is declared
    //             case 0 when Dummy(x10):
    Diagnostic(ErrorCode.ERR_VariableUsedBeforeDeclaration, "x10").WithArguments("x10").WithLocation(136, 31),
    // (140,31): error CS0131: The left-hand side of an assignment must be a variable, property or indexer
    //             case 2 when Dummy(x10 = 10, x10):
    Diagnostic(ErrorCode.ERR_AssgLvalueExpected, "x10").WithLocation(140, 31),
    // (148,17): error CS0103: The name 'x11' does not exist in the current context
    //         switch (x11 ? val : 0)
    Diagnostic(ErrorCode.ERR_NameNotInContext, "x11").WithArguments("x11").WithLocation(148, 17),
    // (150,31): error CS0103: The name 'x11' does not exist in the current context
    //             case 0 when Dummy(x11):
    Diagnostic(ErrorCode.ERR_NameNotInContext, "x11").WithArguments("x11").WithLocation(150, 31),
    // (151,23): error CS0103: The name 'x11' does not exist in the current context
    //                 Dummy(x11, 0);
    Diagnostic(ErrorCode.ERR_NameNotInContext, "x11").WithArguments("x11").WithLocation(151, 23),
    // (161,17): error CS0103: The name 'x12' does not exist in the current context
    //         switch (x12 ? val : 0)
    Diagnostic(ErrorCode.ERR_NameNotInContext, "x12").WithArguments("x12").WithLocation(161, 17),
    // (166,31): error CS0103: The name 'x12' does not exist in the current context
    //             case 1 when Dummy(x12):
    Diagnostic(ErrorCode.ERR_NameNotInContext, "x12").WithArguments("x12").WithLocation(166, 31),
    // (167,23): error CS0103: The name 'x12' does not exist in the current context
    //                 Dummy(x12, 1);
    Diagnostic(ErrorCode.ERR_NameNotInContext, "x12").WithArguments("x12").WithLocation(167, 23),
    // (179,22): error CS0136: A local or parameter named 'x13' cannot be declared in this scope because that name is used in an enclosing local scope to define a local or parameter
    //             case int x13 when Dummy(x13):
    Diagnostic(ErrorCode.ERR_LocalIllegallyOverrides, "x13").WithArguments("x13").WithLocation(179, 22),
    // (191,35): error CS0136: A local or parameter named 'x14' cannot be declared in this scope because that name is used in an enclosing local scope to define a local or parameter
    //                 Dummy(true is var x14, x14);
    Diagnostic(ErrorCode.ERR_LocalIllegallyOverrides, "x14").WithArguments("x14").WithLocation(191, 35),
    // (202,23): error CS0128: A local variable named 'x15' is already defined in this scope
    //             case long x15 when Dummy(x15):
    Diagnostic(ErrorCode.ERR_LocalDuplicate, "x15").WithArguments("x15").WithLocation(202, 23),
    // (202,38): error CS0165: Use of unassigned local variable 'x15'
    //             case long x15 when Dummy(x15):
    Diagnostic(ErrorCode.ERR_UseDefViolation, "x15").WithArguments("x15").WithLocation(202, 38),
    // (213,43): error CS0128: A local variable named 'x16' is already defined in this scope
    //             case 1 when Dummy(true is var x16, x16):
    Diagnostic(ErrorCode.ERR_LocalDuplicate, "x16").WithArguments("x16").WithLocation(213, 43),
    // (213,48): error CS0165: Use of unassigned local variable 'x16'
    //             case 1 when Dummy(true is var x16, x16):
    Diagnostic(ErrorCode.ERR_UseDefViolation, "x16").WithArguments("x16").WithLocation(213, 48),
    // (224,22): error CS0128: A local variable named 'x17' is already defined in this scope
    //             case int x17 when Dummy(x17):
    Diagnostic(ErrorCode.ERR_LocalDuplicate, "x17").WithArguments("x17").WithLocation(224, 22),
    // (224,37): error CS0165: Use of unassigned local variable 'x17'
    //             case int x17 when Dummy(x17):
    Diagnostic(ErrorCode.ERR_UseDefViolation, "x17").WithArguments("x17").WithLocation(224, 37)
                );

            var tree = compilation.SyntaxTrees.Single();
            var model = compilation.GetSemanticModel(tree);

            var x1Decl = tree.GetRoot().DescendantNodes().OfType<DeclarationPatternSyntax>().Where(p => p.Identifier.ValueText == "x1").ToArray();
            var x1Ref = tree.GetRoot().DescendantNodes().OfType<IdentifierNameSyntax>().Where(id => id.Identifier.ValueText == "x1").ToArray();
            Assert.Equal(3, x1Decl.Length);
            Assert.Equal(6, x1Ref.Length);
            for (int i = 0; i < x1Decl.Length; i++)
            {
                VerifyModelForDeclarationPattern(model, x1Decl[i], x1Ref[i * 2], x1Ref[i * 2 + 1]);
            }

            var x2Decl = tree.GetRoot().DescendantNodes().OfType<DeclarationPatternSyntax>().Where(p => p.Identifier.ValueText == "x2").Single();
            var x2Ref = tree.GetRoot().DescendantNodes().OfType<IdentifierNameSyntax>().Where(id => id.Identifier.ValueText == "x2").ToArray();
            Assert.Equal(2, x2Ref.Length);
            VerifyModelForDeclarationPattern(model, x2Decl, x2Ref);

            var x3Decl = tree.GetRoot().DescendantNodes().OfType<DeclarationPatternSyntax>().Where(p => p.Identifier.ValueText == "x3").Single();
            var x3Ref = tree.GetRoot().DescendantNodes().OfType<IdentifierNameSyntax>().Where(id => id.Identifier.ValueText == "x3").ToArray();
            Assert.Equal(2, x3Ref.Length);
            VerifyModelForDeclarationPattern(model, x3Decl, x3Ref);

            var x4Decl = tree.GetRoot().DescendantNodes().OfType<DeclarationPatternSyntax>().Where(p => p.Identifier.ValueText == "x4").Single();
            var x4Ref = tree.GetRoot().DescendantNodes().OfType<IdentifierNameSyntax>().Where(id => id.Identifier.ValueText == "x4").ToArray();
            Assert.Equal(4, x4Ref.Length);
            VerifyModelForDeclarationPattern(model, x4Decl, x4Ref[0], x4Ref[1]);
            VerifyNotAPatternLocal(model, x4Ref[2]);
            VerifyNotAPatternLocal(model, x4Ref[3]);

            var x5Decl = tree.GetRoot().DescendantNodes().OfType<DeclarationPatternSyntax>().Where(p => p.Identifier.ValueText == "x5").Single();
            var x5Ref = tree.GetRoot().DescendantNodes().OfType<IdentifierNameSyntax>().Where(id => id.Identifier.ValueText == "x5").ToArray();
            Assert.Equal(3, x5Ref.Length);
            VerifyModelForDeclarationPattern(model, x5Decl, x5Ref[0], x5Ref[1]);
            VerifyNotAPatternLocal(model, x5Ref[2]);

            var x6Decl_1 = tree.GetRoot().DescendantNodes().OfType<LetStatementSyntax>().Where(p => p.Identifier.ValueText == "x6").Single();
            var x6Decl_2 = tree.GetRoot().DescendantNodes().OfType<DeclarationPatternSyntax>().Where(p => p.Identifier.ValueText == "x6").Single();
            var x6Ref = tree.GetRoot().DescendantNodes().OfType<IdentifierNameSyntax>().Where(id => id.Identifier.ValueText == "x6").ToArray();
            Assert.Equal(4, x6Ref.Length);
            VerifyModelForDeclarationPattern(model, x6Decl_1, x6Ref[0], x6Ref[1]);
            VerifyModelForDeclarationPattern(model, x6Decl_2, x6Ref[2], x6Ref[3]);

            var x7Decl_1 = tree.GetRoot().DescendantNodes().OfType<DeclarationPatternSyntax>().Where(p => p.Identifier.ValueText == "x7").Single();
            var x7Decl_2 = tree.GetRoot().DescendantNodes().OfType<LetStatementSyntax>().Where(p => p.Identifier.ValueText == "x7").Single();
            var x7Ref = tree.GetRoot().DescendantNodes().OfType<IdentifierNameSyntax>().Where(id => id.Identifier.ValueText == "x7").ToArray();
            Assert.Equal(3, x7Ref.Length);
            VerifyModelForDeclarationPattern(model, x7Decl_1, x7Ref[0], x7Ref[1]);
            VerifyModelForDeclarationPattern(model, x7Decl_2, x7Ref[2]);

            var x8Decl = tree.GetRoot().DescendantNodes().OfType<DeclarationPatternSyntax>().Where(p => p.Identifier.ValueText == "x8").ToArray();
            var x8Ref = tree.GetRoot().DescendantNodes().OfType<IdentifierNameSyntax>().Where(id => id.Identifier.ValueText == "x8").ToArray();
            Assert.Equal(2, x8Decl.Length);
            Assert.Equal(3, x8Ref.Length);
            for (int i = 0; i < x8Ref.Length; i++)
            {
                VerifyModelForDeclarationPattern(model, x8Decl[0], x8Ref[i]);
            }
            VerifyModelForDeclarationPatternDuplicateInSameScope(model, x8Decl[1]);

            var x9Decl = tree.GetRoot().DescendantNodes().OfType<DeclarationPatternSyntax>().Where(p => p.Identifier.ValueText == "x9").Single();
            var x9Ref = tree.GetRoot().DescendantNodes().OfType<IdentifierNameSyntax>().Where(id => id.Identifier.ValueText == "x9").ToArray();
            Assert.Equal(6, x9Ref.Length);
            VerifyNotAPatternLocal(model, x9Ref[0]);
            VerifyNotAPatternLocal(model, x9Ref[1]);
            VerifyNotAPatternLocal(model, x9Ref[2]);
            VerifyNotAPatternLocal(model, x9Ref[3]);
            VerifyModelForDeclarationPattern(model, x9Decl, x9Ref[4], x9Ref[5]);

            var x10Decl_1 = tree.GetRoot().DescendantNodes().OfType<DeclarationPatternSyntax>().Where(p => p.Identifier.ValueText == "x10").Single();
            var x10Decl_2 = tree.GetRoot().DescendantNodes().OfType<LetStatementSyntax>().Where(p => p.Identifier.ValueText == "x10").Single();
            var x10Ref = tree.GetRoot().DescendantNodes().OfType<IdentifierNameSyntax>().Where(id => id.Identifier.ValueText == "x10").ToArray();
            Assert.Equal(7, x10Ref.Length);
            VerifyModelForDeclarationPattern(model, x10Decl_1, x10Ref[0], x10Ref[1]);
            VerifyModelForDeclarationPattern(model, x10Decl_2, x10Ref[2], x10Ref[3], x10Ref[4], x10Ref[5], x10Ref[6]);

            var x11Decl = tree.GetRoot().DescendantNodes().OfType<DeclarationPatternSyntax>().Where(p => p.Identifier.ValueText == "x11").Single();
            var x11Ref = tree.GetRoot().DescendantNodes().OfType<IdentifierNameSyntax>().Where(id => id.Identifier.ValueText == "x11").ToArray();
            Assert.Equal(5, x11Ref.Length);
            VerifyNotInScope(model, x11Ref[0]);
            VerifyNotInScope(model, x11Ref[1]);
            VerifyNotInScope(model, x11Ref[2]);
            VerifyModelForDeclarationPattern(model, x11Decl, x11Ref[3], x11Ref[4]);

            var x12Decl = tree.GetRoot().DescendantNodes().OfType<DeclarationPatternSyntax>().Where(p => p.Identifier.ValueText == "x12").Single();
            var x12Ref = tree.GetRoot().DescendantNodes().OfType<IdentifierNameSyntax>().Where(id => id.Identifier.ValueText == "x12").ToArray();
            Assert.Equal(5, x12Ref.Length);
            VerifyNotInScope(model, x12Ref[0]);
            VerifyModelForDeclarationPattern(model, x12Decl, x12Ref[1], x12Ref[2]);
            VerifyNotInScope(model, x12Ref[3]);
            VerifyNotInScope(model, x12Ref[4]);

            var x13Decl = tree.GetRoot().DescendantNodes().OfType<DeclarationPatternSyntax>().Where(p => p.Identifier.ValueText == "x13").ToArray();
            var x13Ref = tree.GetRoot().DescendantNodes().OfType<IdentifierNameSyntax>().Where(id => id.Identifier.ValueText == "x13").ToArray();
            Assert.Equal(2, x13Decl.Length);
            Assert.Equal(5, x13Ref.Length);
            VerifyModelForDeclarationPattern(model, x13Decl[0], x13Ref[0], x13Ref[1], x13Ref[2]);
            VerifyModelForDeclarationPattern(model, x13Decl[1], x13Ref[3], x13Ref[4]);

            var x14Decl = tree.GetRoot().DescendantNodes().OfType<DeclarationPatternSyntax>().Where(p => p.Identifier.ValueText == "x14").ToArray();
            var x14Ref = tree.GetRoot().DescendantNodes().OfType<IdentifierNameSyntax>().Where(id => id.Identifier.ValueText == "x14").ToArray();
            Assert.Equal(2, x14Decl.Length);
            Assert.Equal(4, x14Ref.Length);
            VerifyModelForDeclarationPattern(model, x14Decl[0], x14Ref[0], x14Ref[1], x14Ref[3]);
            VerifyModelForDeclarationPattern(model, x14Decl[1], x14Ref[2]);

            var x15Decl = tree.GetRoot().DescendantNodes().OfType<DeclarationPatternSyntax>().Where(p => p.Identifier.ValueText == "x15").ToArray();
            var x15Ref = tree.GetRoot().DescendantNodes().OfType<IdentifierNameSyntax>().Where(id => id.Identifier.ValueText == "x15").ToArray();
            Assert.Equal(2, x15Decl.Length);
            Assert.Equal(3, x15Ref.Length);
            for (int i = 0; i < x15Ref.Length; i++)
            {
                VerifyModelForDeclarationPattern(model, x15Decl[0], x15Ref[i]);
            }
            VerifyModelForDeclarationPatternDuplicateInSameScope(model, x15Decl[1]);

            var x16Decl = tree.GetRoot().DescendantNodes().OfType<DeclarationPatternSyntax>().Where(p => p.Identifier.ValueText == "x16").ToArray();
            var x16Ref = tree.GetRoot().DescendantNodes().OfType<IdentifierNameSyntax>().Where(id => id.Identifier.ValueText == "x16").ToArray();
            Assert.Equal(2, x16Decl.Length);
            Assert.Equal(3, x16Ref.Length);
            for (int i = 0; i < x16Ref.Length; i++)
            {
                VerifyModelForDeclarationPattern(model, x16Decl[0], x16Ref[i]);
            }
            VerifyModelForDeclarationPatternDuplicateInSameScope(model, x16Decl[1]);

            var x17Decl = tree.GetRoot().DescendantNodes().OfType<DeclarationPatternSyntax>().Where(p => p.Identifier.ValueText == "x17").ToArray();
            var x17Ref = tree.GetRoot().DescendantNodes().OfType<IdentifierNameSyntax>().Where(id => id.Identifier.ValueText == "x17").ToArray();
            Assert.Equal(2, x17Decl.Length);
            Assert.Equal(3, x17Ref.Length);
            for (int i = 0; i < x17Ref.Length; i++)
            {
                VerifyModelForDeclarationPattern(model, x17Decl[0], x17Ref[i]);
            }
            VerifyModelForDeclarationPatternDuplicateInSameScope(model, x17Decl[1]);
        }

        [Fact]
        public void ScopeOfPatternVariables_Switch_01()
        {
            var source =
@"
public class X
{
    public static void Main()
    {
    }

    bool Dummy(params object[] x) {return true;}

    void Test1()
    {
        switch (1 is var x1 ? x1 : 0)
        {
            case 0:
                Dummy(x1, 0);
                break;
        }

        Dummy(x1, 1);
    }

    void Test4()
    {
        var x4 = 11;
        Dummy(x4);

        switch (4 is var x4 ? x4 : 0)
        {
            case 4:
                Dummy(x4);
                break;
        }
    }

    void Test5(int x5)
    {
        switch (5 is var x5 ? x5 : 0)
        {
            case 5:
                Dummy(x5);
                break;
        }
    }

    void Test6()
    {
        switch (x6 + 6 is var x6 ? x6 : 0)
        {
            case 6:
                Dummy(x6);
                break;
        }
    }

    void Test7()
    {
        switch (7 is var x7 ? x7 : 0)
        {
            case 7:
                var x7 = 12;
                Dummy(x7);
                break;
        }
    }

    void Test9()
    {
        switch (9 is var x9 ? x9 : 0)
        {
            case 9:
                Dummy(x9, 0);
                switch (9 is var x9 ? x9 : 0)
                {
                    case 9:
                        Dummy(x9, 1);
                        break;
                }
                break;
        }

    }

    void Test10()
    {
        switch (y10 + 10 is var x10 ? x10 : 0)
        {
            case 0 when y10:
                break;
            case y10:
                var y10 = 12;
                Dummy(y10);
                break;
        }
    }

    void Test11()
    {
        switch (y11 + 11 is var x11 ? x11 : 0)
        {
            case 0 when y11 > 0:
                break;
            case y11:
                let y11 = 12;
                Dummy(y11);
                break;
        }
    }

    void Test14()
    {
        switch (Dummy(1 is var x14, 
                  2 is var x14, 
                  x14) ? 1 : 0)
        {
            case 0:
                Dummy(x14);
                break;
        }
    }

    void Test15(int val)
    {
        switch (val)
        {
            case 0 when y15 > 0:
                break;
            case y15: 
                var y15 = 15;
                Dummy(y15);
                break;
        }
    }

    void Test16(int val)
    {
        switch (val)
        {
            case 0 when y16 > 0:
                break;
            case y16: 
                let y16 = 16;
                Dummy(y16);
                break;
        }
    }
}
";
            var compilation = CreateCompilationWithMscorlib45(source, options: TestOptions.DebugExe, parseOptions: patternParseOptions);
            compilation.VerifyDiagnostics(
    // (19,15): error CS0103: The name 'x1' does not exist in the current context
    //         Dummy(x1, 1);
    Diagnostic(ErrorCode.ERR_NameNotInContext, "x1").WithArguments("x1").WithLocation(19, 15),
    // (27,26): error CS0136: A local or parameter named 'x4' cannot be declared in this scope because that name is used in an enclosing local scope to define a local or parameter
    //         switch (4 is var x4 ? x4 : 0)
    Diagnostic(ErrorCode.ERR_LocalIllegallyOverrides, "x4").WithArguments("x4").WithLocation(27, 26),
    // (37,26): error CS0136: A local or parameter named 'x5' cannot be declared in this scope because that name is used in an enclosing local scope to define a local or parameter
    //         switch (5 is var x5 ? x5 : 0)
    Diagnostic(ErrorCode.ERR_LocalIllegallyOverrides, "x5").WithArguments("x5").WithLocation(37, 26),
    // (47,17): error CS0841: Cannot use local variable 'x6' before it is declared
    //         switch (x6 + 6 is var x6 ? x6 : 0)
    Diagnostic(ErrorCode.ERR_VariableUsedBeforeDeclaration, "x6").WithArguments("x6").WithLocation(47, 17),
    // (60,21): error CS0136: A local or parameter named 'x7' cannot be declared in this scope because that name is used in an enclosing local scope to define a local or parameter
    //                 var x7 = 12;
    Diagnostic(ErrorCode.ERR_LocalIllegallyOverrides, "x7").WithArguments("x7").WithLocation(60, 21),
    // (72,34): error CS0136: A local or parameter named 'x9' cannot be declared in this scope because that name is used in an enclosing local scope to define a local or parameter
    //                 switch (9 is var x9 ? x9 : 0)
    Diagnostic(ErrorCode.ERR_LocalIllegallyOverrides, "x9").WithArguments("x9").WithLocation(72, 34),
    // (85,17): error CS0103: The name 'y10' does not exist in the current context
    //         switch (y10 + 10 is var x10 ? x10 : 0)
    Diagnostic(ErrorCode.ERR_NameNotInContext, "y10").WithArguments("y10").WithLocation(85, 17),
    // (87,25): error CS0841: Cannot use local variable 'y10' before it is declared
    //             case 0 when y10:
    Diagnostic(ErrorCode.ERR_VariableUsedBeforeDeclaration, "y10").WithArguments("y10").WithLocation(87, 25),
    // (89,18): error CS0841: Cannot use local variable 'y10' before it is declared
    //             case y10:
    Diagnostic(ErrorCode.ERR_VariableUsedBeforeDeclaration, "y10").WithArguments("y10").WithLocation(89, 18),
    // (98,17): error CS0103: The name 'y11' does not exist in the current context
    //         switch (y11 + 11 is var x11 ? x11 : 0)
    Diagnostic(ErrorCode.ERR_NameNotInContext, "y11").WithArguments("y11").WithLocation(98, 17),
    // (100,25): error CS0841: Cannot use local variable 'y11' before it is declared
    //             case 0 when y11 > 0:
    Diagnostic(ErrorCode.ERR_VariableUsedBeforeDeclaration, "y11").WithArguments("y11").WithLocation(100, 25),
    // (102,18): error CS0841: Cannot use local variable 'y11' before it is declared
    //             case y11:
    Diagnostic(ErrorCode.ERR_VariableUsedBeforeDeclaration, "y11").WithArguments("y11").WithLocation(102, 18),
    // (112,28): error CS0128: A local variable named 'x14' is already defined in this scope
    //                   2 is var x14, 
    Diagnostic(ErrorCode.ERR_LocalDuplicate, "x14").WithArguments("x14").WithLocation(112, 28),
    // (125,25): error CS0841: Cannot use local variable 'y15' before it is declared
    //             case 0 when y15 > 0:
    Diagnostic(ErrorCode.ERR_VariableUsedBeforeDeclaration, "y15").WithArguments("y15").WithLocation(125, 25),
    // (127,18): error CS0841: Cannot use local variable 'y15' before it is declared
    //             case y15: 
    Diagnostic(ErrorCode.ERR_VariableUsedBeforeDeclaration, "y15").WithArguments("y15").WithLocation(127, 18),
    // (138,25): error CS0841: Cannot use local variable 'y16' before it is declared
    //             case 0 when y16 > 0:
    Diagnostic(ErrorCode.ERR_VariableUsedBeforeDeclaration, "y16").WithArguments("y16").WithLocation(138, 25),
    // (140,18): error CS0841: Cannot use local variable 'y16' before it is declared
    //             case y16: 
    Diagnostic(ErrorCode.ERR_VariableUsedBeforeDeclaration, "y16").WithArguments("y16").WithLocation(140, 18)
                );

            var tree = compilation.SyntaxTrees.Single();
            var model = compilation.GetSemanticModel(tree);

            var x1Decl = tree.GetRoot().DescendantNodes().OfType<DeclarationPatternSyntax>().Where(p => p.Identifier.ValueText == "x1").Single();
            var x1Ref = tree.GetRoot().DescendantNodes().OfType<IdentifierNameSyntax>().Where(id => id.Identifier.ValueText == "x1").ToArray();
            Assert.Equal(3, x1Ref.Length);
            VerifyModelForDeclarationPattern(model, x1Decl, x1Ref[0], x1Ref[1]);
            VerifyNotInScope(model, x1Ref[2]);

            var x4Decl = tree.GetRoot().DescendantNodes().OfType<DeclarationPatternSyntax>().Where(p => p.Identifier.ValueText == "x4").Single();
            var x4Ref = tree.GetRoot().DescendantNodes().OfType<IdentifierNameSyntax>().Where(id => id.Identifier.ValueText == "x4").ToArray();
            Assert.Equal(3, x4Ref.Length);
            VerifyModelForDeclarationPattern(model, x4Decl, x4Ref[1], x4Ref[2]);
            VerifyNotAPatternLocal(model, x4Ref[0]);

            var x5Decl = tree.GetRoot().DescendantNodes().OfType<DeclarationPatternSyntax>().Where(p => p.Identifier.ValueText == "x5").Single();
            var x5Ref = tree.GetRoot().DescendantNodes().OfType<IdentifierNameSyntax>().Where(id => id.Identifier.ValueText == "x5").ToArray();
            Assert.Equal(2, x5Ref.Length);
            VerifyModelForDeclarationPattern(model, x5Decl, x5Ref);

            var x6Decl = tree.GetRoot().DescendantNodes().OfType<DeclarationPatternSyntax>().Where(p => p.Identifier.ValueText == "x6").Single();
            var x6Ref = tree.GetRoot().DescendantNodes().OfType<IdentifierNameSyntax>().Where(id => id.Identifier.ValueText == "x6").ToArray();
            Assert.Equal(3, x6Ref.Length);
            VerifyModelForDeclarationPattern(model, x6Decl, x6Ref);

            var x7Decl = tree.GetRoot().DescendantNodes().OfType<DeclarationPatternSyntax>().Where(p => p.Identifier.ValueText == "x7").Single();
            var x7Ref = tree.GetRoot().DescendantNodes().OfType<IdentifierNameSyntax>().Where(id => id.Identifier.ValueText == "x7").ToArray();
            Assert.Equal(2, x7Ref.Length);
            VerifyModelForDeclarationPattern(model, x7Decl, x7Ref[0]);
            VerifyNotAPatternLocal(model, x7Ref[1]);

            var x9Decl = tree.GetRoot().DescendantNodes().OfType<DeclarationPatternSyntax>().Where(p => p.Identifier.ValueText == "x9").ToArray();
            var x9Ref = tree.GetRoot().DescendantNodes().OfType<IdentifierNameSyntax>().Where(id => id.Identifier.ValueText == "x9").ToArray();
            Assert.Equal(2, x9Decl.Length);
            Assert.Equal(4, x9Ref.Length);
            VerifyModelForDeclarationPattern(model, x9Decl[0], x9Ref[0], x9Ref[1]);
            VerifyModelForDeclarationPattern(model, x9Decl[1], x9Ref[2], x9Ref[3]);

            var y10Ref = tree.GetRoot().DescendantNodes().OfType<IdentifierNameSyntax>().Where(id => id.Identifier.ValueText == "y10").ToArray();
            Assert.Equal(4, y10Ref.Length);
            VerifyNotInScope(model, y10Ref[0]);
            VerifyNotAPatternLocal(model, y10Ref[1]);
            VerifyNotAPatternLocal(model, y10Ref[2]);
            VerifyNotAPatternLocal(model, y10Ref[3]);

            var y11Decl = tree.GetRoot().DescendantNodes().OfType<LetStatementSyntax>().Where(p => p.Identifier.ValueText == "y11").Single();
            var y11Ref = tree.GetRoot().DescendantNodes().OfType<IdentifierNameSyntax>().Where(id => id.Identifier.ValueText == "y11").ToArray();
            Assert.Equal(4, y11Ref.Length);
            VerifyNotInScope(model, y11Ref[0]);
            VerifyModelForDeclarationPattern(model, y11Decl, y11Ref[1], y11Ref[2], y11Ref[3]);

            var x14Decl = tree.GetRoot().DescendantNodes().OfType<DeclarationPatternSyntax>().Where(p => p.Identifier.ValueText == "x14").ToArray();
            var x14Ref = tree.GetRoot().DescendantNodes().OfType<IdentifierNameSyntax>().Where(id => id.Identifier.ValueText == "x14").ToArray();
            Assert.Equal(2, x14Decl.Length);
            Assert.Equal(2, x14Ref.Length);
            VerifyModelForDeclarationPattern(model, x14Decl[0], x14Ref);
            VerifyModelForDeclarationPatternDuplicateInSameScope(model, x14Decl[1]);

            var y15Ref = tree.GetRoot().DescendantNodes().OfType<IdentifierNameSyntax>().Where(id => id.Identifier.ValueText == "y15").ToArray();
            Assert.Equal(3, y15Ref.Length);
            VerifyNotAPatternLocal(model, y15Ref[0]);
            VerifyNotAPatternLocal(model, y15Ref[1]);
            VerifyNotAPatternLocal(model, y15Ref[2]);

            var y16Decl = tree.GetRoot().DescendantNodes().OfType<LetStatementSyntax>().Where(p => p.Identifier.ValueText == "y16").Single();
            var y16Ref = tree.GetRoot().DescendantNodes().OfType<IdentifierNameSyntax>().Where(id => id.Identifier.ValueText == "y16").ToArray();
            Assert.Equal(3, y16Ref.Length);
            VerifyModelForDeclarationPattern(model, y16Decl, y16Ref);
        }

        [Fact]
        public void Switch_01()
        {
            var source =
@"
public class X
{
    public static void Main()
    {
        Test1(0);
        Test1(1);
    }

    static bool Dummy1(bool val, params object[] x) {return val;}
    static T Dummy2<T>(T val, params object[] x) {return val;}

    static void Test1(int val)
    {
        switch (Dummy2(val, ""Test1 {0}"" is var x1))
        {
            case 0 when Dummy1(true, ""case 0"" is var y1):
                System.Console.WriteLine(x1, y1);
                break;
            case int z1:
                System.Console.WriteLine(x1, z1);
                break;
        }
    }
}
";
            var compilation = CreateCompilationWithMscorlib45(source, options: TestOptions.DebugExe, parseOptions: patternParseOptions);
            CompileAndVerify(compilation, expectedOutput:
@"Test1 case 0
Test1 1");
        }

        [Fact]
        public void ScopeOfPatternVariables_Using_01()
        {
            var source =
@"
public class X
{
    public static void Main()
    {
    }

    System.IDisposable Dummy(params object[] x) {return null;}

    void Test1()
    {
        using (Dummy(true is var x1, x1))
        {
            Dummy(x1);
        }
    }

    void Test2()
    {
        using (Dummy(true is var x2, x2))
            Dummy(x2);
    }

    void Test4()
    {
        var x4 = 11;
        Dummy(x4);

        using (Dummy(true is var x4, x4))
            Dummy(x4);
    }

    void Test6()
    {
        using (Dummy(x6 && true is var x6))
            Dummy(x6);
    }

    void Test7()
    {
        using (Dummy(true is var x7 && x7))
        {
            var x7 = 12;
            Dummy(x7);
        }
    }

    void Test8()
    {
        using (Dummy(true is var x8, x8))
            Dummy(x8);

        System.Console.WriteLine(x8);
    }

    void Test9()
    {
        using (Dummy(true is var x9, x9))
        {   
            Dummy(x9);
            using (Dummy(true is var x9, x9)) // 2
                Dummy(x9);
        }
    }

    void Test10()
    {
        using (Dummy(y10 is var x10, x10))
        {   
            var y10 = 12;
            Dummy(y10);
        }
    }

    void Test11()
    {
        using (Dummy(y11 is var x11, x11))
        {   
            let y11 = 12;
            Dummy(y11);
        }
    }

    void Test12()
    {
        using (Dummy(y12 is var x12, x12))
            var y12 = 12;
    }

    void Test13()
    {
        using (Dummy(y13 is var x13, x13))
            let y13 = 12;
    }

    void Test14()
    {
        using (Dummy(1 is var x14, 
                     2 is var x14, 
                     x14))
        {
            Dummy(x14);
        }
    }
}
";
            var compilation = CreateCompilationWithMscorlib45(source, options: TestOptions.DebugExe, parseOptions: patternParseOptions);
            compilation.VerifyDiagnostics(
    // (87,13): error CS1023: Embedded statement cannot be a declaration or labeled statement
    //             var y12 = 12;
    Diagnostic(ErrorCode.ERR_BadEmbeddedStmt, "var y12 = 12;").WithLocation(87, 13),
    // (93,13): error CS1023: Embedded statement cannot be a declaration or labeled statement
    //             let y13 = 12;
    Diagnostic(ErrorCode.ERR_BadEmbeddedStmt, "let y13 = 12;").WithLocation(93, 13),
    // (29,34): error CS0136: A local or parameter named 'x4' cannot be declared in this scope because that name is used in an enclosing local scope to define a local or parameter
    //         using (Dummy(true is var x4, x4))
    Diagnostic(ErrorCode.ERR_LocalIllegallyOverrides, "x4").WithArguments("x4").WithLocation(29, 34),
    // (35,22): error CS0841: Cannot use local variable 'x6' before it is declared
    //         using (Dummy(x6 && true is var x6))
    Diagnostic(ErrorCode.ERR_VariableUsedBeforeDeclaration, "x6").WithArguments("x6").WithLocation(35, 22),
    // (43,17): error CS0136: A local or parameter named 'x7' cannot be declared in this scope because that name is used in an enclosing local scope to define a local or parameter
    //             var x7 = 12;
    Diagnostic(ErrorCode.ERR_LocalIllegallyOverrides, "x7").WithArguments("x7").WithLocation(43, 17),
    // (53,34): error CS0103: The name 'x8' does not exist in the current context
    //         System.Console.WriteLine(x8);
    Diagnostic(ErrorCode.ERR_NameNotInContext, "x8").WithArguments("x8").WithLocation(53, 34),
    // (61,38): error CS0136: A local or parameter named 'x9' cannot be declared in this scope because that name is used in an enclosing local scope to define a local or parameter
    //             using (Dummy(true is var x9, x9)) // 2
    Diagnostic(ErrorCode.ERR_LocalIllegallyOverrides, "x9").WithArguments("x9").WithLocation(61, 38),
    // (68,22): error CS0103: The name 'y10' does not exist in the current context
    //         using (Dummy(y10 is var x10, x10))
    Diagnostic(ErrorCode.ERR_NameNotInContext, "y10").WithArguments("y10").WithLocation(68, 22),
    // (77,22): error CS0103: The name 'y11' does not exist in the current context
    //         using (Dummy(y11 is var x11, x11))
    Diagnostic(ErrorCode.ERR_NameNotInContext, "y11").WithArguments("y11").WithLocation(77, 22),
    // (86,22): error CS0103: The name 'y12' does not exist in the current context
    //         using (Dummy(y12 is var x12, x12))
    Diagnostic(ErrorCode.ERR_NameNotInContext, "y12").WithArguments("y12").WithLocation(86, 22),
    // (92,22): error CS0103: The name 'y13' does not exist in the current context
    //         using (Dummy(y13 is var x13, x13))
    Diagnostic(ErrorCode.ERR_NameNotInContext, "y13").WithArguments("y13").WithLocation(92, 22),
    // (99,31): error CS0128: A local variable named 'x14' is already defined in this scope
    //                      2 is var x14, 
    Diagnostic(ErrorCode.ERR_LocalDuplicate, "x14").WithArguments("x14").WithLocation(99, 31)
                );

            var tree = compilation.SyntaxTrees.Single();
            var model = compilation.GetSemanticModel(tree);

            var x1Decl = tree.GetRoot().DescendantNodes().OfType<DeclarationPatternSyntax>().Where(p => p.Identifier.ValueText == "x1").Single();
            var x1Ref = tree.GetRoot().DescendantNodes().OfType<IdentifierNameSyntax>().Where(id => id.Identifier.ValueText == "x1").ToArray();
            Assert.Equal(2, x1Ref.Length);
            VerifyModelForDeclarationPattern(model, x1Decl, x1Ref);

            var x2Decl = tree.GetRoot().DescendantNodes().OfType<DeclarationPatternSyntax>().Where(p => p.Identifier.ValueText == "x2").Single();
            var x2Ref = tree.GetRoot().DescendantNodes().OfType<IdentifierNameSyntax>().Where(id => id.Identifier.ValueText == "x2").ToArray();
            Assert.Equal(2, x2Ref.Length);
            VerifyModelForDeclarationPattern(model, x2Decl, x2Ref);

            var x4Decl = tree.GetRoot().DescendantNodes().OfType<DeclarationPatternSyntax>().Where(p => p.Identifier.ValueText == "x4").Single();
            var x4Ref = tree.GetRoot().DescendantNodes().OfType<IdentifierNameSyntax>().Where(id => id.Identifier.ValueText == "x4").ToArray();
            Assert.Equal(3, x4Ref.Length);
            VerifyNotAPatternLocal(model, x4Ref[0]);
            VerifyModelForDeclarationPattern(model, x4Decl, x4Ref[1], x4Ref[2]);

            var x6Decl = tree.GetRoot().DescendantNodes().OfType<DeclarationPatternSyntax>().Where(p => p.Identifier.ValueText == "x6").Single();
            var x6Ref = tree.GetRoot().DescendantNodes().OfType<IdentifierNameSyntax>().Where(id => id.Identifier.ValueText == "x6").ToArray();
            Assert.Equal(2, x6Ref.Length);
            VerifyModelForDeclarationPattern(model, x6Decl, x6Ref);

            var x7Decl = tree.GetRoot().DescendantNodes().OfType<DeclarationPatternSyntax>().Where(p => p.Identifier.ValueText == "x7").Single();
            var x7Ref = tree.GetRoot().DescendantNodes().OfType<IdentifierNameSyntax>().Where(id => id.Identifier.ValueText == "x7").ToArray();
            Assert.Equal(2, x7Ref.Length);
            VerifyModelForDeclarationPattern(model, x7Decl, x7Ref[0]);
            VerifyNotAPatternLocal(model, x7Ref[1]);

            var x8Decl = tree.GetRoot().DescendantNodes().OfType<DeclarationPatternSyntax>().Where(p => p.Identifier.ValueText == "x8").Single();
            var x8Ref = tree.GetRoot().DescendantNodes().OfType<IdentifierNameSyntax>().Where(id => id.Identifier.ValueText == "x8").ToArray();
            Assert.Equal(3, x8Ref.Length);
            VerifyModelForDeclarationPattern(model, x8Decl, x8Ref[0], x8Ref[1]);
            VerifyNotInScope(model, x8Ref[2]);

            var x9Decl = tree.GetRoot().DescendantNodes().OfType<DeclarationPatternSyntax>().Where(p => p.Identifier.ValueText == "x9").ToArray();
            var x9Ref = tree.GetRoot().DescendantNodes().OfType<IdentifierNameSyntax>().Where(id => id.Identifier.ValueText == "x9").ToArray();
            Assert.Equal(2, x9Decl.Length);
            Assert.Equal(4, x9Ref.Length);
            VerifyModelForDeclarationPattern(model, x9Decl[0], x9Ref[0], x9Ref[1]);
            VerifyModelForDeclarationPattern(model, x9Decl[1], x9Ref[2], x9Ref[3]);

            var x10Decl = tree.GetRoot().DescendantNodes().OfType<DeclarationPatternSyntax>().Where(p => p.Identifier.ValueText == "x10").Single();
            var x10Ref = tree.GetRoot().DescendantNodes().OfType<IdentifierNameSyntax>().Where(id => id.Identifier.ValueText == "x10").Single();
            VerifyModelForDeclarationPattern(model, x10Decl, x10Ref);

            var y10Ref = tree.GetRoot().DescendantNodes().OfType<IdentifierNameSyntax>().Where(id => id.Identifier.ValueText == "y10").ToArray();
            Assert.Equal(2, y10Ref.Length);
            VerifyNotInScope(model, y10Ref[0]);
            VerifyNotAPatternLocal(model, y10Ref[1]);

            var x11Decl = tree.GetRoot().DescendantNodes().OfType<DeclarationPatternSyntax>().Where(p => p.Identifier.ValueText == "x11").Single();
            var x11Ref = tree.GetRoot().DescendantNodes().OfType<IdentifierNameSyntax>().Where(id => id.Identifier.ValueText == "x11").Single();
            VerifyModelForDeclarationPattern(model, x11Decl, x11Ref);

            var y11Decl = tree.GetRoot().DescendantNodes().OfType<LetStatementSyntax>().Where(p => p.Identifier.ValueText == "y11").Single();
            var y11Ref = tree.GetRoot().DescendantNodes().OfType<IdentifierNameSyntax>().Where(id => id.Identifier.ValueText == "y11").ToArray();
            Assert.Equal(2, y11Ref.Length);
            VerifyNotInScope(model, y11Ref[0]);
            VerifyModelForDeclarationPattern(model, y11Decl, y11Ref[1]);

            var y12Ref = tree.GetRoot().DescendantNodes().OfType<IdentifierNameSyntax>().Where(id => id.Identifier.ValueText == "y12").Single();
            VerifyNotInScope(model, y12Ref);

            var y13Decl = tree.GetRoot().DescendantNodes().OfType<LetStatementSyntax>().Where(p => p.Identifier.ValueText == "y13").Single();
            var y13Ref = tree.GetRoot().DescendantNodes().OfType<IdentifierNameSyntax>().Where(id => id.Identifier.ValueText == "y13").Single();
            VerifyNotInScope(model, y13Ref);
            VerifyModelForDeclarationPattern(model, y13Decl);

            var x14Decl = tree.GetRoot().DescendantNodes().OfType<DeclarationPatternSyntax>().Where(p => p.Identifier.ValueText == "x14").ToArray();
            var x14Ref = tree.GetRoot().DescendantNodes().OfType<IdentifierNameSyntax>().Where(id => id.Identifier.ValueText == "x14").ToArray();
            Assert.Equal(2, x14Decl.Length);
            Assert.Equal(2, x14Ref.Length);
            VerifyModelForDeclarationPattern(model, x14Decl[0], x14Ref);
            VerifyModelForDeclarationPatternDuplicateInSameScope(model, x14Decl[1]);
        }

        [Fact]
        public void ScopeOfPatternVariables_Using_02()
        {
            var source =
@"
public class X
{
    public static void Main()
    {
    }

    System.IDisposable Dummy(params object[] x) {return null;}

    void Test1()
    {
        using (var d = Dummy(true is var x1, x1))
        {
            Dummy(x1);
        }
    }

    void Test2()
    {
        using (var d = Dummy(true is var x2, x2))
            Dummy(x2);
    }

    void Test4()
    {
        var x4 = 11;
        Dummy(x4);

        using (var d = Dummy(true is var x4, x4))
            Dummy(x4);
    }

    void Test6()
    {
        using (var d = Dummy(x6 && true is var x6))
            Dummy(x6);
    }

    void Test7()
    {
        using (var d = Dummy(true is var x7 && x7))
        {
            var x7 = 12;
            Dummy(x7);
        }
    }

    void Test8()
    {
        using (var d = Dummy(true is var x8, x8))
            Dummy(x8);

        System.Console.WriteLine(x8);
    }

    void Test9()
    {
        using (var d = Dummy(true is var x9, x9))
        {   
            Dummy(x9);
            using (var e = Dummy(true is var x9, x9)) // 2
                Dummy(x9);
        }
    }

    void Test10()
    {
        using (var d = Dummy(y10 is var x10, x10))
        {   
            var y10 = 12;
            Dummy(y10);
        }
    }

    void Test11()
    {
        using (var d = Dummy(y11 is var x11, x11))
        {   
            let y11 = 12;
            Dummy(y11);
        }
    }

    void Test12()
    {
        using (var d = Dummy(y12 is var x12, x12))
            var y12 = 12;
    }

    void Test13()
    {
        using (var d = Dummy(y13 is var x13, x13))
            let y13 = 12;
    }

    void Test14()
    {
        using (var d = Dummy(1 is var x14, 
                             2 is var x14, 
                             x14))
        {
            Dummy(x14);
        }
    }
}
";
            var compilation = CreateCompilationWithMscorlib45(source, options: TestOptions.DebugExe, parseOptions: patternParseOptions);
            compilation.VerifyDiagnostics(
    // (87,13): error CS1023: Embedded statement cannot be a declaration or labeled statement
    //             var y12 = 12;
    Diagnostic(ErrorCode.ERR_BadEmbeddedStmt, "var y12 = 12;").WithLocation(87, 13),
    // (93,13): error CS1023: Embedded statement cannot be a declaration or labeled statement
    //             let y13 = 12;
    Diagnostic(ErrorCode.ERR_BadEmbeddedStmt, "let y13 = 12;").WithLocation(93, 13),
    // (29,42): error CS0136: A local or parameter named 'x4' cannot be declared in this scope because that name is used in an enclosing local scope to define a local or parameter
    //         using (var d = Dummy(true is var x4, x4))
    Diagnostic(ErrorCode.ERR_LocalIllegallyOverrides, "x4").WithArguments("x4").WithLocation(29, 42),
    // (35,30): error CS0841: Cannot use local variable 'x6' before it is declared
    //         using (var d = Dummy(x6 && true is var x6))
    Diagnostic(ErrorCode.ERR_VariableUsedBeforeDeclaration, "x6").WithArguments("x6").WithLocation(35, 30),
    // (43,17): error CS0136: A local or parameter named 'x7' cannot be declared in this scope because that name is used in an enclosing local scope to define a local or parameter
    //             var x7 = 12;
    Diagnostic(ErrorCode.ERR_LocalIllegallyOverrides, "x7").WithArguments("x7").WithLocation(43, 17),
    // (53,34): error CS0103: The name 'x8' does not exist in the current context
    //         System.Console.WriteLine(x8);
    Diagnostic(ErrorCode.ERR_NameNotInContext, "x8").WithArguments("x8").WithLocation(53, 34),
    // (61,46): error CS0136: A local or parameter named 'x9' cannot be declared in this scope because that name is used in an enclosing local scope to define a local or parameter
    //             using (var e = Dummy(true is var x9, x9)) // 2
    Diagnostic(ErrorCode.ERR_LocalIllegallyOverrides, "x9").WithArguments("x9").WithLocation(61, 46),
    // (68,30): error CS0103: The name 'y10' does not exist in the current context
    //         using (var d = Dummy(y10 is var x10, x10))
    Diagnostic(ErrorCode.ERR_NameNotInContext, "y10").WithArguments("y10").WithLocation(68, 30),
    // (77,30): error CS0103: The name 'y11' does not exist in the current context
    //         using (var d = Dummy(y11 is var x11, x11))
    Diagnostic(ErrorCode.ERR_NameNotInContext, "y11").WithArguments("y11").WithLocation(77, 30),
    // (86,30): error CS0103: The name 'y12' does not exist in the current context
    //         using (var d = Dummy(y12 is var x12, x12))
    Diagnostic(ErrorCode.ERR_NameNotInContext, "y12").WithArguments("y12").WithLocation(86, 30),
    // (92,30): error CS0103: The name 'y13' does not exist in the current context
    //         using (var d = Dummy(y13 is var x13, x13))
    Diagnostic(ErrorCode.ERR_NameNotInContext, "y13").WithArguments("y13").WithLocation(92, 30),
    // (99,39): error CS0128: A local variable named 'x14' is already defined in this scope
    //                              2 is var x14, 
    Diagnostic(ErrorCode.ERR_LocalDuplicate, "x14").WithArguments("x14").WithLocation(99, 39)
                );

            var tree = compilation.SyntaxTrees.Single();
            var model = compilation.GetSemanticModel(tree);

            var x1Decl = tree.GetRoot().DescendantNodes().OfType<DeclarationPatternSyntax>().Where(p => p.Identifier.ValueText == "x1").Single();
            var x1Ref = tree.GetRoot().DescendantNodes().OfType<IdentifierNameSyntax>().Where(id => id.Identifier.ValueText == "x1").ToArray();
            Assert.Equal(2, x1Ref.Length);
            VerifyModelForDeclarationPattern(model, x1Decl, x1Ref);

            var x2Decl = tree.GetRoot().DescendantNodes().OfType<DeclarationPatternSyntax>().Where(p => p.Identifier.ValueText == "x2").Single();
            var x2Ref = tree.GetRoot().DescendantNodes().OfType<IdentifierNameSyntax>().Where(id => id.Identifier.ValueText == "x2").ToArray();
            Assert.Equal(2, x2Ref.Length);
            VerifyModelForDeclarationPattern(model, x2Decl, x2Ref);

            var x4Decl = tree.GetRoot().DescendantNodes().OfType<DeclarationPatternSyntax>().Where(p => p.Identifier.ValueText == "x4").Single();
            var x4Ref = tree.GetRoot().DescendantNodes().OfType<IdentifierNameSyntax>().Where(id => id.Identifier.ValueText == "x4").ToArray();
            Assert.Equal(3, x4Ref.Length);
            VerifyNotAPatternLocal(model, x4Ref[0]);
            VerifyModelForDeclarationPattern(model, x4Decl, x4Ref[1], x4Ref[2]);

            var x6Decl = tree.GetRoot().DescendantNodes().OfType<DeclarationPatternSyntax>().Where(p => p.Identifier.ValueText == "x6").Single();
            var x6Ref = tree.GetRoot().DescendantNodes().OfType<IdentifierNameSyntax>().Where(id => id.Identifier.ValueText == "x6").ToArray();
            Assert.Equal(2, x6Ref.Length);
            VerifyModelForDeclarationPattern(model, x6Decl, x6Ref);

            var x7Decl = tree.GetRoot().DescendantNodes().OfType<DeclarationPatternSyntax>().Where(p => p.Identifier.ValueText == "x7").Single();
            var x7Ref = tree.GetRoot().DescendantNodes().OfType<IdentifierNameSyntax>().Where(id => id.Identifier.ValueText == "x7").ToArray();
            Assert.Equal(2, x7Ref.Length);
            VerifyModelForDeclarationPattern(model, x7Decl, x7Ref[0]);
            VerifyNotAPatternLocal(model, x7Ref[1]);

            var x8Decl = tree.GetRoot().DescendantNodes().OfType<DeclarationPatternSyntax>().Where(p => p.Identifier.ValueText == "x8").Single();
            var x8Ref = tree.GetRoot().DescendantNodes().OfType<IdentifierNameSyntax>().Where(id => id.Identifier.ValueText == "x8").ToArray();
            Assert.Equal(3, x8Ref.Length);
            VerifyModelForDeclarationPattern(model, x8Decl, x8Ref[0], x8Ref[1]);
            VerifyNotInScope(model, x8Ref[2]);

            var x9Decl = tree.GetRoot().DescendantNodes().OfType<DeclarationPatternSyntax>().Where(p => p.Identifier.ValueText == "x9").ToArray();
            var x9Ref = tree.GetRoot().DescendantNodes().OfType<IdentifierNameSyntax>().Where(id => id.Identifier.ValueText == "x9").ToArray();
            Assert.Equal(2, x9Decl.Length);
            Assert.Equal(4, x9Ref.Length);
            VerifyModelForDeclarationPattern(model, x9Decl[0], x9Ref[0], x9Ref[1]);
            VerifyModelForDeclarationPattern(model, x9Decl[1], x9Ref[2], x9Ref[3]);

            var x10Decl = tree.GetRoot().DescendantNodes().OfType<DeclarationPatternSyntax>().Where(p => p.Identifier.ValueText == "x10").Single();
            var x10Ref = tree.GetRoot().DescendantNodes().OfType<IdentifierNameSyntax>().Where(id => id.Identifier.ValueText == "x10").Single();
            VerifyModelForDeclarationPattern(model, x10Decl, x10Ref);

            var y10Ref = tree.GetRoot().DescendantNodes().OfType<IdentifierNameSyntax>().Where(id => id.Identifier.ValueText == "y10").ToArray();
            Assert.Equal(2, y10Ref.Length);
            VerifyNotInScope(model, y10Ref[0]);
            VerifyNotAPatternLocal(model, y10Ref[1]);

            var x11Decl = tree.GetRoot().DescendantNodes().OfType<DeclarationPatternSyntax>().Where(p => p.Identifier.ValueText == "x11").Single();
            var x11Ref = tree.GetRoot().DescendantNodes().OfType<IdentifierNameSyntax>().Where(id => id.Identifier.ValueText == "x11").Single();
            VerifyModelForDeclarationPattern(model, x11Decl, x11Ref);

            var y11Decl = tree.GetRoot().DescendantNodes().OfType<LetStatementSyntax>().Where(p => p.Identifier.ValueText == "y11").Single();
            var y11Ref = tree.GetRoot().DescendantNodes().OfType<IdentifierNameSyntax>().Where(id => id.Identifier.ValueText == "y11").ToArray();
            Assert.Equal(2, y11Ref.Length);
            VerifyNotInScope(model, y11Ref[0]);
            VerifyModelForDeclarationPattern(model, y11Decl, y11Ref[1]);

            var y12Ref = tree.GetRoot().DescendantNodes().OfType<IdentifierNameSyntax>().Where(id => id.Identifier.ValueText == "y12").Single();
            VerifyNotInScope(model, y12Ref);

            var y13Decl = tree.GetRoot().DescendantNodes().OfType<LetStatementSyntax>().Where(p => p.Identifier.ValueText == "y13").Single();
            var y13Ref = tree.GetRoot().DescendantNodes().OfType<IdentifierNameSyntax>().Where(id => id.Identifier.ValueText == "y13").Single();
            VerifyNotInScope(model, y13Ref);
            VerifyModelForDeclarationPattern(model, y13Decl);

            var x14Decl = tree.GetRoot().DescendantNodes().OfType<DeclarationPatternSyntax>().Where(p => p.Identifier.ValueText == "x14").ToArray();
            var x14Ref = tree.GetRoot().DescendantNodes().OfType<IdentifierNameSyntax>().Where(id => id.Identifier.ValueText == "x14").ToArray();
            Assert.Equal(2, x14Decl.Length);
            Assert.Equal(2, x14Ref.Length);
            VerifyModelForDeclarationPattern(model, x14Decl[0], x14Ref);
            VerifyModelForDeclarationPatternDuplicateInSameScope(model, x14Decl[1]);
        }

        [Fact]
        public void ScopeOfPatternVariables_Using_03()
        {
            var source =
@"
public class X
{
    public static void Main()
    {
    }

    System.IDisposable Dummy(params object[] x) {return null;}

    void Test1()
    {
        using (System.IDisposable d = Dummy(true is var x1, x1))
        {
            Dummy(x1);
        }
    }

    void Test2()
    {
        using (System.IDisposable d = Dummy(true is var x2, x2))
            Dummy(x2);
    }

    void Test4()
    {
        var x4 = 11;
        Dummy(x4);

        using (System.IDisposable d = Dummy(true is var x4, x4))
            Dummy(x4);
    }

    void Test6()
    {
        using (System.IDisposable d = Dummy(x6 && true is var x6))
            Dummy(x6);
    }

    void Test7()
    {
        using (System.IDisposable d = Dummy(true is var x7 && x7))
        {
            var x7 = 12;
            Dummy(x7);
        }
    }

    void Test8()
    {
        using (System.IDisposable d = Dummy(true is var x8, x8))
            Dummy(x8);

        System.Console.WriteLine(x8);
    }

    void Test9()
    {
        using (System.IDisposable d = Dummy(true is var x9, x9))
        {   
            Dummy(x9);
            using (System.IDisposable c = Dummy(true is var x9, x9)) // 2
                Dummy(x9);
        }
    }

    void Test10()
    {
        using (System.IDisposable d = Dummy(y10 is var x10, x10))
        {   
            var y10 = 12;
            Dummy(y10);
        }
    }

    void Test11()
    {
        using (System.IDisposable d = Dummy(y11 is var x11, x11))
        {   
            let y11 = 12;
            Dummy(y11);
        }
    }

    void Test12()
    {
        using (System.IDisposable d = Dummy(y12 is var x12, x12))
            var y12 = 12;
    }

    void Test13()
    {
        using (System.IDisposable d = Dummy(y13 is var x13, x13))
            let y13 = 12;
    }

    void Test14()
    {
        using (System.IDisposable d = Dummy(1 is var x14, 
                                            2 is var x14, 
                                            x14))
        {
            Dummy(x14);
        }
    }
}
";
            var compilation = CreateCompilationWithMscorlib45(source, options: TestOptions.DebugExe, parseOptions: patternParseOptions);
            compilation.VerifyDiagnostics(
    // (87,13): error CS1023: Embedded statement cannot be a declaration or labeled statement
    //             var y12 = 12;
    Diagnostic(ErrorCode.ERR_BadEmbeddedStmt, "var y12 = 12;").WithLocation(87, 13),
    // (93,13): error CS1023: Embedded statement cannot be a declaration or labeled statement
    //             let y13 = 12;
    Diagnostic(ErrorCode.ERR_BadEmbeddedStmt, "let y13 = 12;").WithLocation(93, 13),
    // (29,57): error CS0136: A local or parameter named 'x4' cannot be declared in this scope because that name is used in an enclosing local scope to define a local or parameter
    //         using (System.IDisposable d = Dummy(true is var x4, x4))
    Diagnostic(ErrorCode.ERR_LocalIllegallyOverrides, "x4").WithArguments("x4").WithLocation(29, 57),
    // (35,45): error CS0841: Cannot use local variable 'x6' before it is declared
    //         using (System.IDisposable d = Dummy(x6 && true is var x6))
    Diagnostic(ErrorCode.ERR_VariableUsedBeforeDeclaration, "x6").WithArguments("x6").WithLocation(35, 45),
    // (43,17): error CS0136: A local or parameter named 'x7' cannot be declared in this scope because that name is used in an enclosing local scope to define a local or parameter
    //             var x7 = 12;
    Diagnostic(ErrorCode.ERR_LocalIllegallyOverrides, "x7").WithArguments("x7").WithLocation(43, 17),
    // (53,34): error CS0103: The name 'x8' does not exist in the current context
    //         System.Console.WriteLine(x8);
    Diagnostic(ErrorCode.ERR_NameNotInContext, "x8").WithArguments("x8").WithLocation(53, 34),
    // (61,61): error CS0136: A local or parameter named 'x9' cannot be declared in this scope because that name is used in an enclosing local scope to define a local or parameter
    //             using (System.IDisposable c = Dummy(true is var x9, x9)) // 2
    Diagnostic(ErrorCode.ERR_LocalIllegallyOverrides, "x9").WithArguments("x9").WithLocation(61, 61),
    // (68,45): error CS0103: The name 'y10' does not exist in the current context
    //         using (System.IDisposable d = Dummy(y10 is var x10, x10))
    Diagnostic(ErrorCode.ERR_NameNotInContext, "y10").WithArguments("y10").WithLocation(68, 45),
    // (77,45): error CS0103: The name 'y11' does not exist in the current context
    //         using (System.IDisposable d = Dummy(y11 is var x11, x11))
    Diagnostic(ErrorCode.ERR_NameNotInContext, "y11").WithArguments("y11").WithLocation(77, 45),
    // (86,45): error CS0103: The name 'y12' does not exist in the current context
    //         using (System.IDisposable d = Dummy(y12 is var x12, x12))
    Diagnostic(ErrorCode.ERR_NameNotInContext, "y12").WithArguments("y12").WithLocation(86, 45),
    // (92,45): error CS0103: The name 'y13' does not exist in the current context
    //         using (System.IDisposable d = Dummy(y13 is var x13, x13))
    Diagnostic(ErrorCode.ERR_NameNotInContext, "y13").WithArguments("y13").WithLocation(92, 45),
    // (99,54): error CS0128: A local variable named 'x14' is already defined in this scope
    //                                             2 is var x14, 
    Diagnostic(ErrorCode.ERR_LocalDuplicate, "x14").WithArguments("x14").WithLocation(99, 54)
                );

            var tree = compilation.SyntaxTrees.Single();
            var model = compilation.GetSemanticModel(tree);

            var x1Decl = tree.GetRoot().DescendantNodes().OfType<DeclarationPatternSyntax>().Where(p => p.Identifier.ValueText == "x1").Single();
            var x1Ref = tree.GetRoot().DescendantNodes().OfType<IdentifierNameSyntax>().Where(id => id.Identifier.ValueText == "x1").ToArray();
            Assert.Equal(2, x1Ref.Length);
            VerifyModelForDeclarationPattern(model, x1Decl, x1Ref);

            var x2Decl = tree.GetRoot().DescendantNodes().OfType<DeclarationPatternSyntax>().Where(p => p.Identifier.ValueText == "x2").Single();
            var x2Ref = tree.GetRoot().DescendantNodes().OfType<IdentifierNameSyntax>().Where(id => id.Identifier.ValueText == "x2").ToArray();
            Assert.Equal(2, x2Ref.Length);
            VerifyModelForDeclarationPattern(model, x2Decl, x2Ref);

            var x4Decl = tree.GetRoot().DescendantNodes().OfType<DeclarationPatternSyntax>().Where(p => p.Identifier.ValueText == "x4").Single();
            var x4Ref = tree.GetRoot().DescendantNodes().OfType<IdentifierNameSyntax>().Where(id => id.Identifier.ValueText == "x4").ToArray();
            Assert.Equal(3, x4Ref.Length);
            VerifyNotAPatternLocal(model, x4Ref[0]);
            VerifyModelForDeclarationPattern(model, x4Decl, x4Ref[1], x4Ref[2]);

            var x6Decl = tree.GetRoot().DescendantNodes().OfType<DeclarationPatternSyntax>().Where(p => p.Identifier.ValueText == "x6").Single();
            var x6Ref = tree.GetRoot().DescendantNodes().OfType<IdentifierNameSyntax>().Where(id => id.Identifier.ValueText == "x6").ToArray();
            Assert.Equal(2, x6Ref.Length);
            VerifyModelForDeclarationPattern(model, x6Decl, x6Ref);

            var x7Decl = tree.GetRoot().DescendantNodes().OfType<DeclarationPatternSyntax>().Where(p => p.Identifier.ValueText == "x7").Single();
            var x7Ref = tree.GetRoot().DescendantNodes().OfType<IdentifierNameSyntax>().Where(id => id.Identifier.ValueText == "x7").ToArray();
            Assert.Equal(2, x7Ref.Length);
            VerifyModelForDeclarationPattern(model, x7Decl, x7Ref[0]);
            VerifyNotAPatternLocal(model, x7Ref[1]);

            var x8Decl = tree.GetRoot().DescendantNodes().OfType<DeclarationPatternSyntax>().Where(p => p.Identifier.ValueText == "x8").Single();
            var x8Ref = tree.GetRoot().DescendantNodes().OfType<IdentifierNameSyntax>().Where(id => id.Identifier.ValueText == "x8").ToArray();
            Assert.Equal(3, x8Ref.Length);
            VerifyModelForDeclarationPattern(model, x8Decl, x8Ref[0], x8Ref[1]);
            VerifyNotInScope(model, x8Ref[2]);

            var x9Decl = tree.GetRoot().DescendantNodes().OfType<DeclarationPatternSyntax>().Where(p => p.Identifier.ValueText == "x9").ToArray();
            var x9Ref = tree.GetRoot().DescendantNodes().OfType<IdentifierNameSyntax>().Where(id => id.Identifier.ValueText == "x9").ToArray();
            Assert.Equal(2, x9Decl.Length);
            Assert.Equal(4, x9Ref.Length);
            VerifyModelForDeclarationPattern(model, x9Decl[0], x9Ref[0], x9Ref[1]);
            VerifyModelForDeclarationPattern(model, x9Decl[1], x9Ref[2], x9Ref[3]);

            var x10Decl = tree.GetRoot().DescendantNodes().OfType<DeclarationPatternSyntax>().Where(p => p.Identifier.ValueText == "x10").Single();
            var x10Ref = tree.GetRoot().DescendantNodes().OfType<IdentifierNameSyntax>().Where(id => id.Identifier.ValueText == "x10").Single();
            VerifyModelForDeclarationPattern(model, x10Decl, x10Ref);

            var y10Ref = tree.GetRoot().DescendantNodes().OfType<IdentifierNameSyntax>().Where(id => id.Identifier.ValueText == "y10").ToArray();
            Assert.Equal(2, y10Ref.Length);
            VerifyNotInScope(model, y10Ref[0]);
            VerifyNotAPatternLocal(model, y10Ref[1]);

            var x11Decl = tree.GetRoot().DescendantNodes().OfType<DeclarationPatternSyntax>().Where(p => p.Identifier.ValueText == "x11").Single();
            var x11Ref = tree.GetRoot().DescendantNodes().OfType<IdentifierNameSyntax>().Where(id => id.Identifier.ValueText == "x11").Single();
            VerifyModelForDeclarationPattern(model, x11Decl, x11Ref);

            var y11Decl = tree.GetRoot().DescendantNodes().OfType<LetStatementSyntax>().Where(p => p.Identifier.ValueText == "y11").Single();
            var y11Ref = tree.GetRoot().DescendantNodes().OfType<IdentifierNameSyntax>().Where(id => id.Identifier.ValueText == "y11").ToArray();
            Assert.Equal(2, y11Ref.Length);
            VerifyNotInScope(model, y11Ref[0]);
            VerifyModelForDeclarationPattern(model, y11Decl, y11Ref[1]);

            var y12Ref = tree.GetRoot().DescendantNodes().OfType<IdentifierNameSyntax>().Where(id => id.Identifier.ValueText == "y12").Single();
            VerifyNotInScope(model, y12Ref);

            var y13Decl = tree.GetRoot().DescendantNodes().OfType<LetStatementSyntax>().Where(p => p.Identifier.ValueText == "y13").Single();
            var y13Ref = tree.GetRoot().DescendantNodes().OfType<IdentifierNameSyntax>().Where(id => id.Identifier.ValueText == "y13").Single();
            VerifyNotInScope(model, y13Ref);
            VerifyModelForDeclarationPattern(model, y13Decl);

            var x14Decl = tree.GetRoot().DescendantNodes().OfType<DeclarationPatternSyntax>().Where(p => p.Identifier.ValueText == "x14").ToArray();
            var x14Ref = tree.GetRoot().DescendantNodes().OfType<IdentifierNameSyntax>().Where(id => id.Identifier.ValueText == "x14").ToArray();
            Assert.Equal(2, x14Decl.Length);
            Assert.Equal(2, x14Ref.Length);
            VerifyModelForDeclarationPattern(model, x14Decl[0], x14Ref);
            VerifyModelForDeclarationPatternDuplicateInSameScope(model, x14Decl[1]);
        }

        [Fact]
        public void ScopeOfPatternVariables_Using_04()
        {
            var source =
@"
public class X
{
    public static void Main()
    {
    }

    System.IDisposable Dummy(params object[] x) {return null;}

    void Test1()
    {
        using (var x1 = Dummy(true is var x1, x1))
        {
            Dummy(x1);
        }
    }

    void Test2()
    {
        using (System.IDisposable x2 = Dummy(true is var x2, x2))
        {
            Dummy(x2);
        }
    }
}
";
            var compilation = CreateCompilationWithMscorlib45(source, options: TestOptions.DebugExe, parseOptions: patternParseOptions);
            compilation.VerifyDiagnostics(
    // (12,43): error CS0128: A local variable named 'x1' is already defined in this scope
    //         using (var x1 = Dummy(true is var x1, x1))
    Diagnostic(ErrorCode.ERR_LocalDuplicate, "x1").WithArguments("x1").WithLocation(12, 43),
    // (12,47): error CS0841: Cannot use local variable 'x1' before it is declared
    //         using (var x1 = Dummy(true is var x1, x1))
    Diagnostic(ErrorCode.ERR_VariableUsedBeforeDeclaration, "x1").WithArguments("x1").WithLocation(12, 47),
    // (20,58): error CS0128: A local variable named 'x2' is already defined in this scope
    //         using (System.IDisposable x2 = Dummy(true is var x2, x2))
    Diagnostic(ErrorCode.ERR_LocalDuplicate, "x2").WithArguments("x2").WithLocation(20, 58)
                );

            var tree = compilation.SyntaxTrees.Single();
            var model = compilation.GetSemanticModel(tree);

            var x1Decl = tree.GetRoot().DescendantNodes().OfType<DeclarationPatternSyntax>().Where(p => p.Identifier.ValueText == "x1").Single();
            var x1Ref = tree.GetRoot().DescendantNodes().OfType<IdentifierNameSyntax>().Where(id => id.Identifier.ValueText == "x1").ToArray();
            Assert.Equal(2, x1Ref.Length);
            VerifyModelForDeclarationPatternDuplicateInSameScope(model, x1Decl);
            VerifyNotAPatternLocal(model, x1Ref[0]);
            VerifyNotAPatternLocal(model, x1Ref[1]);

            var x2Decl = tree.GetRoot().DescendantNodes().OfType<DeclarationPatternSyntax>().Where(p => p.Identifier.ValueText == "x2").Single();
            var x2Ref = tree.GetRoot().DescendantNodes().OfType<IdentifierNameSyntax>().Where(id => id.Identifier.ValueText == "x2").ToArray();
            Assert.Equal(2, x2Ref.Length);
            VerifyModelForDeclarationPatternDuplicateInSameScope(model, x2Decl);
            VerifyNotAPatternLocal(model, x2Ref[0]);
            VerifyNotAPatternLocal(model, x2Ref[1]);
        }

        [Fact]
        public void ScopeOfPatternVariables_Using_05()
        {
            var source =
@"
public class X
{
    public static void Main()
    {
    }

    System.IDisposable Dummy(params object[] x) {return null;}

    void Test1()
    {
        using (System.IDisposable d = Dummy(true is var x1, x1), 
                                  x1 = Dummy(x1))
        {
            Dummy(x1);
        }
    }

    void Test2()
    {
        using (System.IDisposable d1 = Dummy(true is var x2, x2), 
                                  d2 = Dummy(true is var x2, x2))
        {
            Dummy(x2);
        }
    }

    void Test3()
    {
        using (System.IDisposable d1 = Dummy(true is var x3, x3), 
                                  d2 = Dummy(x3))
        {
            Dummy(x3);
        }
    }

    void Test4()
    {
        using (System.IDisposable d1 = Dummy(x4), 
                                  d2 = Dummy(true is var x4, x4))
        {
            Dummy(x4);
        }
    }
}
";
            var compilation = CreateCompilationWithMscorlib45(source, options: TestOptions.DebugExe, parseOptions: patternParseOptions);
            compilation.VerifyDiagnostics(
    // (13,35): error CS0128: A local variable named 'x1' is already defined in this scope
    //                                   x1 = Dummy(x1))
    Diagnostic(ErrorCode.ERR_LocalDuplicate, "x1").WithArguments("x1").WithLocation(13, 35),
    // (22,58): error CS0128: A local variable named 'x2' is already defined in this scope
    //                                   d2 = Dummy(true is var x2, x2))
    Diagnostic(ErrorCode.ERR_LocalDuplicate, "x2").WithArguments("x2").WithLocation(22, 58),
    // (39,46): error CS0841: Cannot use local variable 'x4' before it is declared
    //         using (System.IDisposable d1 = Dummy(x4), 
    Diagnostic(ErrorCode.ERR_VariableUsedBeforeDeclaration, "x4").WithArguments("x4").WithLocation(39, 46)
                );

            var tree = compilation.SyntaxTrees.Single();
            var model = compilation.GetSemanticModel(tree);

            var x1Decl = tree.GetRoot().DescendantNodes().OfType<DeclarationPatternSyntax>().Where(p => p.Identifier.ValueText == "x1").Single();
            var x1Ref = tree.GetRoot().DescendantNodes().OfType<IdentifierNameSyntax>().Where(id => id.Identifier.ValueText == "x1").ToArray();
            Assert.Equal(3, x1Ref.Length);
            VerifyModelForDeclarationPattern(model, x1Decl, x1Ref);

            var x2Decl = tree.GetRoot().DescendantNodes().OfType<DeclarationPatternSyntax>().Where(p => p.Identifier.ValueText == "x2").ToArray();
            var x2Ref = tree.GetRoot().DescendantNodes().OfType<IdentifierNameSyntax>().Where(id => id.Identifier.ValueText == "x2").ToArray();
            Assert.Equal(2, x2Decl.Length);
            Assert.Equal(3, x2Ref.Length);
            VerifyModelForDeclarationPattern(model, x2Decl[0], x2Ref);
            VerifyModelForDeclarationPatternDuplicateInSameScope(model, x2Decl[1]);

            var x3Decl = tree.GetRoot().DescendantNodes().OfType<DeclarationPatternSyntax>().Where(p => p.Identifier.ValueText == "x3").Single();
            var x3Ref = tree.GetRoot().DescendantNodes().OfType<IdentifierNameSyntax>().Where(id => id.Identifier.ValueText == "x3").ToArray();
            Assert.Equal(3, x3Ref.Length);
            VerifyModelForDeclarationPattern(model, x3Decl, x3Ref);

            var x4Decl = tree.GetRoot().DescendantNodes().OfType<DeclarationPatternSyntax>().Where(p => p.Identifier.ValueText == "x4").Single();
            var x4Ref = tree.GetRoot().DescendantNodes().OfType<IdentifierNameSyntax>().Where(id => id.Identifier.ValueText == "x4").ToArray();
            Assert.Equal(3, x4Ref.Length);
            VerifyModelForDeclarationPattern(model, x4Decl, x4Ref);
        }

        [Fact]
        public void Using_01()
        {
            var source =
@"
public class X
{
    public static void Main()
    {
        using (System.IDisposable d1 = Dummy(new C(""a""), new C(""b"") is var x1),
                                  d2 = Dummy(new C(""c""), new C(""d"") is var x2))
        {
            System.Console.WriteLine(d1);
            System.Console.WriteLine(x1);
            System.Console.WriteLine(d2);
            System.Console.WriteLine(x2);
        }

        using (Dummy(new C(""e""), new C(""f"") is var x1))
        {
            System.Console.WriteLine(x1);
        }
    }

    static System.IDisposable Dummy(System.IDisposable x, params object[] y) {return x;}
}

class C : System.IDisposable
{
    private readonly string _val;

    public C(string val)
    {
        _val = val;
    }

    public void Dispose()
    {
        System.Console.WriteLine(""Disposing {0}"", _val);
    }

    public override string ToString()
    {
        return _val;
    }
}
";
            var compilation = CreateCompilationWithMscorlib45(source, options: TestOptions.DebugExe, parseOptions: patternParseOptions);
            CompileAndVerify(compilation, expectedOutput:
@"a
b
c
d
Disposing c
Disposing a
f
Disposing e");
        }

        [Fact]
        public void ScopeOfPatternVariables_LocalDeclarationStmt_01()
        {
            var source =
@"
public class X
{
    public static void Main()
    {
    }

    object Dummy(params object[] x) {return null;}

    void Test1()
    {
        var d = Dummy(true is var x1, x1);
    }
    void Test4()
    {
        var x4 = 11;
        Dummy(x4);

        var d = Dummy(true is var x4, x4);
    }

    void Test6()
    {
        var d = Dummy(x6 && true is var x6);
    }

    void Test8()
    {
        var d = Dummy(true is var x8, x8);
        System.Console.WriteLine(x8);
    }

    void Test14()
    {
        var d = Dummy(1 is var x14, 
                      2 is var x14, 
                      x14);
    }
}
";
            var compilation = CreateCompilationWithMscorlib45(source, options: TestOptions.DebugExe, parseOptions: patternParseOptions);
            compilation.VerifyDiagnostics(
    // (19,35): error CS0136: A local or parameter named 'x4' cannot be declared in this scope because that name is used in an enclosing local scope to define a local or parameter
    //         var d = Dummy(true is var x4, x4);
    Diagnostic(ErrorCode.ERR_LocalIllegallyOverrides, "x4").WithArguments("x4").WithLocation(19, 35),
    // (24,23): error CS0841: Cannot use local variable 'x6' before it is declared
    //         var d = Dummy(x6 && true is var x6);
    Diagnostic(ErrorCode.ERR_VariableUsedBeforeDeclaration, "x6").WithArguments("x6").WithLocation(24, 23),
    // (30,34): error CS0103: The name 'x8' does not exist in the current context
    //         System.Console.WriteLine(x8);
    Diagnostic(ErrorCode.ERR_NameNotInContext, "x8").WithArguments("x8").WithLocation(30, 34),
    // (36,32): error CS0128: A local variable named 'x14' is already defined in this scope
    //                       2 is var x14, 
    Diagnostic(ErrorCode.ERR_LocalDuplicate, "x14").WithArguments("x14").WithLocation(36, 32)
                );

            var tree = compilation.SyntaxTrees.Single();
            var model = compilation.GetSemanticModel(tree);

            var x1Decl = tree.GetRoot().DescendantNodes().OfType<DeclarationPatternSyntax>().Where(p => p.Identifier.ValueText == "x1").Single();
            var x1Ref = tree.GetRoot().DescendantNodes().OfType<IdentifierNameSyntax>().Where(id => id.Identifier.ValueText == "x1").Single();
            VerifyModelForDeclarationPattern(model, x1Decl, x1Ref);

            var x4Decl = tree.GetRoot().DescendantNodes().OfType<DeclarationPatternSyntax>().Where(p => p.Identifier.ValueText == "x4").Single();
            var x4Ref = tree.GetRoot().DescendantNodes().OfType<IdentifierNameSyntax>().Where(id => id.Identifier.ValueText == "x4").ToArray();
            Assert.Equal(2, x4Ref.Length);
            VerifyNotAPatternLocal(model, x4Ref[0]);
            VerifyModelForDeclarationPattern(model, x4Decl, x4Ref[1]);

            var x6Decl = tree.GetRoot().DescendantNodes().OfType<DeclarationPatternSyntax>().Where(p => p.Identifier.ValueText == "x6").Single();
            var x6Ref = tree.GetRoot().DescendantNodes().OfType<IdentifierNameSyntax>().Where(id => id.Identifier.ValueText == "x6").Single();
            VerifyModelForDeclarationPattern(model, x6Decl, x6Ref);

            var x8Decl = tree.GetRoot().DescendantNodes().OfType<DeclarationPatternSyntax>().Where(p => p.Identifier.ValueText == "x8").Single();
            var x8Ref = tree.GetRoot().DescendantNodes().OfType<IdentifierNameSyntax>().Where(id => id.Identifier.ValueText == "x8").ToArray();
            Assert.Equal(2, x8Ref.Length);
            VerifyModelForDeclarationPattern(model, x8Decl, x8Ref[0]);
            VerifyNotInScope(model, x8Ref[1]);

            var x14Decl = tree.GetRoot().DescendantNodes().OfType<DeclarationPatternSyntax>().Where(p => p.Identifier.ValueText == "x14").ToArray();
            var x14Ref = tree.GetRoot().DescendantNodes().OfType<IdentifierNameSyntax>().Where(id => id.Identifier.ValueText == "x14").Single();
            Assert.Equal(2, x14Decl.Length);
            VerifyModelForDeclarationPattern(model, x14Decl[0], x14Ref);
            VerifyModelForDeclarationPatternDuplicateInSameScope(model, x14Decl[1]);
        }
        
        [Fact]
        public void ScopeOfPatternVariables_LocalDeclarationStmt_02()
        {
            var source =
@"
public class X
{
    public static void Main()
    {
    }

    object Dummy(params object[] x) {return null;}

    void Test1()
    {
        object d = Dummy(true is var x1, x1);
    }
    void Test4()
    {
        var x4 = 11;
        Dummy(x4);

        object d = Dummy(true is var x4, x4);
    }

    void Test6()
    {
        object d = Dummy(x6 && true is var x6);
    }

    void Test8()
    {
        object d = Dummy(true is var x8, x8);
        System.Console.WriteLine(x8);
    }

    void Test14()
    {
        object d = Dummy(1 is var x14, 
                         2 is var x14, 
                         x14);
    }
}
";
            var compilation = CreateCompilationWithMscorlib45(source, options: TestOptions.DebugExe, parseOptions: patternParseOptions);
            compilation.VerifyDiagnostics(
    // (19,38): error CS0136: A local or parameter named 'x4' cannot be declared in this scope because that name is used in an enclosing local scope to define a local or parameter
    //         object d = Dummy(true is var x4, x4);
    Diagnostic(ErrorCode.ERR_LocalIllegallyOverrides, "x4").WithArguments("x4").WithLocation(19, 38),
    // (24,26): error CS0841: Cannot use local variable 'x6' before it is declared
    //         object d = Dummy(x6 && true is var x6);
    Diagnostic(ErrorCode.ERR_VariableUsedBeforeDeclaration, "x6").WithArguments("x6").WithLocation(24, 26),
    // (30,34): error CS0103: The name 'x8' does not exist in the current context
    //         System.Console.WriteLine(x8);
    Diagnostic(ErrorCode.ERR_NameNotInContext, "x8").WithArguments("x8").WithLocation(30, 34),
    // (36,35): error CS0128: A local variable named 'x14' is already defined in this scope
    //                          2 is var x14, 
    Diagnostic(ErrorCode.ERR_LocalDuplicate, "x14").WithArguments("x14").WithLocation(36, 35)
                );

            var tree = compilation.SyntaxTrees.Single();
            var model = compilation.GetSemanticModel(tree);

            var x1Decl = tree.GetRoot().DescendantNodes().OfType<DeclarationPatternSyntax>().Where(p => p.Identifier.ValueText == "x1").Single();
            var x1Ref = tree.GetRoot().DescendantNodes().OfType<IdentifierNameSyntax>().Where(id => id.Identifier.ValueText == "x1").Single();
            VerifyModelForDeclarationPattern(model, x1Decl, x1Ref);

            var x4Decl = tree.GetRoot().DescendantNodes().OfType<DeclarationPatternSyntax>().Where(p => p.Identifier.ValueText == "x4").Single();
            var x4Ref = tree.GetRoot().DescendantNodes().OfType<IdentifierNameSyntax>().Where(id => id.Identifier.ValueText == "x4").ToArray();
            Assert.Equal(2, x4Ref.Length);
            VerifyNotAPatternLocal(model, x4Ref[0]);
            VerifyModelForDeclarationPattern(model, x4Decl, x4Ref[1]);

            var x6Decl = tree.GetRoot().DescendantNodes().OfType<DeclarationPatternSyntax>().Where(p => p.Identifier.ValueText == "x6").Single();
            var x6Ref = tree.GetRoot().DescendantNodes().OfType<IdentifierNameSyntax>().Where(id => id.Identifier.ValueText == "x6").Single();
            VerifyModelForDeclarationPattern(model, x6Decl, x6Ref);

            var x8Decl = tree.GetRoot().DescendantNodes().OfType<DeclarationPatternSyntax>().Where(p => p.Identifier.ValueText == "x8").Single();
            var x8Ref = tree.GetRoot().DescendantNodes().OfType<IdentifierNameSyntax>().Where(id => id.Identifier.ValueText == "x8").ToArray();
            Assert.Equal(2, x8Ref.Length);
            VerifyModelForDeclarationPattern(model, x8Decl, x8Ref[0]);
            VerifyNotInScope(model, x8Ref[1]);

            var x14Decl = tree.GetRoot().DescendantNodes().OfType<DeclarationPatternSyntax>().Where(p => p.Identifier.ValueText == "x14").ToArray();
            var x14Ref = tree.GetRoot().DescendantNodes().OfType<IdentifierNameSyntax>().Where(id => id.Identifier.ValueText == "x14").Single();
            Assert.Equal(2, x14Decl.Length);
            VerifyModelForDeclarationPattern(model, x14Decl[0], x14Ref);
            VerifyModelForDeclarationPatternDuplicateInSameScope(model, x14Decl[1]);
        }

        [Fact]
        public void ScopeOfPatternVariables_LocalDeclarationStmt_03()
        {
            var source =
@"
public class X
{
    public static void Main()
    {
    }

    object Dummy(params object[] x) {return null;}

    void Test1()
    {
        var x1 = 
                 Dummy(true is var x1, x1);
        Dummy(x1);
    }

    void Test2()
    {
        object x2 = 
                    Dummy(true is var x2, x2);
        Dummy(x2);
    }
}
";
            var compilation = CreateCompilationWithMscorlib45(source, options: TestOptions.DebugExe, parseOptions: patternParseOptions);
            compilation.VerifyDiagnostics(
    // (13,36): error CS0136: A local or parameter named 'x1' cannot be declared in this scope because that name is used in an enclosing local scope to define a local or parameter
    //                  Dummy(true is var x1, x1);
    Diagnostic(ErrorCode.ERR_LocalIllegallyOverrides, "x1").WithArguments("x1").WithLocation(13, 36),
    // (20,39): error CS0136: A local or parameter named 'x2' cannot be declared in this scope because that name is used in an enclosing local scope to define a local or parameter
    //                     Dummy(true is var x2, x2);
    Diagnostic(ErrorCode.ERR_LocalIllegallyOverrides, "x2").WithArguments("x2").WithLocation(20, 39)
                );

            var tree = compilation.SyntaxTrees.Single();
            var model = compilation.GetSemanticModel(tree);

            var x1Decl = tree.GetRoot().DescendantNodes().OfType<DeclarationPatternSyntax>().Where(p => p.Identifier.ValueText == "x1").Single();
            var x1Ref = tree.GetRoot().DescendantNodes().OfType<IdentifierNameSyntax>().Where(id => id.Identifier.ValueText == "x1").ToArray();
            Assert.Equal(2, x1Ref.Length);
            VerifyModelForDeclarationPattern(model, x1Decl, x1Ref[0]);
            VerifyNotAPatternLocal(model, x1Ref[1]);

            var x2Decl = tree.GetRoot().DescendantNodes().OfType<DeclarationPatternSyntax>().Where(p => p.Identifier.ValueText == "x2").Single();
            var x2Ref = tree.GetRoot().DescendantNodes().OfType<IdentifierNameSyntax>().Where(id => id.Identifier.ValueText == "x2").ToArray();
            Assert.Equal(2, x2Ref.Length);
            VerifyModelForDeclarationPattern(model, x2Decl, x2Ref[0]);
            VerifyNotAPatternLocal(model, x2Ref[1]);
        }

        [Fact]
        public void ScopeOfPatternVariables_LocalDeclarationStmt_04()
        {
            var source =
@"
public class X
{
    public static void Main()
    {
    }

   object Dummy(params object[] x) {return null;}

    void Test1()
    {
        object d = Dummy(true is var x1, x1), 
               x1 = Dummy(x1);
        Dummy(x1);
    }

    void Test2()
    {
        object d1 = Dummy(true is var x2, x2), 
               d2 = Dummy(true is var x2, x2);
    }

    void Test3()
    {
        object d1 = Dummy(true is var x3, x3), 
               d2 = Dummy(x3);
    }

    void Test4()
    {
        object d1 = Dummy(x4), 
               d2 = Dummy(true is var x4, x4);
    }
}
";
            var compilation = CreateCompilationWithMscorlib45(source, options: TestOptions.DebugExe, parseOptions: patternParseOptions);
            compilation.VerifyDiagnostics(
    // (12,38): error CS0136: A local or parameter named 'x1' cannot be declared in this scope because that name is used in an enclosing local scope to define a local or parameter
    //         object d = Dummy(true is var x1, x1), 
    Diagnostic(ErrorCode.ERR_LocalIllegallyOverrides, "x1").WithArguments("x1").WithLocation(12, 38),
    // (20,39): error CS0128: A local variable named 'x2' is already defined in this scope
    //                d2 = Dummy(true is var x2, x2);
    Diagnostic(ErrorCode.ERR_LocalDuplicate, "x2").WithArguments("x2").WithLocation(20, 39),
    // (31,27): error CS0841: Cannot use local variable 'x4' before it is declared
    //         object d1 = Dummy(x4), 
    Diagnostic(ErrorCode.ERR_VariableUsedBeforeDeclaration, "x4").WithArguments("x4").WithLocation(31, 27)
                );

            var tree = compilation.SyntaxTrees.Single();
            var model = compilation.GetSemanticModel(tree);

            var x1Decl = tree.GetRoot().DescendantNodes().OfType<DeclarationPatternSyntax>().Where(p => p.Identifier.ValueText == "x1").Single();
            var x1Ref = tree.GetRoot().DescendantNodes().OfType<IdentifierNameSyntax>().Where(id => id.Identifier.ValueText == "x1").ToArray();
            Assert.Equal(3, x1Ref.Length);
            VerifyModelForDeclarationPattern(model, x1Decl, x1Ref[0], x1Ref[1]);
            VerifyNotAPatternLocal(model, x1Ref[2]);

            var x2Decl = tree.GetRoot().DescendantNodes().OfType<DeclarationPatternSyntax>().Where(p => p.Identifier.ValueText == "x2").ToArray();
            var x2Ref = tree.GetRoot().DescendantNodes().OfType<IdentifierNameSyntax>().Where(id => id.Identifier.ValueText == "x2").ToArray();
            Assert.Equal(2, x2Decl.Length);
            Assert.Equal(2, x2Ref.Length);
            VerifyModelForDeclarationPattern(model, x2Decl[0], x2Ref);
            VerifyModelForDeclarationPatternDuplicateInSameScope(model, x2Decl[1]);

            var x3Decl = tree.GetRoot().DescendantNodes().OfType<DeclarationPatternSyntax>().Where(p => p.Identifier.ValueText == "x3").Single();
            var x3Ref = tree.GetRoot().DescendantNodes().OfType<IdentifierNameSyntax>().Where(id => id.Identifier.ValueText == "x3").ToArray();
            Assert.Equal(2, x3Ref.Length);
            VerifyModelForDeclarationPattern(model, x3Decl, x3Ref);

            var x4Decl = tree.GetRoot().DescendantNodes().OfType<DeclarationPatternSyntax>().Where(p => p.Identifier.ValueText == "x4").Single();
            var x4Ref = tree.GetRoot().DescendantNodes().OfType<IdentifierNameSyntax>().Where(id => id.Identifier.ValueText == "x4").ToArray();
            Assert.Equal(2, x4Ref.Length);
            VerifyModelForDeclarationPattern(model, x4Decl, x4Ref);
        }

        [Fact]
        public void LocalDeclarationStmt_01()
        {
            var source =
@"
public class X
{
    public static void Main()
    {
        object d1 = Dummy(new C(""a""), new C(""b"") is var x1, x1),
               d2 = Dummy(new C(""c""), new C(""d"") is var x2, x2);
        System.Console.WriteLine(d1);
        System.Console.WriteLine(d2);
    }

    static object Dummy(object x, object y, object z) 
    {
        System.Console.WriteLine(z);
        return x;
    }
}

class C
{
    private readonly string _val;

    public C(string val)
    {
        _val = val;
    }

    public override string ToString()
    {
        return _val;
    }
}
";
            var compilation = CreateCompilationWithMscorlib45(source, options: TestOptions.DebugExe, parseOptions: patternParseOptions);
            CompileAndVerify(compilation, expectedOutput:
@"b
d
a
c");
        }

        [Fact]
        public void ScopeOfPatternVariables_While_01()
        {
            var source =
@"
public class X
{
    public static void Main()
    {
    }

    bool Dummy(params object[] x) {return true;}

    void Test1()
    {
        while (true is var x1 && x1)
        {
            Dummy(x1);
        }
    }

    void Test2()
    {
        while (true is var x2 && x2)
            Dummy(x2);
    }

    void Test4()
    {
        var x4 = 11;
        Dummy(x4);

        while (true is var x4 && x4)
            Dummy(x4);
    }

    void Test6()
    {
        while (x6 && true is var x6)
            Dummy(x6);
    }

    void Test7()
    {
        while (true is var x7 && x7)
        {
            var x7 = 12;
            Dummy(x7);
        }
    }

    void Test8()
    {
        while (true is var x8 && x8)
            Dummy(x8);

        System.Console.WriteLine(x8);
    }

    void Test9()
    {
        while (true is var x9 && x9)
        {   
            Dummy(x9);
            while (true is var x9 && x9) // 2
                Dummy(x9);
        }
    }

    void Test10()
    {
        while (y10 is var x10)
        {   
            var y10 = 12;
            Dummy(y10);
        }
    }

    void Test11()
    {
        while (y11 is var x11)
        {   
            let y11 = 12;
            Dummy(y11);
        }
    }

    void Test12()
    {
        while (y12 is var x12)
            var y12 = 12;
    }

    void Test13()
    {
        while (y13 is var x13)
            let y13 = 12;
    }

    void Test14()
    {
        while (Dummy(1 is var x14, 
                     2 is var x14, 
                     x14))
        {
            Dummy(x14);
        }
    }
}
";
            var compilation = CreateCompilationWithMscorlib45(source, options: TestOptions.DebugExe, parseOptions: patternParseOptions);
            compilation.VerifyDiagnostics(
    // (87,13): error CS1023: Embedded statement cannot be a declaration or labeled statement
    //             var y12 = 12;
    Diagnostic(ErrorCode.ERR_BadEmbeddedStmt, "var y12 = 12;").WithLocation(87, 13),
    // (93,13): error CS1023: Embedded statement cannot be a declaration or labeled statement
    //             let y13 = 12;
    Diagnostic(ErrorCode.ERR_BadEmbeddedStmt, "let y13 = 12;").WithLocation(93, 13),
    // (29,28): error CS0136: A local or parameter named 'x4' cannot be declared in this scope because that name is used in an enclosing local scope to define a local or parameter
    //         while (true is var x4 && x4)
    Diagnostic(ErrorCode.ERR_LocalIllegallyOverrides, "x4").WithArguments("x4").WithLocation(29, 28),
    // (35,16): error CS0841: Cannot use local variable 'x6' before it is declared
    //         while (x6 && true is var x6)
    Diagnostic(ErrorCode.ERR_VariableUsedBeforeDeclaration, "x6").WithArguments("x6").WithLocation(35, 16),
    // (43,17): error CS0136: A local or parameter named 'x7' cannot be declared in this scope because that name is used in an enclosing local scope to define a local or parameter
    //             var x7 = 12;
    Diagnostic(ErrorCode.ERR_LocalIllegallyOverrides, "x7").WithArguments("x7").WithLocation(43, 17),
    // (53,34): error CS0103: The name 'x8' does not exist in the current context
    //         System.Console.WriteLine(x8);
    Diagnostic(ErrorCode.ERR_NameNotInContext, "x8").WithArguments("x8").WithLocation(53, 34),
    // (61,32): error CS0136: A local or parameter named 'x9' cannot be declared in this scope because that name is used in an enclosing local scope to define a local or parameter
    //             while (true is var x9 && x9) // 2
    Diagnostic(ErrorCode.ERR_LocalIllegallyOverrides, "x9").WithArguments("x9").WithLocation(61, 32),
    // (68,16): error CS0103: The name 'y10' does not exist in the current context
    //         while (y10 is var x10)
    Diagnostic(ErrorCode.ERR_NameNotInContext, "y10").WithArguments("y10").WithLocation(68, 16),
    // (77,16): error CS0103: The name 'y11' does not exist in the current context
    //         while (y11 is var x11)
    Diagnostic(ErrorCode.ERR_NameNotInContext, "y11").WithArguments("y11").WithLocation(77, 16),
    // (86,16): error CS0103: The name 'y12' does not exist in the current context
    //         while (y12 is var x12)
    Diagnostic(ErrorCode.ERR_NameNotInContext, "y12").WithArguments("y12").WithLocation(86, 16),
    // (92,16): error CS0103: The name 'y13' does not exist in the current context
    //         while (y13 is var x13)
    Diagnostic(ErrorCode.ERR_NameNotInContext, "y13").WithArguments("y13").WithLocation(92, 16),
    // (99,31): error CS0128: A local variable named 'x14' is already defined in this scope
    //                      2 is var x14, 
    Diagnostic(ErrorCode.ERR_LocalDuplicate, "x14").WithArguments("x14").WithLocation(99, 31)
                );

            var tree = compilation.SyntaxTrees.Single();
            var model = compilation.GetSemanticModel(tree);

            var x1Decl = tree.GetRoot().DescendantNodes().OfType<DeclarationPatternSyntax>().Where(p => p.Identifier.ValueText == "x1").Single();
            var x1Ref = tree.GetRoot().DescendantNodes().OfType<IdentifierNameSyntax>().Where(id => id.Identifier.ValueText == "x1").ToArray();
            Assert.Equal(2, x1Ref.Length);
            VerifyModelForDeclarationPattern(model, x1Decl, x1Ref);

            var x2Decl = tree.GetRoot().DescendantNodes().OfType<DeclarationPatternSyntax>().Where(p => p.Identifier.ValueText == "x2").Single();
            var x2Ref = tree.GetRoot().DescendantNodes().OfType<IdentifierNameSyntax>().Where(id => id.Identifier.ValueText == "x2").ToArray();
            Assert.Equal(2, x2Ref.Length);
            VerifyModelForDeclarationPattern(model, x2Decl, x2Ref);

            var x4Decl = tree.GetRoot().DescendantNodes().OfType<DeclarationPatternSyntax>().Where(p => p.Identifier.ValueText == "x4").Single();
            var x4Ref = tree.GetRoot().DescendantNodes().OfType<IdentifierNameSyntax>().Where(id => id.Identifier.ValueText == "x4").ToArray();
            Assert.Equal(3, x4Ref.Length);
            VerifyNotAPatternLocal(model, x4Ref[0]);
            VerifyModelForDeclarationPattern(model, x4Decl, x4Ref[1], x4Ref[2]);

            var x6Decl = tree.GetRoot().DescendantNodes().OfType<DeclarationPatternSyntax>().Where(p => p.Identifier.ValueText == "x6").Single();
            var x6Ref = tree.GetRoot().DescendantNodes().OfType<IdentifierNameSyntax>().Where(id => id.Identifier.ValueText == "x6").ToArray();
            Assert.Equal(2, x6Ref.Length);
            VerifyModelForDeclarationPattern(model, x6Decl, x6Ref);

            var x7Decl = tree.GetRoot().DescendantNodes().OfType<DeclarationPatternSyntax>().Where(p => p.Identifier.ValueText == "x7").Single();
            var x7Ref = tree.GetRoot().DescendantNodes().OfType<IdentifierNameSyntax>().Where(id => id.Identifier.ValueText == "x7").ToArray();
            Assert.Equal(2, x7Ref.Length);
            VerifyModelForDeclarationPattern(model, x7Decl, x7Ref[0]);
            VerifyNotAPatternLocal(model, x7Ref[1]);

            var x8Decl = tree.GetRoot().DescendantNodes().OfType<DeclarationPatternSyntax>().Where(p => p.Identifier.ValueText == "x8").Single();
            var x8Ref = tree.GetRoot().DescendantNodes().OfType<IdentifierNameSyntax>().Where(id => id.Identifier.ValueText == "x8").ToArray();
            Assert.Equal(3, x8Ref.Length);
            VerifyModelForDeclarationPattern(model, x8Decl, x8Ref[0], x8Ref[1]);
            VerifyNotInScope(model, x8Ref[2]);

            var x9Decl = tree.GetRoot().DescendantNodes().OfType<DeclarationPatternSyntax>().Where(p => p.Identifier.ValueText == "x9").ToArray();
            var x9Ref = tree.GetRoot().DescendantNodes().OfType<IdentifierNameSyntax>().Where(id => id.Identifier.ValueText == "x9").ToArray();
            Assert.Equal(2, x9Decl.Length);
            Assert.Equal(4, x9Ref.Length);
            VerifyModelForDeclarationPattern(model, x9Decl[0], x9Ref[0], x9Ref[1]);
            VerifyModelForDeclarationPattern(model, x9Decl[1], x9Ref[2], x9Ref[3]);

            var y10Ref = tree.GetRoot().DescendantNodes().OfType<IdentifierNameSyntax>().Where(id => id.Identifier.ValueText == "y10").ToArray();
            Assert.Equal(2, y10Ref.Length);
            VerifyNotInScope(model, y10Ref[0]);
            VerifyNotAPatternLocal(model, y10Ref[1]);

            var y11Decl = tree.GetRoot().DescendantNodes().OfType<LetStatementSyntax>().Where(p => p.Identifier.ValueText == "y11").Single();
            var y11Ref = tree.GetRoot().DescendantNodes().OfType<IdentifierNameSyntax>().Where(id => id.Identifier.ValueText == "y11").ToArray();
            Assert.Equal(2, y11Ref.Length);
            VerifyNotInScope(model, y11Ref[0]);
            VerifyModelForDeclarationPattern(model, y11Decl, y11Ref[1]);

            var y12Ref = tree.GetRoot().DescendantNodes().OfType<IdentifierNameSyntax>().Where(id => id.Identifier.ValueText == "y12").Single();
            VerifyNotInScope(model, y12Ref);

            var y13Decl = tree.GetRoot().DescendantNodes().OfType<LetStatementSyntax>().Where(p => p.Identifier.ValueText == "y13").Single();
            var y13Ref = tree.GetRoot().DescendantNodes().OfType<IdentifierNameSyntax>().Where(id => id.Identifier.ValueText == "y13").Single();
            VerifyNotInScope(model, y13Ref);
            VerifyModelForDeclarationPattern(model, y13Decl);

            var x14Decl = tree.GetRoot().DescendantNodes().OfType<DeclarationPatternSyntax>().Where(p => p.Identifier.ValueText == "x14").ToArray();
            var x14Ref = tree.GetRoot().DescendantNodes().OfType<IdentifierNameSyntax>().Where(id => id.Identifier.ValueText == "x14").ToArray();
            Assert.Equal(2, x14Decl.Length);
            Assert.Equal(2, x14Ref.Length);
            VerifyModelForDeclarationPattern(model, x14Decl[0], x14Ref);
            VerifyModelForDeclarationPatternDuplicateInSameScope(model, x14Decl[1]);
        }

        [Fact]
        public void While_01()
        {
            var source =
@"
public class X
{
    public static void Main()
    {
        bool f = true;

        while (Dummy(f, (f ? 1 : 2) is var x1, x1))
        {
            System.Console.WriteLine(x1);
            f = false;
        }
    }

    static bool Dummy(bool x, object y, object z) 
    {
        System.Console.WriteLine(z);
        return x;
    }
}
";
            var compilation = CreateCompilationWithMscorlib45(source, options: TestOptions.DebugExe, parseOptions: patternParseOptions);
            CompileAndVerify(compilation, expectedOutput:
@"1
1
2");
        }

        [Fact]
        public void ThrowName()
        {
            var source =
@"
class Program
{
    static void Main(string[] args)
    {
        var y = null ?? throw null;
    }
}
";
            var compilation = CreateCompilationWithMscorlib45(source, options: TestOptions.DebugExe, parseOptions: patternParseOptions);
            compilation.VerifyDiagnostics(
                // (6,17): error CS0019: Operator '??' cannot be applied to operands of type '<null>' and '<throw>'
                //         var y = null ?? throw null;
                Diagnostic(ErrorCode.ERR_BadBinaryOps, "null ?? throw null").WithArguments("??", "<null>", "<throw>").WithLocation(6, 17)
                );
        }
<<<<<<< HEAD


        [Fact]
        public void MatchStatementAndExpression_Patterns_WithoutRecords()
        {
            var source = @"
using System;
class Program
{
    static void Main(string[] args)
    {
        object o = (int)2;
        Expr exp = new Add(new Add(new Const(3), new Const(4)), new Const(5));
        Verify(3.5);
        Verify(""2"");
        Verify(new Const(31));
        Verify(new Const(100));
        Verify(new Add(new Const(2), new Const(2)));
        Verify(new Add(new Add(new Const(2), new Const(0)), new Const(3)));
        Verify(new Add(new Add(new Const(1), new Const(2)),
                       new Add(new Const(0), new Const(1231))));
        Verify(new Add(new Add(new Const(1), new Const(2)),
                       new Add(new Const(123), new Const(3))));
        Verify(new Add(new Add(new Const(31), new Const(322)),
                       new Add(new Const(123), new Const(322))));
    }
    static void Verify(object o)
    {
        bool r = MatchExpressions(o) == MatchStatements(o);
        Console.WriteLine(r + "" "" + MatchStatements(o));
    }
    static string MatchStatements(object o)
    {
        switch (o)
        { // from specific to more general:
            case Add(Add(Const(1), Const(2)), Add(Const(0), Const(int z))) :
                return ""(1 + 2) + (0 + "" + z + "")"";
            case Add(Add(Const(1), Const(2)), Add(Const(*), Const(int u))) :
                return ""(1 + 2) + (x + "" + u + "")"";
            case Add(var x, Const(2)) :
                return x + "" + 2"";
            case Add(var x, Const(*)) :
                return x + "" + const"";
            case Const(100) :
                return ""const 100"";
            case Const(int e) :
                return ""const "" + e;
            case Const(*) :
                return ""const x"";
            case Add a :
                return a.Left + "" + "" + a.Right;
            case double d :
                return ""double "" + d;
            default:
                return ""None"";
        }
    }
    static string MatchExpressions(object o)
    {
        if (o is Add(Add(Const(1), Const(2)), Add(Const(0), Const(int z))))
            return ""(1 + 2) + (0 + "" + z + "")"";
        else if (o is Add(Add(Const(1), Const(2)), Add(Const(*), Const(int u))))
            return ""(1 + 2) + (x + "" + u + "")"";
        else if (o is Add(var x, Const(2)))
            return x + "" + 2"";
        else if (o is Add(var x, Const(*)))
            return x + "" + const"";
        else if (o is Const(100))
            return ""const 100"";
        else if (o is Const(int e))
            return ""const "" + e;
        else if (o is Const(*))
            return ""const x"";
        else if (o is Add a)
            return a.Left + "" + "" + a.Right;
        else if (o is double d)
            return ""double "" + d;
        else
            return ""None"";
    }
}
public abstract class Expr { }
public class Const : Expr
{
    public Const(int x)
    {
        this.X = x;
    }
    public int X { get; }
    public static void operator is(Const a, out int x)
    {
        x = a.X;
    }
}
public class Add : Expr
{
    public Add(Expr left, Expr right)
    {
        this.Left = left;
        this.Right = right;
    }
    public Expr Left { get; }
    public Expr Right { get; }
    public static void operator is(Add a, out Expr left, out Expr right)
    {
        left = a.Left;
        right = a.Right;
    }
}
";
            var compilation = CreateCompilationWithMscorlib(source, options: TestOptions.ReleaseExe, parseOptions: patternParseOptions);
            compilation.VerifyDiagnostics();
            var verifier = CompileAndVerify(compilation, expectedOutput: @"
True double 3.5
True None
True const 31
True const 100
True Const + 2
True Add + const
True (1 + 2) + (0 + 1231)
True (1 + 2) + (x + 3)
True Add + Add");
=======
        
        [Fact]
        public void ScopeOfPatternVariables_Do_01()
        {
            var source =
@"
public class X
{
    public static void Main()
    {
    }

    bool Dummy(params object[] x) {return true;}

    void Test1()
    {
        do
        {
            Dummy(x1);
        }
        while (true is var x1 && x1);
    }

    void Test2()
    {
        do
            Dummy(x2);
        while (true is var x2 && x2);
    }

    void Test4()
    {
        var x4 = 11;
        Dummy(x4);

        do
            Dummy(x4);
        while (true is var x4 && x4);
    }

    void Test6()
    {
        do
            Dummy(x6);
        while (x6 && true is var x6);
    }

    void Test7()
    {
        do
        {
            var x7 = 12;
            Dummy(x7);
        }
        while (true is var x7 && x7);
    }

    void Test8()
    {
        do
            Dummy(x8);
        while (true is var x8 && x8);

        System.Console.WriteLine(x8);
    }

    void Test9()
    {
        do
        {   
            Dummy(x9);
            do
                Dummy(x9);
            while (true is var x9 && x9); // 2
        }
        while (true is var x9 && x9);
    }

    void Test10()
    {
        do
        {   
            var y10 = 12;
            Dummy(y10);
        }
        while (y10 is var x10);
    }

    void Test11()
    {
        do
        {   
            let y11 = 12;
            Dummy(y11);
        }
        while (y11 is var x11);
    }

    void Test12()
    {
        do
            var y12 = 12;
        while (y12 is var x12);
    }

    void Test13()
    {
        do
            let y13 = 12;
        while (y13 is var x13);
    }

    void Test14()
    {
        do
        {
            Dummy(x14);
        }
        while (Dummy(1 is var x14, 
                     2 is var x14, 
                     x14));
    }
}
";
            var compilation = CreateCompilationWithMscorlib45(source, options: TestOptions.DebugExe, parseOptions: patternParseOptions);
            compilation.VerifyDiagnostics(
    // (97,13): error CS1023: Embedded statement cannot be a declaration or labeled statement
    //             var y12 = 12;
    Diagnostic(ErrorCode.ERR_BadEmbeddedStmt, "var y12 = 12;").WithLocation(97, 13),
    // (104,13): error CS1023: Embedded statement cannot be a declaration or labeled statement
    //             let y13 = 12;
    Diagnostic(ErrorCode.ERR_BadEmbeddedStmt, "let y13 = 12;").WithLocation(104, 13),
    // (14,19): error CS0841: Cannot use local variable 'x1' before it is declared
    //             Dummy(x1);
    Diagnostic(ErrorCode.ERR_VariableUsedBeforeDeclaration, "x1").WithArguments("x1").WithLocation(14, 19),
    // (22,19): error CS0841: Cannot use local variable 'x2' before it is declared
    //             Dummy(x2);
    Diagnostic(ErrorCode.ERR_VariableUsedBeforeDeclaration, "x2").WithArguments("x2").WithLocation(22, 19),
    // (33,28): error CS0136: A local or parameter named 'x4' cannot be declared in this scope because that name is used in an enclosing local scope to define a local or parameter
    //         while (true is var x4 && x4);
    Diagnostic(ErrorCode.ERR_LocalIllegallyOverrides, "x4").WithArguments("x4").WithLocation(33, 28),
    // (32,19): error CS0841: Cannot use local variable 'x4' before it is declared
    //             Dummy(x4);
    Diagnostic(ErrorCode.ERR_VariableUsedBeforeDeclaration, "x4").WithArguments("x4").WithLocation(32, 19),
    // (40,16): error CS0841: Cannot use local variable 'x6' before it is declared
    //         while (x6 && true is var x6);
    Diagnostic(ErrorCode.ERR_VariableUsedBeforeDeclaration, "x6").WithArguments("x6").WithLocation(40, 16),
    // (39,19): error CS0841: Cannot use local variable 'x6' before it is declared
    //             Dummy(x6);
    Diagnostic(ErrorCode.ERR_VariableUsedBeforeDeclaration, "x6").WithArguments("x6").WithLocation(39, 19),
    // (47,17): error CS0136: A local or parameter named 'x7' cannot be declared in this scope because that name is used in an enclosing local scope to define a local or parameter
    //             var x7 = 12;
    Diagnostic(ErrorCode.ERR_LocalIllegallyOverrides, "x7").WithArguments("x7").WithLocation(47, 17),
    // (56,19): error CS0841: Cannot use local variable 'x8' before it is declared
    //             Dummy(x8);
    Diagnostic(ErrorCode.ERR_VariableUsedBeforeDeclaration, "x8").WithArguments("x8").WithLocation(56, 19),
    // (59,34): error CS0103: The name 'x8' does not exist in the current context
    //         System.Console.WriteLine(x8);
    Diagnostic(ErrorCode.ERR_NameNotInContext, "x8").WithArguments("x8").WithLocation(59, 34),
    // (66,19): error CS0841: Cannot use local variable 'x9' before it is declared
    //             Dummy(x9);
    Diagnostic(ErrorCode.ERR_VariableUsedBeforeDeclaration, "x9").WithArguments("x9").WithLocation(66, 19),
    // (69,32): error CS0136: A local or parameter named 'x9' cannot be declared in this scope because that name is used in an enclosing local scope to define a local or parameter
    //             while (true is var x9 && x9); // 2
    Diagnostic(ErrorCode.ERR_LocalIllegallyOverrides, "x9").WithArguments("x9").WithLocation(69, 32),
    // (68,23): error CS0841: Cannot use local variable 'x9' before it is declared
    //                 Dummy(x9);
    Diagnostic(ErrorCode.ERR_VariableUsedBeforeDeclaration, "x9").WithArguments("x9").WithLocation(68, 23),
    // (81,16): error CS0103: The name 'y10' does not exist in the current context
    //         while (y10 is var x10);
    Diagnostic(ErrorCode.ERR_NameNotInContext, "y10").WithArguments("y10").WithLocation(81, 16),
    // (91,16): error CS0103: The name 'y11' does not exist in the current context
    //         while (y11 is var x11);
    Diagnostic(ErrorCode.ERR_NameNotInContext, "y11").WithArguments("y11").WithLocation(91, 16),
    // (98,16): error CS0103: The name 'y12' does not exist in the current context
    //         while (y12 is var x12);
    Diagnostic(ErrorCode.ERR_NameNotInContext, "y12").WithArguments("y12").WithLocation(98, 16),
    // (105,16): error CS0103: The name 'y13' does not exist in the current context
    //         while (y13 is var x13);
    Diagnostic(ErrorCode.ERR_NameNotInContext, "y13").WithArguments("y13").WithLocation(105, 16),
    // (115,31): error CS0128: A local variable named 'x14' is already defined in this scope
    //                      2 is var x14, 
    Diagnostic(ErrorCode.ERR_LocalDuplicate, "x14").WithArguments("x14").WithLocation(115, 31),
    // (112,19): error CS0841: Cannot use local variable 'x14' before it is declared
    //             Dummy(x14);
    Diagnostic(ErrorCode.ERR_VariableUsedBeforeDeclaration, "x14").WithArguments("x14").WithLocation(112, 19)
                );

            var tree = compilation.SyntaxTrees.Single();
            var model = compilation.GetSemanticModel(tree);

            var x1Decl = tree.GetRoot().DescendantNodes().OfType<DeclarationPatternSyntax>().Where(p => p.Identifier.ValueText == "x1").Single();
            var x1Ref = tree.GetRoot().DescendantNodes().OfType<IdentifierNameSyntax>().Where(id => id.Identifier.ValueText == "x1").ToArray();
            Assert.Equal(2, x1Ref.Length);
            VerifyModelForDeclarationPattern(model, x1Decl, x1Ref);

            var x2Decl = tree.GetRoot().DescendantNodes().OfType<DeclarationPatternSyntax>().Where(p => p.Identifier.ValueText == "x2").Single();
            var x2Ref = tree.GetRoot().DescendantNodes().OfType<IdentifierNameSyntax>().Where(id => id.Identifier.ValueText == "x2").ToArray();
            Assert.Equal(2, x2Ref.Length);
            VerifyModelForDeclarationPattern(model, x2Decl, x2Ref);

            var x4Decl = tree.GetRoot().DescendantNodes().OfType<DeclarationPatternSyntax>().Where(p => p.Identifier.ValueText == "x4").Single();
            var x4Ref = tree.GetRoot().DescendantNodes().OfType<IdentifierNameSyntax>().Where(id => id.Identifier.ValueText == "x4").ToArray();
            Assert.Equal(3, x4Ref.Length);
            VerifyNotAPatternLocal(model, x4Ref[0]);
            VerifyModelForDeclarationPattern(model, x4Decl, x4Ref[1], x4Ref[2]);

            var x6Decl = tree.GetRoot().DescendantNodes().OfType<DeclarationPatternSyntax>().Where(p => p.Identifier.ValueText == "x6").Single();
            var x6Ref = tree.GetRoot().DescendantNodes().OfType<IdentifierNameSyntax>().Where(id => id.Identifier.ValueText == "x6").ToArray();
            Assert.Equal(2, x6Ref.Length);
            VerifyModelForDeclarationPattern(model, x6Decl, x6Ref);

            var x7Decl = tree.GetRoot().DescendantNodes().OfType<DeclarationPatternSyntax>().Where(p => p.Identifier.ValueText == "x7").Single();
            var x7Ref = tree.GetRoot().DescendantNodes().OfType<IdentifierNameSyntax>().Where(id => id.Identifier.ValueText == "x7").ToArray();
            Assert.Equal(2, x7Ref.Length);
            VerifyModelForDeclarationPattern(model, x7Decl, x7Ref[1]);
            VerifyNotAPatternLocal(model, x7Ref[0]);

            var x8Decl = tree.GetRoot().DescendantNodes().OfType<DeclarationPatternSyntax>().Where(p => p.Identifier.ValueText == "x8").Single();
            var x8Ref = tree.GetRoot().DescendantNodes().OfType<IdentifierNameSyntax>().Where(id => id.Identifier.ValueText == "x8").ToArray();
            Assert.Equal(3, x8Ref.Length);
            VerifyModelForDeclarationPattern(model, x8Decl, x8Ref[0], x8Ref[1]);
            VerifyNotInScope(model, x8Ref[2]);

            var x9Decl = tree.GetRoot().DescendantNodes().OfType<DeclarationPatternSyntax>().Where(p => p.Identifier.ValueText == "x9").ToArray();
            var x9Ref = tree.GetRoot().DescendantNodes().OfType<IdentifierNameSyntax>().Where(id => id.Identifier.ValueText == "x9").ToArray();
            Assert.Equal(2, x9Decl.Length);
            Assert.Equal(4, x9Ref.Length);
            VerifyModelForDeclarationPattern(model, x9Decl[1], x9Ref[0], x9Ref[3]);
            VerifyModelForDeclarationPattern(model, x9Decl[0], x9Ref[1], x9Ref[2]);

            var y10Ref = tree.GetRoot().DescendantNodes().OfType<IdentifierNameSyntax>().Where(id => id.Identifier.ValueText == "y10").ToArray();
            Assert.Equal(2, y10Ref.Length);
            VerifyNotInScope(model, y10Ref[1]);
            VerifyNotAPatternLocal(model, y10Ref[0]);

            var y11Decl = tree.GetRoot().DescendantNodes().OfType<LetStatementSyntax>().Where(p => p.Identifier.ValueText == "y11").Single();
            var y11Ref = tree.GetRoot().DescendantNodes().OfType<IdentifierNameSyntax>().Where(id => id.Identifier.ValueText == "y11").ToArray();
            Assert.Equal(2, y11Ref.Length);
            VerifyNotInScope(model, y11Ref[1]);
            VerifyModelForDeclarationPattern(model, y11Decl, y11Ref[0]);

            var y12Ref = tree.GetRoot().DescendantNodes().OfType<IdentifierNameSyntax>().Where(id => id.Identifier.ValueText == "y12").Single();
            VerifyNotInScope(model, y12Ref);

            var y13Decl = tree.GetRoot().DescendantNodes().OfType<LetStatementSyntax>().Where(p => p.Identifier.ValueText == "y13").Single();
            var y13Ref = tree.GetRoot().DescendantNodes().OfType<IdentifierNameSyntax>().Where(id => id.Identifier.ValueText == "y13").Single();
            VerifyNotInScope(model, y13Ref);
            VerifyModelForDeclarationPattern(model, y13Decl);

            var x14Decl = tree.GetRoot().DescendantNodes().OfType<DeclarationPatternSyntax>().Where(p => p.Identifier.ValueText == "x14").ToArray();
            var x14Ref = tree.GetRoot().DescendantNodes().OfType<IdentifierNameSyntax>().Where(id => id.Identifier.ValueText == "x14").ToArray();
            Assert.Equal(2, x14Decl.Length);
            Assert.Equal(2, x14Ref.Length);
            VerifyModelForDeclarationPattern(model, x14Decl[0], x14Ref);
            VerifyModelForDeclarationPatternDuplicateInSameScope(model, x14Decl[1]);
        }

        [Fact]
        public void Do_01()
        {
            var source =
@"
public class X
{
    public static void Main()
    {
        bool f;

        do
        {
            f = false;
        }
        while (Dummy(f, (f ? 1 : 2) is var x1, x1));
    }

    static bool Dummy(bool x, object y, object z) 
    {
        System.Console.WriteLine(z);
        return x;
    }
}
";
            var compilation = CreateCompilationWithMscorlib45(source, options: TestOptions.DebugExe, parseOptions: patternParseOptions);
            CompileAndVerify(compilation, expectedOutput:@"2");
        }

        [Fact]
        public void ScopeOfPatternVariables_For_01()
        {
            var source =
@"
public class X
{
    public static void Main()
    {
    }

    bool Dummy(params object[] x) {return true;}

    void Test1()
    {
        for (
             Dummy(true is var x1 && x1)
             ;;)
        {
            Dummy(x1);
        }
    }

    void Test2()
    {
        for (
             Dummy(true is var x2 && x2)
             ;;)
            Dummy(x2);
    }

    void Test4()
    {
        var x4 = 11;
        Dummy(x4);

        for (
             Dummy(true is var x4 && x4)
             ;;)
            Dummy(x4);
    }

    void Test6()
    {
        for (
             Dummy(x6 && true is var x6)
             ;;)
            Dummy(x6);
    }

    void Test7()
    {
        for (
             Dummy(true is var x7 && x7)
             ;;)
        {
            var x7 = 12;
            Dummy(x7);
        }
    }

    void Test8()
    {
        for (
             Dummy(true is var x8 && x8)
             ;;)
            Dummy(x8);

        System.Console.WriteLine(x8);
    }

    void Test9()
    {
        for (
             Dummy(true is var x9 && x9)
             ;;)
        {   
            Dummy(x9);
            for (
                 Dummy(true is var x9 && x9) // 2
                 ;;)
                Dummy(x9);
        }
    }

    void Test10()
    {
        for (
             Dummy(y10 is var x10)
             ;;)
        {   
            var y10 = 12;
            Dummy(y10);
        }
    }

    void Test11()
    {
        for (
             Dummy(y11 is var x11)
             ;;)
        {   
            let y11 = 12;
            Dummy(y11);
        }
    }

    void Test12()
    {
        for (
             Dummy(y12 is var x12)
             ;;)
            var y12 = 12;
    }

    void Test13()
    {
        for (
             Dummy(y13 is var x13)
             ;;)
            let y13 = 12;
    }

    void Test14()
    {
        for (
             Dummy(1 is var x14, 
                   2 is var x14, 
                   x14)
             ;;)
        {
            Dummy(x14);
        }
    }
}
";
            var compilation = CreateCompilationWithMscorlib45(source, options: TestOptions.DebugExe, parseOptions: patternParseOptions);
            compilation.VerifyDiagnostics(
    // (109,13): error CS1023: Embedded statement cannot be a declaration or labeled statement
    //             var y12 = 12;
    Diagnostic(ErrorCode.ERR_BadEmbeddedStmt, "var y12 = 12;").WithLocation(109, 13),
    // (117,13): error CS1023: Embedded statement cannot be a declaration or labeled statement
    //             let y13 = 12;
    Diagnostic(ErrorCode.ERR_BadEmbeddedStmt, "let y13 = 12;").WithLocation(117, 13),
    // (34,32): error CS0136: A local or parameter named 'x4' cannot be declared in this scope because that name is used in an enclosing local scope to define a local or parameter
    //              Dummy(true is var x4 && x4)
    Diagnostic(ErrorCode.ERR_LocalIllegallyOverrides, "x4").WithArguments("x4").WithLocation(34, 32),
    // (42,20): error CS0841: Cannot use local variable 'x6' before it is declared
    //              Dummy(x6 && true is var x6)
    Diagnostic(ErrorCode.ERR_VariableUsedBeforeDeclaration, "x6").WithArguments("x6").WithLocation(42, 20),
    // (53,17): error CS0136: A local or parameter named 'x7' cannot be declared in this scope because that name is used in an enclosing local scope to define a local or parameter
    //             var x7 = 12;
    Diagnostic(ErrorCode.ERR_LocalIllegallyOverrides, "x7").WithArguments("x7").WithLocation(53, 17),
    // (65,34): error CS0103: The name 'x8' does not exist in the current context
    //         System.Console.WriteLine(x8);
    Diagnostic(ErrorCode.ERR_NameNotInContext, "x8").WithArguments("x8").WithLocation(65, 34),
    // (65,9): warning CS0162: Unreachable code detected
    //         System.Console.WriteLine(x8);
    Diagnostic(ErrorCode.WRN_UnreachableCode, "System").WithLocation(65, 9),
    // (76,36): error CS0136: A local or parameter named 'x9' cannot be declared in this scope because that name is used in an enclosing local scope to define a local or parameter
    //                  Dummy(true is var x9 && x9) // 2
    Diagnostic(ErrorCode.ERR_LocalIllegallyOverrides, "x9").WithArguments("x9").WithLocation(76, 36),
    // (85,20): error CS0103: The name 'y10' does not exist in the current context
    //              Dummy(y10 is var x10)
    Diagnostic(ErrorCode.ERR_NameNotInContext, "y10").WithArguments("y10").WithLocation(85, 20),
    // (96,20): error CS0103: The name 'y11' does not exist in the current context
    //              Dummy(y11 is var x11)
    Diagnostic(ErrorCode.ERR_NameNotInContext, "y11").WithArguments("y11").WithLocation(96, 20),
    // (107,20): error CS0103: The name 'y12' does not exist in the current context
    //              Dummy(y12 is var x12)
    Diagnostic(ErrorCode.ERR_NameNotInContext, "y12").WithArguments("y12").WithLocation(107, 20),
    // (115,20): error CS0103: The name 'y13' does not exist in the current context
    //              Dummy(y13 is var x13)
    Diagnostic(ErrorCode.ERR_NameNotInContext, "y13").WithArguments("y13").WithLocation(115, 20),
    // (124,29): error CS0128: A local variable named 'x14' is already defined in this scope
    //                    2 is var x14, 
    Diagnostic(ErrorCode.ERR_LocalDuplicate, "x14").WithArguments("x14").WithLocation(124, 29)
                );

            var tree = compilation.SyntaxTrees.Single();
            var model = compilation.GetSemanticModel(tree);

            var x1Decl = tree.GetRoot().DescendantNodes().OfType<DeclarationPatternSyntax>().Where(p => p.Identifier.ValueText == "x1").Single();
            var x1Ref = tree.GetRoot().DescendantNodes().OfType<IdentifierNameSyntax>().Where(id => id.Identifier.ValueText == "x1").ToArray();
            Assert.Equal(2, x1Ref.Length);
            VerifyModelForDeclarationPattern(model, x1Decl, x1Ref);

            var x2Decl = tree.GetRoot().DescendantNodes().OfType<DeclarationPatternSyntax>().Where(p => p.Identifier.ValueText == "x2").Single();
            var x2Ref = tree.GetRoot().DescendantNodes().OfType<IdentifierNameSyntax>().Where(id => id.Identifier.ValueText == "x2").ToArray();
            Assert.Equal(2, x2Ref.Length);
            VerifyModelForDeclarationPattern(model, x2Decl, x2Ref);

            var x4Decl = tree.GetRoot().DescendantNodes().OfType<DeclarationPatternSyntax>().Where(p => p.Identifier.ValueText == "x4").Single();
            var x4Ref = tree.GetRoot().DescendantNodes().OfType<IdentifierNameSyntax>().Where(id => id.Identifier.ValueText == "x4").ToArray();
            Assert.Equal(3, x4Ref.Length);
            VerifyNotAPatternLocal(model, x4Ref[0]);
            VerifyModelForDeclarationPattern(model, x4Decl, x4Ref[1], x4Ref[2]);

            var x6Decl = tree.GetRoot().DescendantNodes().OfType<DeclarationPatternSyntax>().Where(p => p.Identifier.ValueText == "x6").Single();
            var x6Ref = tree.GetRoot().DescendantNodes().OfType<IdentifierNameSyntax>().Where(id => id.Identifier.ValueText == "x6").ToArray();
            Assert.Equal(2, x6Ref.Length);
            VerifyModelForDeclarationPattern(model, x6Decl, x6Ref);

            var x7Decl = tree.GetRoot().DescendantNodes().OfType<DeclarationPatternSyntax>().Where(p => p.Identifier.ValueText == "x7").Single();
            var x7Ref = tree.GetRoot().DescendantNodes().OfType<IdentifierNameSyntax>().Where(id => id.Identifier.ValueText == "x7").ToArray();
            Assert.Equal(2, x7Ref.Length);
            VerifyModelForDeclarationPattern(model, x7Decl, x7Ref[0]);
            VerifyNotAPatternLocal(model, x7Ref[1]);

            var x8Decl = tree.GetRoot().DescendantNodes().OfType<DeclarationPatternSyntax>().Where(p => p.Identifier.ValueText == "x8").Single();
            var x8Ref = tree.GetRoot().DescendantNodes().OfType<IdentifierNameSyntax>().Where(id => id.Identifier.ValueText == "x8").ToArray();
            Assert.Equal(3, x8Ref.Length);
            VerifyModelForDeclarationPattern(model, x8Decl, x8Ref[0], x8Ref[1]);
            VerifyNotInScope(model, x8Ref[2]);

            var x9Decl = tree.GetRoot().DescendantNodes().OfType<DeclarationPatternSyntax>().Where(p => p.Identifier.ValueText == "x9").ToArray();
            var x9Ref = tree.GetRoot().DescendantNodes().OfType<IdentifierNameSyntax>().Where(id => id.Identifier.ValueText == "x9").ToArray();
            Assert.Equal(2, x9Decl.Length);
            Assert.Equal(4, x9Ref.Length);
            VerifyModelForDeclarationPattern(model, x9Decl[0], x9Ref[0], x9Ref[1]);
            VerifyModelForDeclarationPattern(model, x9Decl[1], x9Ref[2], x9Ref[3]);

            var y10Ref = tree.GetRoot().DescendantNodes().OfType<IdentifierNameSyntax>().Where(id => id.Identifier.ValueText == "y10").ToArray();
            Assert.Equal(2, y10Ref.Length);
            VerifyNotInScope(model, y10Ref[0]);
            VerifyNotAPatternLocal(model, y10Ref[1]);

            var y11Decl = tree.GetRoot().DescendantNodes().OfType<LetStatementSyntax>().Where(p => p.Identifier.ValueText == "y11").Single();
            var y11Ref = tree.GetRoot().DescendantNodes().OfType<IdentifierNameSyntax>().Where(id => id.Identifier.ValueText == "y11").ToArray();
            Assert.Equal(2, y11Ref.Length);
            VerifyNotInScope(model, y11Ref[0]);
            VerifyModelForDeclarationPattern(model, y11Decl, y11Ref[1]);

            var y12Ref = tree.GetRoot().DescendantNodes().OfType<IdentifierNameSyntax>().Where(id => id.Identifier.ValueText == "y12").Single();
            VerifyNotInScope(model, y12Ref);

            var y13Decl = tree.GetRoot().DescendantNodes().OfType<LetStatementSyntax>().Where(p => p.Identifier.ValueText == "y13").Single();
            var y13Ref = tree.GetRoot().DescendantNodes().OfType<IdentifierNameSyntax>().Where(id => id.Identifier.ValueText == "y13").Single();
            VerifyNotInScope(model, y13Ref);
            VerifyModelForDeclarationPattern(model, y13Decl);

            var x14Decl = tree.GetRoot().DescendantNodes().OfType<DeclarationPatternSyntax>().Where(p => p.Identifier.ValueText == "x14").ToArray();
            var x14Ref = tree.GetRoot().DescendantNodes().OfType<IdentifierNameSyntax>().Where(id => id.Identifier.ValueText == "x14").ToArray();
            Assert.Equal(2, x14Decl.Length);
            Assert.Equal(2, x14Ref.Length);
            VerifyModelForDeclarationPattern(model, x14Decl[0], x14Ref);
            VerifyModelForDeclarationPatternDuplicateInSameScope(model, x14Decl[1]);
        }

        [Fact]
        public void ScopeOfPatternVariables_For_02()
        {
            var source =
@"
public class X
{
    public static void Main()
    {
    }

    bool Dummy(params object[] x) {return true;}

    void Test1()
    {
        for (;
             Dummy(true is var x1 && x1)
             ;)
        {
            Dummy(x1);
        }
    }

    void Test2()
    {
        for (;
             Dummy(true is var x2 && x2)
             ;)
            Dummy(x2);
    }

    void Test4()
    {
        var x4 = 11;
        Dummy(x4);

        for (;
             Dummy(true is var x4 && x4)
             ;)
            Dummy(x4);
    }

    void Test6()
    {
        for (;
             Dummy(x6 && true is var x6)
             ;)
            Dummy(x6);
    }

    void Test7()
    {
        for (;
             Dummy(true is var x7 && x7)
             ;)
        {
            var x7 = 12;
            Dummy(x7);
        }
    }

    void Test8()
    {
        for (;
             Dummy(true is var x8 && x8)
             ;)
            Dummy(x8);

        System.Console.WriteLine(x8);
    }

    void Test9()
    {
        for (;
             Dummy(true is var x9 && x9)
             ;)
        {   
            Dummy(x9);
            for (;
                 Dummy(true is var x9 && x9) // 2
                 ;)
                Dummy(x9);
        }
    }

    void Test10()
    {
        for (;
             Dummy(y10 is var x10)
             ;)
        {   
            var y10 = 12;
            Dummy(y10);
        }
    }

    void Test11()
    {
        for (;
             Dummy(y11 is var x11)
             ;)
        {   
            let y11 = 12;
            Dummy(y11);
        }
    }

    void Test12()
    {
        for (;
             Dummy(y12 is var x12)
             ;)
            var y12 = 12;
    }

    void Test13()
    {
        for (;
             Dummy(y13 is var x13)
             ;)
            let y13 = 12;
    }

    void Test14()
    {
        for (;
             Dummy(1 is var x14, 
                   2 is var x14, 
                   x14)
             ;)
        {
            Dummy(x14);
        }
    }
}
";
            var compilation = CreateCompilationWithMscorlib45(source, options: TestOptions.DebugExe, parseOptions: patternParseOptions);
            compilation.VerifyDiagnostics(
    // (109,13): error CS1023: Embedded statement cannot be a declaration or labeled statement
    //             var y12 = 12;
    Diagnostic(ErrorCode.ERR_BadEmbeddedStmt, "var y12 = 12;").WithLocation(109, 13),
    // (117,13): error CS1023: Embedded statement cannot be a declaration or labeled statement
    //             let y13 = 12;
    Diagnostic(ErrorCode.ERR_BadEmbeddedStmt, "let y13 = 12;").WithLocation(117, 13),
    // (34,32): error CS0136: A local or parameter named 'x4' cannot be declared in this scope because that name is used in an enclosing local scope to define a local or parameter
    //              Dummy(true is var x4 && x4)
    Diagnostic(ErrorCode.ERR_LocalIllegallyOverrides, "x4").WithArguments("x4").WithLocation(34, 32),
    // (42,20): error CS0841: Cannot use local variable 'x6' before it is declared
    //              Dummy(x6 && true is var x6)
    Diagnostic(ErrorCode.ERR_VariableUsedBeforeDeclaration, "x6").WithArguments("x6").WithLocation(42, 20),
    // (53,17): error CS0136: A local or parameter named 'x7' cannot be declared in this scope because that name is used in an enclosing local scope to define a local or parameter
    //             var x7 = 12;
    Diagnostic(ErrorCode.ERR_LocalIllegallyOverrides, "x7").WithArguments("x7").WithLocation(53, 17),
    // (65,34): error CS0103: The name 'x8' does not exist in the current context
    //         System.Console.WriteLine(x8);
    Diagnostic(ErrorCode.ERR_NameNotInContext, "x8").WithArguments("x8").WithLocation(65, 34),
    // (76,36): error CS0136: A local or parameter named 'x9' cannot be declared in this scope because that name is used in an enclosing local scope to define a local or parameter
    //                  Dummy(true is var x9 && x9) // 2
    Diagnostic(ErrorCode.ERR_LocalIllegallyOverrides, "x9").WithArguments("x9").WithLocation(76, 36),
    // (85,20): error CS0103: The name 'y10' does not exist in the current context
    //              Dummy(y10 is var x10)
    Diagnostic(ErrorCode.ERR_NameNotInContext, "y10").WithArguments("y10").WithLocation(85, 20),
    // (96,20): error CS0103: The name 'y11' does not exist in the current context
    //              Dummy(y11 is var x11)
    Diagnostic(ErrorCode.ERR_NameNotInContext, "y11").WithArguments("y11").WithLocation(96, 20),
    // (107,20): error CS0103: The name 'y12' does not exist in the current context
    //              Dummy(y12 is var x12)
    Diagnostic(ErrorCode.ERR_NameNotInContext, "y12").WithArguments("y12").WithLocation(107, 20),
    // (115,20): error CS0103: The name 'y13' does not exist in the current context
    //              Dummy(y13 is var x13)
    Diagnostic(ErrorCode.ERR_NameNotInContext, "y13").WithArguments("y13").WithLocation(115, 20),
    // (124,29): error CS0128: A local variable named 'x14' is already defined in this scope
    //                    2 is var x14, 
    Diagnostic(ErrorCode.ERR_LocalDuplicate, "x14").WithArguments("x14").WithLocation(124, 29)
                );

            var tree = compilation.SyntaxTrees.Single();
            var model = compilation.GetSemanticModel(tree);

            var x1Decl = tree.GetRoot().DescendantNodes().OfType<DeclarationPatternSyntax>().Where(p => p.Identifier.ValueText == "x1").Single();
            var x1Ref = tree.GetRoot().DescendantNodes().OfType<IdentifierNameSyntax>().Where(id => id.Identifier.ValueText == "x1").ToArray();
            Assert.Equal(2, x1Ref.Length);
            VerifyModelForDeclarationPattern(model, x1Decl, x1Ref);

            var x2Decl = tree.GetRoot().DescendantNodes().OfType<DeclarationPatternSyntax>().Where(p => p.Identifier.ValueText == "x2").Single();
            var x2Ref = tree.GetRoot().DescendantNodes().OfType<IdentifierNameSyntax>().Where(id => id.Identifier.ValueText == "x2").ToArray();
            Assert.Equal(2, x2Ref.Length);
            VerifyModelForDeclarationPattern(model, x2Decl, x2Ref);

            var x4Decl = tree.GetRoot().DescendantNodes().OfType<DeclarationPatternSyntax>().Where(p => p.Identifier.ValueText == "x4").Single();
            var x4Ref = tree.GetRoot().DescendantNodes().OfType<IdentifierNameSyntax>().Where(id => id.Identifier.ValueText == "x4").ToArray();
            Assert.Equal(3, x4Ref.Length);
            VerifyNotAPatternLocal(model, x4Ref[0]);
            VerifyModelForDeclarationPattern(model, x4Decl, x4Ref[1], x4Ref[2]);

            var x6Decl = tree.GetRoot().DescendantNodes().OfType<DeclarationPatternSyntax>().Where(p => p.Identifier.ValueText == "x6").Single();
            var x6Ref = tree.GetRoot().DescendantNodes().OfType<IdentifierNameSyntax>().Where(id => id.Identifier.ValueText == "x6").ToArray();
            Assert.Equal(2, x6Ref.Length);
            VerifyModelForDeclarationPattern(model, x6Decl, x6Ref);

            var x7Decl = tree.GetRoot().DescendantNodes().OfType<DeclarationPatternSyntax>().Where(p => p.Identifier.ValueText == "x7").Single();
            var x7Ref = tree.GetRoot().DescendantNodes().OfType<IdentifierNameSyntax>().Where(id => id.Identifier.ValueText == "x7").ToArray();
            Assert.Equal(2, x7Ref.Length);
            VerifyModelForDeclarationPattern(model, x7Decl, x7Ref[0]);
            VerifyNotAPatternLocal(model, x7Ref[1]);

            var x8Decl = tree.GetRoot().DescendantNodes().OfType<DeclarationPatternSyntax>().Where(p => p.Identifier.ValueText == "x8").Single();
            var x8Ref = tree.GetRoot().DescendantNodes().OfType<IdentifierNameSyntax>().Where(id => id.Identifier.ValueText == "x8").ToArray();
            Assert.Equal(3, x8Ref.Length);
            VerifyModelForDeclarationPattern(model, x8Decl, x8Ref[0], x8Ref[1]);
            VerifyNotInScope(model, x8Ref[2]);

            var x9Decl = tree.GetRoot().DescendantNodes().OfType<DeclarationPatternSyntax>().Where(p => p.Identifier.ValueText == "x9").ToArray();
            var x9Ref = tree.GetRoot().DescendantNodes().OfType<IdentifierNameSyntax>().Where(id => id.Identifier.ValueText == "x9").ToArray();
            Assert.Equal(2, x9Decl.Length);
            Assert.Equal(4, x9Ref.Length);
            VerifyModelForDeclarationPattern(model, x9Decl[0], x9Ref[0], x9Ref[1]);
            VerifyModelForDeclarationPattern(model, x9Decl[1], x9Ref[2], x9Ref[3]);

            var y10Ref = tree.GetRoot().DescendantNodes().OfType<IdentifierNameSyntax>().Where(id => id.Identifier.ValueText == "y10").ToArray();
            Assert.Equal(2, y10Ref.Length);
            VerifyNotInScope(model, y10Ref[0]);
            VerifyNotAPatternLocal(model, y10Ref[1]);

            var y11Decl = tree.GetRoot().DescendantNodes().OfType<LetStatementSyntax>().Where(p => p.Identifier.ValueText == "y11").Single();
            var y11Ref = tree.GetRoot().DescendantNodes().OfType<IdentifierNameSyntax>().Where(id => id.Identifier.ValueText == "y11").ToArray();
            Assert.Equal(2, y11Ref.Length);
            VerifyNotInScope(model, y11Ref[0]);
            VerifyModelForDeclarationPattern(model, y11Decl, y11Ref[1]);

            var y12Ref = tree.GetRoot().DescendantNodes().OfType<IdentifierNameSyntax>().Where(id => id.Identifier.ValueText == "y12").Single();
            VerifyNotInScope(model, y12Ref);

            var y13Decl = tree.GetRoot().DescendantNodes().OfType<LetStatementSyntax>().Where(p => p.Identifier.ValueText == "y13").Single();
            var y13Ref = tree.GetRoot().DescendantNodes().OfType<IdentifierNameSyntax>().Where(id => id.Identifier.ValueText == "y13").Single();
            VerifyNotInScope(model, y13Ref);
            VerifyModelForDeclarationPattern(model, y13Decl);

            var x14Decl = tree.GetRoot().DescendantNodes().OfType<DeclarationPatternSyntax>().Where(p => p.Identifier.ValueText == "x14").ToArray();
            var x14Ref = tree.GetRoot().DescendantNodes().OfType<IdentifierNameSyntax>().Where(id => id.Identifier.ValueText == "x14").ToArray();
            Assert.Equal(2, x14Decl.Length);
            Assert.Equal(2, x14Ref.Length);
            VerifyModelForDeclarationPattern(model, x14Decl[0], x14Ref);
            VerifyModelForDeclarationPatternDuplicateInSameScope(model, x14Decl[1]);
        }

        [Fact]
        public void ScopeOfPatternVariables_For_03()
        {
            var source =
@"
public class X
{
    public static void Main()
    {
    }

    bool Dummy(params object[] x) {return true;}

    void Test1()
    {
        for (;;
             Dummy(true is var x1 && x1)
             )
        {
            Dummy(x1);
        }
    }

    void Test2()
    {
        for (;;
             Dummy(true is var x2 && x2)
             )
            Dummy(x2);
    }

    void Test4()
    {
        var x4 = 11;
        Dummy(x4);

        for (;;
             Dummy(true is var x4 && x4)
             )
            Dummy(x4);
    }

    void Test6()
    {
        for (;;
             Dummy(x6 && true is var x6)
             )
            Dummy(x6);
    }

    void Test7()
    {
        for (;;
             Dummy(true is var x7 && x7)
             )
        {
            var x7 = 12;
            Dummy(x7);
        }
    }

    void Test8()
    {
        for (;;
             Dummy(true is var x8 && x8)
             )
            Dummy(x8);

        System.Console.WriteLine(x8);
    }

    void Test9()
    {
        for (;;
             Dummy(true is var x9 && x9)
             )
        {   
            Dummy(x9);
            for (;;
                 Dummy(true is var x9 && x9) // 2
                 )
                Dummy(x9);
        }
    }

    void Test10()
    {
        for (;;
             Dummy(y10 is var x10)
             )
        {   
            var y10 = 12;
            Dummy(y10);
        }
    }

    void Test11()
    {
        for (;;
             Dummy(y11 is var x11)
             )
        {   
            let y11 = 12;
            Dummy(y11);
        }
    }

    void Test12()
    {
        for (;;
             Dummy(y12 is var x12)
             )
            var y12 = 12;
    }

    void Test13()
    {
        for (;;
             Dummy(y13 is var x13)
             )
            let y13 = 12;
    }

    void Test14()
    {
        for (;;
             Dummy(1 is var x14, 
                   2 is var x14, 
                   x14)
             )
        {
            Dummy(x14);
        }
    }
}
";
            var compilation = CreateCompilationWithMscorlib45(source, options: TestOptions.DebugExe, parseOptions: patternParseOptions);
            compilation.VerifyDiagnostics(
    // (109,13): error CS1023: Embedded statement cannot be a declaration or labeled statement
    //             var y12 = 12;
    Diagnostic(ErrorCode.ERR_BadEmbeddedStmt, "var y12 = 12;").WithLocation(109, 13),
    // (117,13): error CS1023: Embedded statement cannot be a declaration or labeled statement
    //             let y13 = 12;
    Diagnostic(ErrorCode.ERR_BadEmbeddedStmt, "let y13 = 12;").WithLocation(117, 13),
    // (34,32): error CS0136: A local or parameter named 'x4' cannot be declared in this scope because that name is used in an enclosing local scope to define a local or parameter
    //              Dummy(true is var x4 && x4)
    Diagnostic(ErrorCode.ERR_LocalIllegallyOverrides, "x4").WithArguments("x4").WithLocation(34, 32),
    // (42,20): error CS0841: Cannot use local variable 'x6' before it is declared
    //              Dummy(x6 && true is var x6)
    Diagnostic(ErrorCode.ERR_VariableUsedBeforeDeclaration, "x6").WithArguments("x6").WithLocation(42, 20),
    // (53,17): error CS0136: A local or parameter named 'x7' cannot be declared in this scope because that name is used in an enclosing local scope to define a local or parameter
    //             var x7 = 12;
    Diagnostic(ErrorCode.ERR_LocalIllegallyOverrides, "x7").WithArguments("x7").WithLocation(53, 17),
    // (65,34): error CS0103: The name 'x8' does not exist in the current context
    //         System.Console.WriteLine(x8);
    Diagnostic(ErrorCode.ERR_NameNotInContext, "x8").WithArguments("x8").WithLocation(65, 34),
    // (65,9): warning CS0162: Unreachable code detected
    //         System.Console.WriteLine(x8);
    Diagnostic(ErrorCode.WRN_UnreachableCode, "System").WithLocation(65, 9),
    // (76,36): error CS0136: A local or parameter named 'x9' cannot be declared in this scope because that name is used in an enclosing local scope to define a local or parameter
    //                  Dummy(true is var x9 && x9) // 2
    Diagnostic(ErrorCode.ERR_LocalIllegallyOverrides, "x9").WithArguments("x9").WithLocation(76, 36),
    // (85,20): error CS0103: The name 'y10' does not exist in the current context
    //              Dummy(y10 is var x10)
    Diagnostic(ErrorCode.ERR_NameNotInContext, "y10").WithArguments("y10").WithLocation(85, 20),
    // (96,20): error CS0103: The name 'y11' does not exist in the current context
    //              Dummy(y11 is var x11)
    Diagnostic(ErrorCode.ERR_NameNotInContext, "y11").WithArguments("y11").WithLocation(96, 20),
    // (107,20): error CS0103: The name 'y12' does not exist in the current context
    //              Dummy(y12 is var x12)
    Diagnostic(ErrorCode.ERR_NameNotInContext, "y12").WithArguments("y12").WithLocation(107, 20),
    // (115,20): error CS0103: The name 'y13' does not exist in the current context
    //              Dummy(y13 is var x13)
    Diagnostic(ErrorCode.ERR_NameNotInContext, "y13").WithArguments("y13").WithLocation(115, 20),
    // (124,29): error CS0128: A local variable named 'x14' is already defined in this scope
    //                    2 is var x14, 
    Diagnostic(ErrorCode.ERR_LocalDuplicate, "x14").WithArguments("x14").WithLocation(124, 29),
    // (16,19): error CS0165: Use of unassigned local variable 'x1'
    //             Dummy(x1);
    Diagnostic(ErrorCode.ERR_UseDefViolation, "x1").WithArguments("x1").WithLocation(16, 19),
    // (25,19): error CS0165: Use of unassigned local variable 'x2'
    //             Dummy(x2);
    Diagnostic(ErrorCode.ERR_UseDefViolation, "x2").WithArguments("x2").WithLocation(25, 19),
    // (36,19): error CS0165: Use of unassigned local variable 'x4'
    //             Dummy(x4);
    Diagnostic(ErrorCode.ERR_UseDefViolation, "x4").WithArguments("x4").WithLocation(36, 19),
    // (44,19): error CS0165: Use of unassigned local variable 'x6'
    //             Dummy(x6);
    Diagnostic(ErrorCode.ERR_UseDefViolation, "x6").WithArguments("x6").WithLocation(44, 19),
    // (63,19): error CS0165: Use of unassigned local variable 'x8'
    //             Dummy(x8);
    Diagnostic(ErrorCode.ERR_UseDefViolation, "x8").WithArguments("x8").WithLocation(63, 19),
    // (71,14): warning CS0162: Unreachable code detected
    //              Dummy(true is var x9 && x9)
    Diagnostic(ErrorCode.WRN_UnreachableCode, "Dummy").WithLocation(71, 14),
    // (74,19): error CS0165: Use of unassigned local variable 'x9'
    //             Dummy(x9);
    Diagnostic(ErrorCode.ERR_UseDefViolation, "x9").WithArguments("x9").WithLocation(74, 19),
    // (78,23): error CS0165: Use of unassigned local variable 'x9'
    //                 Dummy(x9);
    Diagnostic(ErrorCode.ERR_UseDefViolation, "x9").WithArguments("x9").WithLocation(78, 23),
    // (128,19): error CS0165: Use of unassigned local variable 'x14'
    //             Dummy(x14);
    Diagnostic(ErrorCode.ERR_UseDefViolation, "x14").WithArguments("x14").WithLocation(128, 19)
                );

            var tree = compilation.SyntaxTrees.Single();
            var model = compilation.GetSemanticModel(tree);

            var x1Decl = tree.GetRoot().DescendantNodes().OfType<DeclarationPatternSyntax>().Where(p => p.Identifier.ValueText == "x1").Single();
            var x1Ref = tree.GetRoot().DescendantNodes().OfType<IdentifierNameSyntax>().Where(id => id.Identifier.ValueText == "x1").ToArray();
            Assert.Equal(2, x1Ref.Length);
            VerifyModelForDeclarationPattern(model, x1Decl, x1Ref);

            var x2Decl = tree.GetRoot().DescendantNodes().OfType<DeclarationPatternSyntax>().Where(p => p.Identifier.ValueText == "x2").Single();
            var x2Ref = tree.GetRoot().DescendantNodes().OfType<IdentifierNameSyntax>().Where(id => id.Identifier.ValueText == "x2").ToArray();
            Assert.Equal(2, x2Ref.Length);
            VerifyModelForDeclarationPattern(model, x2Decl, x2Ref);

            var x4Decl = tree.GetRoot().DescendantNodes().OfType<DeclarationPatternSyntax>().Where(p => p.Identifier.ValueText == "x4").Single();
            var x4Ref = tree.GetRoot().DescendantNodes().OfType<IdentifierNameSyntax>().Where(id => id.Identifier.ValueText == "x4").ToArray();
            Assert.Equal(3, x4Ref.Length);
            VerifyNotAPatternLocal(model, x4Ref[0]);
            VerifyModelForDeclarationPattern(model, x4Decl, x4Ref[1], x4Ref[2]);

            var x6Decl = tree.GetRoot().DescendantNodes().OfType<DeclarationPatternSyntax>().Where(p => p.Identifier.ValueText == "x6").Single();
            var x6Ref = tree.GetRoot().DescendantNodes().OfType<IdentifierNameSyntax>().Where(id => id.Identifier.ValueText == "x6").ToArray();
            Assert.Equal(2, x6Ref.Length);
            VerifyModelForDeclarationPattern(model, x6Decl, x6Ref);

            var x7Decl = tree.GetRoot().DescendantNodes().OfType<DeclarationPatternSyntax>().Where(p => p.Identifier.ValueText == "x7").Single();
            var x7Ref = tree.GetRoot().DescendantNodes().OfType<IdentifierNameSyntax>().Where(id => id.Identifier.ValueText == "x7").ToArray();
            Assert.Equal(2, x7Ref.Length);
            VerifyModelForDeclarationPattern(model, x7Decl, x7Ref[0]);
            VerifyNotAPatternLocal(model, x7Ref[1]);

            var x8Decl = tree.GetRoot().DescendantNodes().OfType<DeclarationPatternSyntax>().Where(p => p.Identifier.ValueText == "x8").Single();
            var x8Ref = tree.GetRoot().DescendantNodes().OfType<IdentifierNameSyntax>().Where(id => id.Identifier.ValueText == "x8").ToArray();
            Assert.Equal(3, x8Ref.Length);
            VerifyModelForDeclarationPattern(model, x8Decl, x8Ref[0], x8Ref[1]);
            VerifyNotInScope(model, x8Ref[2]);

            var x9Decl = tree.GetRoot().DescendantNodes().OfType<DeclarationPatternSyntax>().Where(p => p.Identifier.ValueText == "x9").ToArray();
            var x9Ref = tree.GetRoot().DescendantNodes().OfType<IdentifierNameSyntax>().Where(id => id.Identifier.ValueText == "x9").ToArray();
            Assert.Equal(2, x9Decl.Length);
            Assert.Equal(4, x9Ref.Length);
            VerifyModelForDeclarationPattern(model, x9Decl[0], x9Ref[0], x9Ref[1]);
            VerifyModelForDeclarationPattern(model, x9Decl[1], x9Ref[2], x9Ref[3]);

            var y10Ref = tree.GetRoot().DescendantNodes().OfType<IdentifierNameSyntax>().Where(id => id.Identifier.ValueText == "y10").ToArray();
            Assert.Equal(2, y10Ref.Length);
            VerifyNotInScope(model, y10Ref[0]);
            VerifyNotAPatternLocal(model, y10Ref[1]);

            var y11Decl = tree.GetRoot().DescendantNodes().OfType<LetStatementSyntax>().Where(p => p.Identifier.ValueText == "y11").Single();
            var y11Ref = tree.GetRoot().DescendantNodes().OfType<IdentifierNameSyntax>().Where(id => id.Identifier.ValueText == "y11").ToArray();
            Assert.Equal(2, y11Ref.Length);
            VerifyNotInScope(model, y11Ref[0]);
            VerifyModelForDeclarationPattern(model, y11Decl, y11Ref[1]);

            var y12Ref = tree.GetRoot().DescendantNodes().OfType<IdentifierNameSyntax>().Where(id => id.Identifier.ValueText == "y12").Single();
            VerifyNotInScope(model, y12Ref);

            var y13Decl = tree.GetRoot().DescendantNodes().OfType<LetStatementSyntax>().Where(p => p.Identifier.ValueText == "y13").Single();
            var y13Ref = tree.GetRoot().DescendantNodes().OfType<IdentifierNameSyntax>().Where(id => id.Identifier.ValueText == "y13").Single();
            VerifyNotInScope(model, y13Ref);
            VerifyModelForDeclarationPattern(model, y13Decl);

            var x14Decl = tree.GetRoot().DescendantNodes().OfType<DeclarationPatternSyntax>().Where(p => p.Identifier.ValueText == "x14").ToArray();
            var x14Ref = tree.GetRoot().DescendantNodes().OfType<IdentifierNameSyntax>().Where(id => id.Identifier.ValueText == "x14").ToArray();
            Assert.Equal(2, x14Decl.Length);
            Assert.Equal(2, x14Ref.Length);
            VerifyModelForDeclarationPattern(model, x14Decl[0], x14Ref);
            VerifyModelForDeclarationPatternDuplicateInSameScope(model, x14Decl[1]);
        }

        [Fact]
        public void ScopeOfPatternVariables_For_04()
        {
            var source =
@"
public class X
{
    public static void Main()
    {
    }

    bool Dummy(params object[] x) {return true;}

    void Test1()
    {
        for (var b =
             Dummy(true is var x1 && x1)
             ;;)
        {
            Dummy(x1);
        }
    }

    void Test2()
    {
        for (var b =
             Dummy(true is var x2 && x2)
             ;;)
            Dummy(x2);
    }

    void Test4()
    {
        var x4 = 11;
        Dummy(x4);

        for (var b =
             Dummy(true is var x4 && x4)
             ;;)
            Dummy(x4);
    }

    void Test6()
    {
        for (var b =
             Dummy(x6 && true is var x6)
             ;;)
            Dummy(x6);
    }

    void Test7()
    {
        for (var b =
             Dummy(true is var x7 && x7)
             ;;)
        {
            var x7 = 12;
            Dummy(x7);
        }
    }

    void Test8()
    {
        for (var b =
             Dummy(true is var x8 && x8)
             ;;)
            Dummy(x8);

        System.Console.WriteLine(x8);
    }

    void Test9()
    {
        for (var b1 =
             Dummy(true is var x9 && x9)
             ;;)
        {   
            Dummy(x9);
            for (var b2 =
                 Dummy(true is var x9 && x9) // 2
                 ;;)
                Dummy(x9);
        }
    }

    void Test10()
    {
        for (var b =
             Dummy(y10 is var x10)
             ;;)
        {   
            var y10 = 12;
            Dummy(y10);
        }
    }

    void Test11()
    {
        for (var b =
             Dummy(y11 is var x11)
             ;;)
        {   
            let y11 = 12;
            Dummy(y11);
        }
    }

    void Test12()
    {
        for (var b =
             Dummy(y12 is var x12)
             ;;)
            var y12 = 12;
    }

    void Test13()
    {
        for (var b =
             Dummy(y13 is var x13)
             ;;)
            let y13 = 12;
    }

    void Test14()
    {
        for (var b =
             Dummy(1 is var x14, 
                   2 is var x14, 
                   x14)
             ;;)
        {
            Dummy(x14);
        }
    }
}
";
            var compilation = CreateCompilationWithMscorlib45(source, options: TestOptions.DebugExe, parseOptions: patternParseOptions);
            compilation.VerifyDiagnostics(
    // (109,13): error CS1023: Embedded statement cannot be a declaration or labeled statement
    //             var y12 = 12;
    Diagnostic(ErrorCode.ERR_BadEmbeddedStmt, "var y12 = 12;").WithLocation(109, 13),
    // (117,13): error CS1023: Embedded statement cannot be a declaration or labeled statement
    //             let y13 = 12;
    Diagnostic(ErrorCode.ERR_BadEmbeddedStmt, "let y13 = 12;").WithLocation(117, 13),
    // (34,32): error CS0136: A local or parameter named 'x4' cannot be declared in this scope because that name is used in an enclosing local scope to define a local or parameter
    //              Dummy(true is var x4 && x4)
    Diagnostic(ErrorCode.ERR_LocalIllegallyOverrides, "x4").WithArguments("x4").WithLocation(34, 32),
    // (42,20): error CS0841: Cannot use local variable 'x6' before it is declared
    //              Dummy(x6 && true is var x6)
    Diagnostic(ErrorCode.ERR_VariableUsedBeforeDeclaration, "x6").WithArguments("x6").WithLocation(42, 20),
    // (53,17): error CS0136: A local or parameter named 'x7' cannot be declared in this scope because that name is used in an enclosing local scope to define a local or parameter
    //             var x7 = 12;
    Diagnostic(ErrorCode.ERR_LocalIllegallyOverrides, "x7").WithArguments("x7").WithLocation(53, 17),
    // (65,34): error CS0103: The name 'x8' does not exist in the current context
    //         System.Console.WriteLine(x8);
    Diagnostic(ErrorCode.ERR_NameNotInContext, "x8").WithArguments("x8").WithLocation(65, 34),
    // (65,9): warning CS0162: Unreachable code detected
    //         System.Console.WriteLine(x8);
    Diagnostic(ErrorCode.WRN_UnreachableCode, "System").WithLocation(65, 9),
    // (76,36): error CS0136: A local or parameter named 'x9' cannot be declared in this scope because that name is used in an enclosing local scope to define a local or parameter
    //                  Dummy(true is var x9 && x9) // 2
    Diagnostic(ErrorCode.ERR_LocalIllegallyOverrides, "x9").WithArguments("x9").WithLocation(76, 36),
    // (85,20): error CS0103: The name 'y10' does not exist in the current context
    //              Dummy(y10 is var x10)
    Diagnostic(ErrorCode.ERR_NameNotInContext, "y10").WithArguments("y10").WithLocation(85, 20),
    // (96,20): error CS0103: The name 'y11' does not exist in the current context
    //              Dummy(y11 is var x11)
    Diagnostic(ErrorCode.ERR_NameNotInContext, "y11").WithArguments("y11").WithLocation(96, 20),
    // (107,20): error CS0103: The name 'y12' does not exist in the current context
    //              Dummy(y12 is var x12)
    Diagnostic(ErrorCode.ERR_NameNotInContext, "y12").WithArguments("y12").WithLocation(107, 20),
    // (115,20): error CS0103: The name 'y13' does not exist in the current context
    //              Dummy(y13 is var x13)
    Diagnostic(ErrorCode.ERR_NameNotInContext, "y13").WithArguments("y13").WithLocation(115, 20),
    // (124,29): error CS0128: A local variable named 'x14' is already defined in this scope
    //                    2 is var x14, 
    Diagnostic(ErrorCode.ERR_LocalDuplicate, "x14").WithArguments("x14").WithLocation(124, 29)
                );

            var tree = compilation.SyntaxTrees.Single();
            var model = compilation.GetSemanticModel(tree);

            var x1Decl = tree.GetRoot().DescendantNodes().OfType<DeclarationPatternSyntax>().Where(p => p.Identifier.ValueText == "x1").Single();
            var x1Ref = tree.GetRoot().DescendantNodes().OfType<IdentifierNameSyntax>().Where(id => id.Identifier.ValueText == "x1").ToArray();
            Assert.Equal(2, x1Ref.Length);
            VerifyModelForDeclarationPattern(model, x1Decl, x1Ref);

            var x2Decl = tree.GetRoot().DescendantNodes().OfType<DeclarationPatternSyntax>().Where(p => p.Identifier.ValueText == "x2").Single();
            var x2Ref = tree.GetRoot().DescendantNodes().OfType<IdentifierNameSyntax>().Where(id => id.Identifier.ValueText == "x2").ToArray();
            Assert.Equal(2, x2Ref.Length);
            VerifyModelForDeclarationPattern(model, x2Decl, x2Ref);

            var x4Decl = tree.GetRoot().DescendantNodes().OfType<DeclarationPatternSyntax>().Where(p => p.Identifier.ValueText == "x4").Single();
            var x4Ref = tree.GetRoot().DescendantNodes().OfType<IdentifierNameSyntax>().Where(id => id.Identifier.ValueText == "x4").ToArray();
            Assert.Equal(3, x4Ref.Length);
            VerifyNotAPatternLocal(model, x4Ref[0]);
            VerifyModelForDeclarationPattern(model, x4Decl, x4Ref[1], x4Ref[2]);

            var x6Decl = tree.GetRoot().DescendantNodes().OfType<DeclarationPatternSyntax>().Where(p => p.Identifier.ValueText == "x6").Single();
            var x6Ref = tree.GetRoot().DescendantNodes().OfType<IdentifierNameSyntax>().Where(id => id.Identifier.ValueText == "x6").ToArray();
            Assert.Equal(2, x6Ref.Length);
            VerifyModelForDeclarationPattern(model, x6Decl, x6Ref);

            var x7Decl = tree.GetRoot().DescendantNodes().OfType<DeclarationPatternSyntax>().Where(p => p.Identifier.ValueText == "x7").Single();
            var x7Ref = tree.GetRoot().DescendantNodes().OfType<IdentifierNameSyntax>().Where(id => id.Identifier.ValueText == "x7").ToArray();
            Assert.Equal(2, x7Ref.Length);
            VerifyModelForDeclarationPattern(model, x7Decl, x7Ref[0]);
            VerifyNotAPatternLocal(model, x7Ref[1]);

            var x8Decl = tree.GetRoot().DescendantNodes().OfType<DeclarationPatternSyntax>().Where(p => p.Identifier.ValueText == "x8").Single();
            var x8Ref = tree.GetRoot().DescendantNodes().OfType<IdentifierNameSyntax>().Where(id => id.Identifier.ValueText == "x8").ToArray();
            Assert.Equal(3, x8Ref.Length);
            VerifyModelForDeclarationPattern(model, x8Decl, x8Ref[0], x8Ref[1]);
            VerifyNotInScope(model, x8Ref[2]);

            var x9Decl = tree.GetRoot().DescendantNodes().OfType<DeclarationPatternSyntax>().Where(p => p.Identifier.ValueText == "x9").ToArray();
            var x9Ref = tree.GetRoot().DescendantNodes().OfType<IdentifierNameSyntax>().Where(id => id.Identifier.ValueText == "x9").ToArray();
            Assert.Equal(2, x9Decl.Length);
            Assert.Equal(4, x9Ref.Length);
            VerifyModelForDeclarationPattern(model, x9Decl[0], x9Ref[0], x9Ref[1]);
            VerifyModelForDeclarationPattern(model, x9Decl[1], x9Ref[2], x9Ref[3]);

            var y10Ref = tree.GetRoot().DescendantNodes().OfType<IdentifierNameSyntax>().Where(id => id.Identifier.ValueText == "y10").ToArray();
            Assert.Equal(2, y10Ref.Length);
            VerifyNotInScope(model, y10Ref[0]);
            VerifyNotAPatternLocal(model, y10Ref[1]);

            var y11Decl = tree.GetRoot().DescendantNodes().OfType<LetStatementSyntax>().Where(p => p.Identifier.ValueText == "y11").Single();
            var y11Ref = tree.GetRoot().DescendantNodes().OfType<IdentifierNameSyntax>().Where(id => id.Identifier.ValueText == "y11").ToArray();
            Assert.Equal(2, y11Ref.Length);
            VerifyNotInScope(model, y11Ref[0]);
            VerifyModelForDeclarationPattern(model, y11Decl, y11Ref[1]);

            var y12Ref = tree.GetRoot().DescendantNodes().OfType<IdentifierNameSyntax>().Where(id => id.Identifier.ValueText == "y12").Single();
            VerifyNotInScope(model, y12Ref);

            var y13Decl = tree.GetRoot().DescendantNodes().OfType<LetStatementSyntax>().Where(p => p.Identifier.ValueText == "y13").Single();
            var y13Ref = tree.GetRoot().DescendantNodes().OfType<IdentifierNameSyntax>().Where(id => id.Identifier.ValueText == "y13").Single();
            VerifyNotInScope(model, y13Ref);
            VerifyModelForDeclarationPattern(model, y13Decl);

            var x14Decl = tree.GetRoot().DescendantNodes().OfType<DeclarationPatternSyntax>().Where(p => p.Identifier.ValueText == "x14").ToArray();
            var x14Ref = tree.GetRoot().DescendantNodes().OfType<IdentifierNameSyntax>().Where(id => id.Identifier.ValueText == "x14").ToArray();
            Assert.Equal(2, x14Decl.Length);
            Assert.Equal(2, x14Ref.Length);
            VerifyModelForDeclarationPattern(model, x14Decl[0], x14Ref);
            VerifyModelForDeclarationPatternDuplicateInSameScope(model, x14Decl[1]);
        }

        [Fact]
        public void ScopeOfPatternVariables_For_05()
        {
            var source =
@"
public class X
{
    public static void Main()
    {
    }

    bool Dummy(params object[] x) {return true;}

    void Test1()
    {
        for (bool b =
             Dummy(true is var x1 && x1)
             ;;)
        {
            Dummy(x1);
        }
    }

    void Test2()
    {
        for (bool b =
             Dummy(true is var x2 && x2)
             ;;)
            Dummy(x2);
    }

    void Test4()
    {
        var x4 = 11;
        Dummy(x4);

        for (bool b =
             Dummy(true is var x4 && x4)
             ;;)
            Dummy(x4);
    }

    void Test6()
    {
        for (bool b =
             Dummy(x6 && true is var x6)
             ;;)
            Dummy(x6);
    }

    void Test7()
    {
        for (bool b =
             Dummy(true is var x7 && x7)
             ;;)
        {
            var x7 = 12;
            Dummy(x7);
        }
    }

    void Test8()
    {
        for (bool b =
             Dummy(true is var x8 && x8)
             ;;)
            Dummy(x8);

        System.Console.WriteLine(x8);
    }

    void Test9()
    {
        for (bool b1 =
             Dummy(true is var x9 && x9)
             ;;)
        {   
            Dummy(x9);
            for (bool b2 =
                 Dummy(true is var x9 && x9) // 2
                 ;;)
                Dummy(x9);
        }
    }

    void Test10()
    {
        for (bool b =
             Dummy(y10 is var x10)
             ;;)
        {   
            var y10 = 12;
            Dummy(y10);
        }
    }

    void Test11()
    {
        for (bool b =
             Dummy(y11 is var x11)
             ;;)
        {   
            let y11 = 12;
            Dummy(y11);
        }
    }

    void Test12()
    {
        for (bool b =
             Dummy(y12 is var x12)
             ;;)
            var y12 = 12;
    }

    void Test13()
    {
        for (bool b =
             Dummy(y13 is var x13)
             ;;)
            let y13 = 12;
    }

    void Test14()
    {
        for (bool b =
             Dummy(1 is var x14, 
                   2 is var x14, 
                   x14)
             ;;)
        {
            Dummy(x14);
        }
    }
}
";
            var compilation = CreateCompilationWithMscorlib45(source, options: TestOptions.DebugExe, parseOptions: patternParseOptions);
            compilation.VerifyDiagnostics(
    // (109,13): error CS1023: Embedded statement cannot be a declaration or labeled statement
    //             var y12 = 12;
    Diagnostic(ErrorCode.ERR_BadEmbeddedStmt, "var y12 = 12;").WithLocation(109, 13),
    // (117,13): error CS1023: Embedded statement cannot be a declaration or labeled statement
    //             let y13 = 12;
    Diagnostic(ErrorCode.ERR_BadEmbeddedStmt, "let y13 = 12;").WithLocation(117, 13),
    // (34,32): error CS0136: A local or parameter named 'x4' cannot be declared in this scope because that name is used in an enclosing local scope to define a local or parameter
    //              Dummy(true is var x4 && x4)
    Diagnostic(ErrorCode.ERR_LocalIllegallyOverrides, "x4").WithArguments("x4").WithLocation(34, 32),
    // (42,20): error CS0841: Cannot use local variable 'x6' before it is declared
    //              Dummy(x6 && true is var x6)
    Diagnostic(ErrorCode.ERR_VariableUsedBeforeDeclaration, "x6").WithArguments("x6").WithLocation(42, 20),
    // (53,17): error CS0136: A local or parameter named 'x7' cannot be declared in this scope because that name is used in an enclosing local scope to define a local or parameter
    //             var x7 = 12;
    Diagnostic(ErrorCode.ERR_LocalIllegallyOverrides, "x7").WithArguments("x7").WithLocation(53, 17),
    // (65,34): error CS0103: The name 'x8' does not exist in the current context
    //         System.Console.WriteLine(x8);
    Diagnostic(ErrorCode.ERR_NameNotInContext, "x8").WithArguments("x8").WithLocation(65, 34),
    // (65,9): warning CS0162: Unreachable code detected
    //         System.Console.WriteLine(x8);
    Diagnostic(ErrorCode.WRN_UnreachableCode, "System").WithLocation(65, 9),
    // (76,36): error CS0136: A local or parameter named 'x9' cannot be declared in this scope because that name is used in an enclosing local scope to define a local or parameter
    //                  Dummy(true is var x9 && x9) // 2
    Diagnostic(ErrorCode.ERR_LocalIllegallyOverrides, "x9").WithArguments("x9").WithLocation(76, 36),
    // (85,20): error CS0103: The name 'y10' does not exist in the current context
    //              Dummy(y10 is var x10)
    Diagnostic(ErrorCode.ERR_NameNotInContext, "y10").WithArguments("y10").WithLocation(85, 20),
    // (96,20): error CS0103: The name 'y11' does not exist in the current context
    //              Dummy(y11 is var x11)
    Diagnostic(ErrorCode.ERR_NameNotInContext, "y11").WithArguments("y11").WithLocation(96, 20),
    // (107,20): error CS0103: The name 'y12' does not exist in the current context
    //              Dummy(y12 is var x12)
    Diagnostic(ErrorCode.ERR_NameNotInContext, "y12").WithArguments("y12").WithLocation(107, 20),
    // (115,20): error CS0103: The name 'y13' does not exist in the current context
    //              Dummy(y13 is var x13)
    Diagnostic(ErrorCode.ERR_NameNotInContext, "y13").WithArguments("y13").WithLocation(115, 20),
    // (124,29): error CS0128: A local variable named 'x14' is already defined in this scope
    //                    2 is var x14, 
    Diagnostic(ErrorCode.ERR_LocalDuplicate, "x14").WithArguments("x14").WithLocation(124, 29)
                );

            var tree = compilation.SyntaxTrees.Single();
            var model = compilation.GetSemanticModel(tree);

            var x1Decl = tree.GetRoot().DescendantNodes().OfType<DeclarationPatternSyntax>().Where(p => p.Identifier.ValueText == "x1").Single();
            var x1Ref = tree.GetRoot().DescendantNodes().OfType<IdentifierNameSyntax>().Where(id => id.Identifier.ValueText == "x1").ToArray();
            Assert.Equal(2, x1Ref.Length);
            VerifyModelForDeclarationPattern(model, x1Decl, x1Ref);

            var x2Decl = tree.GetRoot().DescendantNodes().OfType<DeclarationPatternSyntax>().Where(p => p.Identifier.ValueText == "x2").Single();
            var x2Ref = tree.GetRoot().DescendantNodes().OfType<IdentifierNameSyntax>().Where(id => id.Identifier.ValueText == "x2").ToArray();
            Assert.Equal(2, x2Ref.Length);
            VerifyModelForDeclarationPattern(model, x2Decl, x2Ref);

            var x4Decl = tree.GetRoot().DescendantNodes().OfType<DeclarationPatternSyntax>().Where(p => p.Identifier.ValueText == "x4").Single();
            var x4Ref = tree.GetRoot().DescendantNodes().OfType<IdentifierNameSyntax>().Where(id => id.Identifier.ValueText == "x4").ToArray();
            Assert.Equal(3, x4Ref.Length);
            VerifyNotAPatternLocal(model, x4Ref[0]);
            VerifyModelForDeclarationPattern(model, x4Decl, x4Ref[1], x4Ref[2]);

            var x6Decl = tree.GetRoot().DescendantNodes().OfType<DeclarationPatternSyntax>().Where(p => p.Identifier.ValueText == "x6").Single();
            var x6Ref = tree.GetRoot().DescendantNodes().OfType<IdentifierNameSyntax>().Where(id => id.Identifier.ValueText == "x6").ToArray();
            Assert.Equal(2, x6Ref.Length);
            VerifyModelForDeclarationPattern(model, x6Decl, x6Ref);

            var x7Decl = tree.GetRoot().DescendantNodes().OfType<DeclarationPatternSyntax>().Where(p => p.Identifier.ValueText == "x7").Single();
            var x7Ref = tree.GetRoot().DescendantNodes().OfType<IdentifierNameSyntax>().Where(id => id.Identifier.ValueText == "x7").ToArray();
            Assert.Equal(2, x7Ref.Length);
            VerifyModelForDeclarationPattern(model, x7Decl, x7Ref[0]);
            VerifyNotAPatternLocal(model, x7Ref[1]);

            var x8Decl = tree.GetRoot().DescendantNodes().OfType<DeclarationPatternSyntax>().Where(p => p.Identifier.ValueText == "x8").Single();
            var x8Ref = tree.GetRoot().DescendantNodes().OfType<IdentifierNameSyntax>().Where(id => id.Identifier.ValueText == "x8").ToArray();
            Assert.Equal(3, x8Ref.Length);
            VerifyModelForDeclarationPattern(model, x8Decl, x8Ref[0], x8Ref[1]);
            VerifyNotInScope(model, x8Ref[2]);

            var x9Decl = tree.GetRoot().DescendantNodes().OfType<DeclarationPatternSyntax>().Where(p => p.Identifier.ValueText == "x9").ToArray();
            var x9Ref = tree.GetRoot().DescendantNodes().OfType<IdentifierNameSyntax>().Where(id => id.Identifier.ValueText == "x9").ToArray();
            Assert.Equal(2, x9Decl.Length);
            Assert.Equal(4, x9Ref.Length);
            VerifyModelForDeclarationPattern(model, x9Decl[0], x9Ref[0], x9Ref[1]);
            VerifyModelForDeclarationPattern(model, x9Decl[1], x9Ref[2], x9Ref[3]);

            var y10Ref = tree.GetRoot().DescendantNodes().OfType<IdentifierNameSyntax>().Where(id => id.Identifier.ValueText == "y10").ToArray();
            Assert.Equal(2, y10Ref.Length);
            VerifyNotInScope(model, y10Ref[0]);
            VerifyNotAPatternLocal(model, y10Ref[1]);

            var y11Decl = tree.GetRoot().DescendantNodes().OfType<LetStatementSyntax>().Where(p => p.Identifier.ValueText == "y11").Single();
            var y11Ref = tree.GetRoot().DescendantNodes().OfType<IdentifierNameSyntax>().Where(id => id.Identifier.ValueText == "y11").ToArray();
            Assert.Equal(2, y11Ref.Length);
            VerifyNotInScope(model, y11Ref[0]);
            VerifyModelForDeclarationPattern(model, y11Decl, y11Ref[1]);

            var y12Ref = tree.GetRoot().DescendantNodes().OfType<IdentifierNameSyntax>().Where(id => id.Identifier.ValueText == "y12").Single();
            VerifyNotInScope(model, y12Ref);

            var y13Decl = tree.GetRoot().DescendantNodes().OfType<LetStatementSyntax>().Where(p => p.Identifier.ValueText == "y13").Single();
            var y13Ref = tree.GetRoot().DescendantNodes().OfType<IdentifierNameSyntax>().Where(id => id.Identifier.ValueText == "y13").Single();
            VerifyNotInScope(model, y13Ref);
            VerifyModelForDeclarationPattern(model, y13Decl);

            var x14Decl = tree.GetRoot().DescendantNodes().OfType<DeclarationPatternSyntax>().Where(p => p.Identifier.ValueText == "x14").ToArray();
            var x14Ref = tree.GetRoot().DescendantNodes().OfType<IdentifierNameSyntax>().Where(id => id.Identifier.ValueText == "x14").ToArray();
            Assert.Equal(2, x14Decl.Length);
            Assert.Equal(2, x14Ref.Length);
            VerifyModelForDeclarationPattern(model, x14Decl[0], x14Ref);
            VerifyModelForDeclarationPatternDuplicateInSameScope(model, x14Decl[1]);
        }

        [Fact]
        public void ScopeOfPatternVariables_For_06()
        {
            var source =
@"
public class X
{
    public static void Main()
    {
    }

    bool Dummy(params object[] x) {return true;}

    void Test1()
    {
        for (var x1 =
             Dummy(true is var x1 && x1)
             ;;)
        {}
    }

    void Test2()
    {
        for (var x2 = true;
             Dummy(true is var x2 && x2)
             ;)
        {}
    }

    void Test3()
    {
        for (var x3 = true;;
             Dummy(true is var x3 && x3)
             )
        {}
    }

    void Test4()
    {
        for (bool x4 =
             Dummy(true is var x4 && x4)
             ;;)
        {}
    }

    void Test5()
    {
        for (bool x5 = true;
             Dummy(true is var x5 && x5)
             ;)
        {}
    }

    void Test6()
    {
        for (bool x6 = true;;
             Dummy(true is var x6 && x6)
             )
        {}
    }

    void Test7()
    {
        for (bool x7 = true, b =
             Dummy(true is var x7 && x7)
             ;;)
        {}
    }

    void Test8()
    {
        for (bool b1 = Dummy(true is var x8 && x8), 
             b2 = Dummy(true is var x8 && x8);
             Dummy(true is var x8 && x8);
             Dummy(true is var x8 && x8))
        {}
    }

    void Test9()
    {
        for (bool b = x9, 
             b2 = Dummy(true is var x9 && x9);
             Dummy(true is var x9 && x9);
             Dummy(true is var x9 && x9))
        {}
    }

    void Test10()
    {
        for (var b = x10;
             Dummy(true is var x10 && x10) &&
             Dummy(true is var x10 && x10);
             Dummy(true is var x10 && x10))
        {}
    }

    void Test11()
    {
        for (bool b = x11;
             Dummy(true is var x11 && x11) &&
             Dummy(true is var x11 && x11);
             Dummy(true is var x11 && x11))
        {}
    }

    void Test12()
    {
        for (Dummy(x12);
             Dummy(x12) &&
             Dummy(true is var x12 && x12);
             Dummy(true is var x12 && x12))
        {}
    }

    void Test13()
    {
        for (var b = x13;
             Dummy(x13);
             Dummy(true is var x13 && x13),
             Dummy(true is var x13 && x13))
        {}
    }

    void Test14()
    {
        for (bool b = x14;
             Dummy(x14);
             Dummy(true is var x14 && x14),
             Dummy(true is var x14 && x14))
        {}
    }

    void Test15()
    {
        for (Dummy(x15);
             Dummy(x15);
             Dummy(x15),
             Dummy(true is var x15 && x15))
        {}
    }
}
";
            var compilation = CreateCompilationWithMscorlib45(source, options: TestOptions.DebugExe, parseOptions: patternParseOptions);
            compilation.VerifyDiagnostics(
    // (13,32): error CS0128: A local variable named 'x1' is already defined in this scope
    //              Dummy(true is var x1 && x1)
    Diagnostic(ErrorCode.ERR_LocalDuplicate, "x1").WithArguments("x1").WithLocation(13, 32),
    // (13,38): error CS0841: Cannot use local variable 'x1' before it is declared
    //              Dummy(true is var x1 && x1)
    Diagnostic(ErrorCode.ERR_VariableUsedBeforeDeclaration, "x1").WithArguments("x1").WithLocation(13, 38),
    // (13,38): error CS0165: Use of unassigned local variable 'x1'
    //              Dummy(true is var x1 && x1)
    Diagnostic(ErrorCode.ERR_UseDefViolation, "x1").WithArguments("x1").WithLocation(13, 38),
    // (21,32): error CS0128: A local variable named 'x2' is already defined in this scope
    //              Dummy(true is var x2 && x2)
    Diagnostic(ErrorCode.ERR_LocalDuplicate, "x2").WithArguments("x2").WithLocation(21, 32),
    // (29,32): error CS0128: A local variable named 'x3' is already defined in this scope
    //              Dummy(true is var x3 && x3)
    Diagnostic(ErrorCode.ERR_LocalDuplicate, "x3").WithArguments("x3").WithLocation(29, 32),
    // (37,32): error CS0128: A local variable named 'x4' is already defined in this scope
    //              Dummy(true is var x4 && x4)
    Diagnostic(ErrorCode.ERR_LocalDuplicate, "x4").WithArguments("x4").WithLocation(37, 32),
    // (37,38): error CS0165: Use of unassigned local variable 'x4'
    //              Dummy(true is var x4 && x4)
    Diagnostic(ErrorCode.ERR_UseDefViolation, "x4").WithArguments("x4").WithLocation(37, 38),
    // (45,32): error CS0128: A local variable named 'x5' is already defined in this scope
    //              Dummy(true is var x5 && x5)
    Diagnostic(ErrorCode.ERR_LocalDuplicate, "x5").WithArguments("x5").WithLocation(45, 32),
    // (53,32): error CS0128: A local variable named 'x6' is already defined in this scope
    //              Dummy(true is var x6 && x6)
    Diagnostic(ErrorCode.ERR_LocalDuplicate, "x6").WithArguments("x6").WithLocation(53, 32),
    // (61,32): error CS0128: A local variable named 'x7' is already defined in this scope
    //              Dummy(true is var x7 && x7)
    Diagnostic(ErrorCode.ERR_LocalDuplicate, "x7").WithArguments("x7").WithLocation(61, 32),
    // (69,37): error CS0128: A local variable named 'x8' is already defined in this scope
    //              b2 = Dummy(true is var x8 && x8);
    Diagnostic(ErrorCode.ERR_LocalDuplicate, "x8").WithArguments("x8").WithLocation(69, 37),
    // (70,32): error CS0128: A local variable named 'x8' is already defined in this scope
    //              Dummy(true is var x8 && x8);
    Diagnostic(ErrorCode.ERR_LocalDuplicate, "x8").WithArguments("x8").WithLocation(70, 32),
    // (71,32): error CS0128: A local variable named 'x8' is already defined in this scope
    //              Dummy(true is var x8 && x8))
    Diagnostic(ErrorCode.ERR_LocalDuplicate, "x8").WithArguments("x8").WithLocation(71, 32),
    // (77,23): error CS0841: Cannot use local variable 'x9' before it is declared
    //         for (bool b = x9, 
    Diagnostic(ErrorCode.ERR_VariableUsedBeforeDeclaration, "x9").WithArguments("x9").WithLocation(77, 23),
    // (79,32): error CS0128: A local variable named 'x9' is already defined in this scope
    //              Dummy(true is var x9 && x9);
    Diagnostic(ErrorCode.ERR_LocalDuplicate, "x9").WithArguments("x9").WithLocation(79, 32),
    // (80,32): error CS0128: A local variable named 'x9' is already defined in this scope
    //              Dummy(true is var x9 && x9))
    Diagnostic(ErrorCode.ERR_LocalDuplicate, "x9").WithArguments("x9").WithLocation(80, 32),
    // (86,22): error CS0841: Cannot use local variable 'x10' before it is declared
    //         for (var b = x10;
    Diagnostic(ErrorCode.ERR_VariableUsedBeforeDeclaration, "x10").WithArguments("x10").WithLocation(86, 22),
    // (88,32): error CS0128: A local variable named 'x10' is already defined in this scope
    //              Dummy(true is var x10 && x10);
    Diagnostic(ErrorCode.ERR_LocalDuplicate, "x10").WithArguments("x10").WithLocation(88, 32),
    // (89,32): error CS0128: A local variable named 'x10' is already defined in this scope
    //              Dummy(true is var x10 && x10))
    Diagnostic(ErrorCode.ERR_LocalDuplicate, "x10").WithArguments("x10").WithLocation(89, 32),
    // (95,23): error CS0841: Cannot use local variable 'x11' before it is declared
    //         for (bool b = x11;
    Diagnostic(ErrorCode.ERR_VariableUsedBeforeDeclaration, "x11").WithArguments("x11").WithLocation(95, 23),
    // (97,32): error CS0128: A local variable named 'x11' is already defined in this scope
    //              Dummy(true is var x11 && x11);
    Diagnostic(ErrorCode.ERR_LocalDuplicate, "x11").WithArguments("x11").WithLocation(97, 32),
    // (98,32): error CS0128: A local variable named 'x11' is already defined in this scope
    //              Dummy(true is var x11 && x11))
    Diagnostic(ErrorCode.ERR_LocalDuplicate, "x11").WithArguments("x11").WithLocation(98, 32),
    // (104,20): error CS0841: Cannot use local variable 'x12' before it is declared
    //         for (Dummy(x12);
    Diagnostic(ErrorCode.ERR_VariableUsedBeforeDeclaration, "x12").WithArguments("x12").WithLocation(104, 20),
    // (105,20): error CS0841: Cannot use local variable 'x12' before it is declared
    //              Dummy(x12) &&
    Diagnostic(ErrorCode.ERR_VariableUsedBeforeDeclaration, "x12").WithArguments("x12").WithLocation(105, 20),
    // (107,32): error CS0128: A local variable named 'x12' is already defined in this scope
    //              Dummy(true is var x12 && x12))
    Diagnostic(ErrorCode.ERR_LocalDuplicate, "x12").WithArguments("x12").WithLocation(107, 32),
    // (113,22): error CS0841: Cannot use local variable 'x13' before it is declared
    //         for (var b = x13;
    Diagnostic(ErrorCode.ERR_VariableUsedBeforeDeclaration, "x13").WithArguments("x13").WithLocation(113, 22),
    // (114,20): error CS0841: Cannot use local variable 'x13' before it is declared
    //              Dummy(x13);
    Diagnostic(ErrorCode.ERR_VariableUsedBeforeDeclaration, "x13").WithArguments("x13").WithLocation(114, 20),
    // (116,32): error CS0128: A local variable named 'x13' is already defined in this scope
    //              Dummy(true is var x13 && x13))
    Diagnostic(ErrorCode.ERR_LocalDuplicate, "x13").WithArguments("x13").WithLocation(116, 32),
    // (122,23): error CS0841: Cannot use local variable 'x14' before it is declared
    //         for (bool b = x14;
    Diagnostic(ErrorCode.ERR_VariableUsedBeforeDeclaration, "x14").WithArguments("x14").WithLocation(122, 23),
    // (123,20): error CS0841: Cannot use local variable 'x14' before it is declared
    //              Dummy(x14);
    Diagnostic(ErrorCode.ERR_VariableUsedBeforeDeclaration, "x14").WithArguments("x14").WithLocation(123, 20),
    // (125,32): error CS0128: A local variable named 'x14' is already defined in this scope
    //              Dummy(true is var x14 && x14))
    Diagnostic(ErrorCode.ERR_LocalDuplicate, "x14").WithArguments("x14").WithLocation(125, 32),
    // (131,20): error CS0841: Cannot use local variable 'x15' before it is declared
    //         for (Dummy(x15);
    Diagnostic(ErrorCode.ERR_VariableUsedBeforeDeclaration, "x15").WithArguments("x15").WithLocation(131, 20),
    // (132,20): error CS0841: Cannot use local variable 'x15' before it is declared
    //              Dummy(x15);
    Diagnostic(ErrorCode.ERR_VariableUsedBeforeDeclaration, "x15").WithArguments("x15").WithLocation(132, 20),
    // (133,20): error CS0841: Cannot use local variable 'x15' before it is declared
    //              Dummy(x15),
    Diagnostic(ErrorCode.ERR_VariableUsedBeforeDeclaration, "x15").WithArguments("x15").WithLocation(133, 20)
                );

            var tree = compilation.SyntaxTrees.Single();
            var model = compilation.GetSemanticModel(tree);

            var x1Decl = tree.GetRoot().DescendantNodes().OfType<DeclarationPatternSyntax>().Where(p => p.Identifier.ValueText == "x1").Single();
            var x1Ref = tree.GetRoot().DescendantNodes().OfType<IdentifierNameSyntax>().Where(id => id.Identifier.ValueText == "x1").Single();
            VerifyModelForDeclarationPatternDuplicateInSameScope(model, x1Decl);
            VerifyNotAPatternLocal(model, x1Ref);

            var x2Decl = tree.GetRoot().DescendantNodes().OfType<DeclarationPatternSyntax>().Where(p => p.Identifier.ValueText == "x2").Single();
            var x2Ref = tree.GetRoot().DescendantNodes().OfType<IdentifierNameSyntax>().Where(id => id.Identifier.ValueText == "x2").Single();
            VerifyModelForDeclarationPatternDuplicateInSameScope(model, x2Decl);
            VerifyNotAPatternLocal(model, x2Ref);

            var x3Decl = tree.GetRoot().DescendantNodes().OfType<DeclarationPatternSyntax>().Where(p => p.Identifier.ValueText == "x3").Single();
            var x3Ref = tree.GetRoot().DescendantNodes().OfType<IdentifierNameSyntax>().Where(id => id.Identifier.ValueText == "x3").Single();
            VerifyModelForDeclarationPatternDuplicateInSameScope(model, x3Decl);
            VerifyNotAPatternLocal(model, x3Ref);

            var x4Decl = tree.GetRoot().DescendantNodes().OfType<DeclarationPatternSyntax>().Where(p => p.Identifier.ValueText == "x4").Single();
            var x4Ref = tree.GetRoot().DescendantNodes().OfType<IdentifierNameSyntax>().Where(id => id.Identifier.ValueText == "x4").Single();
            VerifyModelForDeclarationPatternDuplicateInSameScope(model, x4Decl);
            VerifyNotAPatternLocal(model, x4Ref);

            var x5Decl = tree.GetRoot().DescendantNodes().OfType<DeclarationPatternSyntax>().Where(p => p.Identifier.ValueText == "x5").Single();
            var x5Ref = tree.GetRoot().DescendantNodes().OfType<IdentifierNameSyntax>().Where(id => id.Identifier.ValueText == "x5").Single();
            VerifyModelForDeclarationPatternDuplicateInSameScope(model, x5Decl);
            VerifyNotAPatternLocal(model, x5Ref);

            var x6Decl = tree.GetRoot().DescendantNodes().OfType<DeclarationPatternSyntax>().Where(p => p.Identifier.ValueText == "x6").Single();
            var x6Ref = tree.GetRoot().DescendantNodes().OfType<IdentifierNameSyntax>().Where(id => id.Identifier.ValueText == "x6").Single();
            VerifyModelForDeclarationPatternDuplicateInSameScope(model, x6Decl);
            VerifyNotAPatternLocal(model, x6Ref);

            var x7Decl = tree.GetRoot().DescendantNodes().OfType<DeclarationPatternSyntax>().Where(p => p.Identifier.ValueText == "x7").Single();
            var x7Ref = tree.GetRoot().DescendantNodes().OfType<IdentifierNameSyntax>().Where(id => id.Identifier.ValueText == "x7").Single();
            VerifyModelForDeclarationPatternDuplicateInSameScope(model, x7Decl);
            VerifyNotAPatternLocal(model, x7Ref);

            var x8Decl = tree.GetRoot().DescendantNodes().OfType<DeclarationPatternSyntax>().Where(p => p.Identifier.ValueText == "x8").ToArray();
            var x8Ref = tree.GetRoot().DescendantNodes().OfType<IdentifierNameSyntax>().Where(id => id.Identifier.ValueText == "x8").ToArray();
            Assert.Equal(4, x8Decl.Length);
            Assert.Equal(4, x8Ref.Length);
            VerifyModelForDeclarationPattern(model, x8Decl[0], x8Ref);
            VerifyModelForDeclarationPatternDuplicateInSameScope(model, x8Decl[1]);
            VerifyModelForDeclarationPatternDuplicateInSameScope(model, x8Decl[2]);
            VerifyModelForDeclarationPatternDuplicateInSameScope(model, x8Decl[3]);

            var x9Decl = tree.GetRoot().DescendantNodes().OfType<DeclarationPatternSyntax>().Where(p => p.Identifier.ValueText == "x9").ToArray();
            var x9Ref = tree.GetRoot().DescendantNodes().OfType<IdentifierNameSyntax>().Where(id => id.Identifier.ValueText == "x9").ToArray();
            Assert.Equal(3, x9Decl.Length);
            Assert.Equal(4, x9Ref.Length);
            VerifyModelForDeclarationPattern(model, x9Decl[0], x9Ref);
            VerifyModelForDeclarationPatternDuplicateInSameScope(model, x9Decl[1]);
            VerifyModelForDeclarationPatternDuplicateInSameScope(model, x9Decl[2]);

            var x10Decl = tree.GetRoot().DescendantNodes().OfType<DeclarationPatternSyntax>().Where(p => p.Identifier.ValueText == "x10").ToArray();
            var x10Ref = tree.GetRoot().DescendantNodes().OfType<IdentifierNameSyntax>().Where(id => id.Identifier.ValueText == "x10").ToArray();
            Assert.Equal(3, x10Decl.Length);
            Assert.Equal(4, x10Ref.Length);
            VerifyModelForDeclarationPattern(model, x10Decl[0], x10Ref);
            VerifyModelForDeclarationPatternDuplicateInSameScope(model, x10Decl[1]);
            VerifyModelForDeclarationPatternDuplicateInSameScope(model, x10Decl[2]);

            var x11Decl = tree.GetRoot().DescendantNodes().OfType<DeclarationPatternSyntax>().Where(p => p.Identifier.ValueText == "x11").ToArray();
            var x11Ref = tree.GetRoot().DescendantNodes().OfType<IdentifierNameSyntax>().Where(id => id.Identifier.ValueText == "x11").ToArray();
            Assert.Equal(3, x11Decl.Length);
            Assert.Equal(4, x11Ref.Length);
            VerifyModelForDeclarationPattern(model, x11Decl[0], x11Ref);
            VerifyModelForDeclarationPatternDuplicateInSameScope(model, x11Decl[1]);
            VerifyModelForDeclarationPatternDuplicateInSameScope(model, x11Decl[2]);

            var x12Decl = tree.GetRoot().DescendantNodes().OfType<DeclarationPatternSyntax>().Where(p => p.Identifier.ValueText == "x12").ToArray();
            var x12Ref = tree.GetRoot().DescendantNodes().OfType<IdentifierNameSyntax>().Where(id => id.Identifier.ValueText == "x12").ToArray();
            Assert.Equal(2, x12Decl.Length);
            Assert.Equal(4, x12Ref.Length);
            VerifyModelForDeclarationPattern(model, x12Decl[0], x12Ref);
            VerifyModelForDeclarationPatternDuplicateInSameScope(model, x12Decl[1]);

            var x13Decl = tree.GetRoot().DescendantNodes().OfType<DeclarationPatternSyntax>().Where(p => p.Identifier.ValueText == "x13").ToArray();
            var x13Ref = tree.GetRoot().DescendantNodes().OfType<IdentifierNameSyntax>().Where(id => id.Identifier.ValueText == "x13").ToArray();
            Assert.Equal(2, x13Decl.Length);
            Assert.Equal(4, x13Ref.Length);
            VerifyModelForDeclarationPattern(model, x13Decl[0], x13Ref);
            VerifyModelForDeclarationPatternDuplicateInSameScope(model, x13Decl[1]);

            var x14Decl = tree.GetRoot().DescendantNodes().OfType<DeclarationPatternSyntax>().Where(p => p.Identifier.ValueText == "x14").ToArray();
            var x14Ref = tree.GetRoot().DescendantNodes().OfType<IdentifierNameSyntax>().Where(id => id.Identifier.ValueText == "x14").ToArray();
            Assert.Equal(2, x14Decl.Length);
            Assert.Equal(4, x14Ref.Length);
            VerifyModelForDeclarationPattern(model, x14Decl[0], x14Ref);
            VerifyModelForDeclarationPatternDuplicateInSameScope(model, x14Decl[1]);

            var x15Decl = tree.GetRoot().DescendantNodes().OfType<DeclarationPatternSyntax>().Where(p => p.Identifier.ValueText == "x15").Single();
            var x15Ref = tree.GetRoot().DescendantNodes().OfType<IdentifierNameSyntax>().Where(id => id.Identifier.ValueText == "x15").ToArray();
            Assert.Equal(4, x15Ref.Length);
            VerifyModelForDeclarationPattern(model, x15Decl, x15Ref);
        }

        [Fact]
        public void For_01()
        {
            var source =
@"
public class X
{
    public static void Main()
    {
        bool f = true;

        for (Dummy(f, (f ? 10 : 20) is var x0, x0); 
             Dummy(f, (f ? 1 : 2) is var x1, x1); 
             Dummy(f, (f ? 100 : 200) is var x2, x2))
        {
            System.Console.WriteLine(x0);
            System.Console.WriteLine(x1);
            f = false;
        }
    }

    static bool Dummy(bool x, object y, object z) 
    {
        System.Console.WriteLine(z);
        return x;
    }
}
";
            var compilation = CreateCompilationWithMscorlib45(source, options: TestOptions.DebugExe, parseOptions: patternParseOptions);
            CompileAndVerify(compilation, expectedOutput:
@"10
1
10
1
200
2");
        }

        [Fact]
        public void ScopeOfPatternVariables_Foreach_01()
        {
            var source =
@"
public class X
{
    public static void Main()
    {
    }

    System.Collections.IEnumerable Dummy(params object[] x) {return null;}

    void Test1()
    {
        foreach (var i in Dummy(true is var x1 && x1))
        {
            Dummy(x1);
        }
    }

    void Test2()
    {
        foreach (var i in Dummy(true is var x2 && x2))
            Dummy(x2);
    }

    void Test4()
    {
        var x4 = 11;
        Dummy(x4);

        foreach (var i in Dummy(true is var x4 && x4))
            Dummy(x4);
    }

    void Test6()
    {
        foreach (var i in Dummy(x6 && true is var x6))
            Dummy(x6);
    }

    void Test7()
    {
        foreach (var i in Dummy(true is var x7 && x7))
        {
            var x7 = 12;
            Dummy(x7);
        }
    }

    void Test8()
    {
        foreach (var i in Dummy(true is var x8 && x8))
            Dummy(x8);

        System.Console.WriteLine(x8);
    }

    void Test9()
    {
        foreach (var i1 in Dummy(true is var x9 && x9))
        {   
            Dummy(x9);
            foreach (var i2 in Dummy(true is var x9 && x9)) // 2
                Dummy(x9);
        }
    }

    void Test10()
    {
        foreach (var i in Dummy(y10 is var x10))
        {   
            var y10 = 12;
            Dummy(y10);
        }
    }

    void Test11()
    {
        foreach (var i in Dummy(y11 is var x11))
        {   
            let y11 = 12;
            Dummy(y11);
        }
    }

    void Test12()
    {
        foreach (var i in Dummy(y12 is var x12))
            var y12 = 12;
    }

    void Test13()
    {
        foreach (var i in Dummy(y13 is var x13))
            let y13 = 12;
    }

    void Test14()
    {
        foreach (var i in Dummy(1 is var x14, 
                                2 is var x14, 
                                x14))
        {
            Dummy(x14);
        }
    }

    void Test15()
    {
        foreach (var x15 in 
                            Dummy(1 is var x15, x15))
        {
            Dummy(x15);
        }
    }
}
";
            var compilation = CreateCompilationWithMscorlib45(source, options: TestOptions.DebugExe, parseOptions: patternParseOptions);
            compilation.VerifyDiagnostics(
    // (87,13): error CS1023: Embedded statement cannot be a declaration or labeled statement
    //             var y12 = 12;
    Diagnostic(ErrorCode.ERR_BadEmbeddedStmt, "var y12 = 12;").WithLocation(87, 13),
    // (93,13): error CS1023: Embedded statement cannot be a declaration or labeled statement
    //             let y13 = 12;
    Diagnostic(ErrorCode.ERR_BadEmbeddedStmt, "let y13 = 12;").WithLocation(93, 13),
    // (29,45): error CS0136: A local or parameter named 'x4' cannot be declared in this scope because that name is used in an enclosing local scope to define a local or parameter
    //         foreach (var i in Dummy(true is var x4 && x4))
    Diagnostic(ErrorCode.ERR_LocalIllegallyOverrides, "x4").WithArguments("x4").WithLocation(29, 45),
    // (35,33): error CS0841: Cannot use local variable 'x6' before it is declared
    //         foreach (var i in Dummy(x6 && true is var x6))
    Diagnostic(ErrorCode.ERR_VariableUsedBeforeDeclaration, "x6").WithArguments("x6").WithLocation(35, 33),
    // (43,17): error CS0136: A local or parameter named 'x7' cannot be declared in this scope because that name is used in an enclosing local scope to define a local or parameter
    //             var x7 = 12;
    Diagnostic(ErrorCode.ERR_LocalIllegallyOverrides, "x7").WithArguments("x7").WithLocation(43, 17),
    // (53,34): error CS0103: The name 'x8' does not exist in the current context
    //         System.Console.WriteLine(x8);
    Diagnostic(ErrorCode.ERR_NameNotInContext, "x8").WithArguments("x8").WithLocation(53, 34),
    // (61,50): error CS0136: A local or parameter named 'x9' cannot be declared in this scope because that name is used in an enclosing local scope to define a local or parameter
    //             foreach (var i2 in Dummy(true is var x9 && x9)) // 2
    Diagnostic(ErrorCode.ERR_LocalIllegallyOverrides, "x9").WithArguments("x9").WithLocation(61, 50),
    // (68,33): error CS0103: The name 'y10' does not exist in the current context
    //         foreach (var i in Dummy(y10 is var x10))
    Diagnostic(ErrorCode.ERR_NameNotInContext, "y10").WithArguments("y10").WithLocation(68, 33),
    // (77,33): error CS0103: The name 'y11' does not exist in the current context
    //         foreach (var i in Dummy(y11 is var x11))
    Diagnostic(ErrorCode.ERR_NameNotInContext, "y11").WithArguments("y11").WithLocation(77, 33),
    // (86,33): error CS0103: The name 'y12' does not exist in the current context
    //         foreach (var i in Dummy(y12 is var x12))
    Diagnostic(ErrorCode.ERR_NameNotInContext, "y12").WithArguments("y12").WithLocation(86, 33),
    // (92,33): error CS0103: The name 'y13' does not exist in the current context
    //         foreach (var i in Dummy(y13 is var x13))
    Diagnostic(ErrorCode.ERR_NameNotInContext, "y13").WithArguments("y13").WithLocation(92, 33),
    // (99,42): error CS0128: A local variable named 'x14' is already defined in this scope
    //                                 2 is var x14, 
    Diagnostic(ErrorCode.ERR_LocalDuplicate, "x14").WithArguments("x14").WithLocation(99, 42),
    // (108,22): error CS0136: A local or parameter named 'x15' cannot be declared in this scope because that name is used in an enclosing local scope to define a local or parameter
    //         foreach (var x15 in 
    Diagnostic(ErrorCode.ERR_LocalIllegallyOverrides, "x15").WithArguments("x15").WithLocation(108, 22)
                );

            var tree = compilation.SyntaxTrees.Single();
            var model = compilation.GetSemanticModel(tree);

            var x1Decl = tree.GetRoot().DescendantNodes().OfType<DeclarationPatternSyntax>().Where(p => p.Identifier.ValueText == "x1").Single();
            var x1Ref = tree.GetRoot().DescendantNodes().OfType<IdentifierNameSyntax>().Where(id => id.Identifier.ValueText == "x1").ToArray();
            Assert.Equal(2, x1Ref.Length);
            VerifyModelForDeclarationPattern(model, x1Decl, x1Ref);

            var x2Decl = tree.GetRoot().DescendantNodes().OfType<DeclarationPatternSyntax>().Where(p => p.Identifier.ValueText == "x2").Single();
            var x2Ref = tree.GetRoot().DescendantNodes().OfType<IdentifierNameSyntax>().Where(id => id.Identifier.ValueText == "x2").ToArray();
            Assert.Equal(2, x2Ref.Length);
            VerifyModelForDeclarationPattern(model, x2Decl, x2Ref);

            var x4Decl = tree.GetRoot().DescendantNodes().OfType<DeclarationPatternSyntax>().Where(p => p.Identifier.ValueText == "x4").Single();
            var x4Ref = tree.GetRoot().DescendantNodes().OfType<IdentifierNameSyntax>().Where(id => id.Identifier.ValueText == "x4").ToArray();
            Assert.Equal(3, x4Ref.Length);
            VerifyNotAPatternLocal(model, x4Ref[0]);
            VerifyModelForDeclarationPattern(model, x4Decl, x4Ref[1], x4Ref[2]);

            var x6Decl = tree.GetRoot().DescendantNodes().OfType<DeclarationPatternSyntax>().Where(p => p.Identifier.ValueText == "x6").Single();
            var x6Ref = tree.GetRoot().DescendantNodes().OfType<IdentifierNameSyntax>().Where(id => id.Identifier.ValueText == "x6").ToArray();
            Assert.Equal(2, x6Ref.Length);
            VerifyModelForDeclarationPattern(model, x6Decl, x6Ref);

            var x7Decl = tree.GetRoot().DescendantNodes().OfType<DeclarationPatternSyntax>().Where(p => p.Identifier.ValueText == "x7").Single();
            var x7Ref = tree.GetRoot().DescendantNodes().OfType<IdentifierNameSyntax>().Where(id => id.Identifier.ValueText == "x7").ToArray();
            Assert.Equal(2, x7Ref.Length);
            VerifyModelForDeclarationPattern(model, x7Decl, x7Ref[0]);
            VerifyNotAPatternLocal(model, x7Ref[1]);

            var x8Decl = tree.GetRoot().DescendantNodes().OfType<DeclarationPatternSyntax>().Where(p => p.Identifier.ValueText == "x8").Single();
            var x8Ref = tree.GetRoot().DescendantNodes().OfType<IdentifierNameSyntax>().Where(id => id.Identifier.ValueText == "x8").ToArray();
            Assert.Equal(3, x8Ref.Length);
            VerifyModelForDeclarationPattern(model, x8Decl, x8Ref[0], x8Ref[1]);
            VerifyNotInScope(model, x8Ref[2]);

            var x9Decl = tree.GetRoot().DescendantNodes().OfType<DeclarationPatternSyntax>().Where(p => p.Identifier.ValueText == "x9").ToArray();
            var x9Ref = tree.GetRoot().DescendantNodes().OfType<IdentifierNameSyntax>().Where(id => id.Identifier.ValueText == "x9").ToArray();
            Assert.Equal(2, x9Decl.Length);
            Assert.Equal(4, x9Ref.Length);
            VerifyModelForDeclarationPattern(model, x9Decl[0], x9Ref[0], x9Ref[1]);
            VerifyModelForDeclarationPattern(model, x9Decl[1], x9Ref[2], x9Ref[3]);

            var y10Ref = tree.GetRoot().DescendantNodes().OfType<IdentifierNameSyntax>().Where(id => id.Identifier.ValueText == "y10").ToArray();
            Assert.Equal(2, y10Ref.Length);
            VerifyNotInScope(model, y10Ref[0]);
            VerifyNotAPatternLocal(model, y10Ref[1]);

            var y11Decl = tree.GetRoot().DescendantNodes().OfType<LetStatementSyntax>().Where(p => p.Identifier.ValueText == "y11").Single();
            var y11Ref = tree.GetRoot().DescendantNodes().OfType<IdentifierNameSyntax>().Where(id => id.Identifier.ValueText == "y11").ToArray();
            Assert.Equal(2, y11Ref.Length);
            VerifyNotInScope(model, y11Ref[0]);
            VerifyModelForDeclarationPattern(model, y11Decl, y11Ref[1]);

            var y12Ref = tree.GetRoot().DescendantNodes().OfType<IdentifierNameSyntax>().Where(id => id.Identifier.ValueText == "y12").Single();
            VerifyNotInScope(model, y12Ref);

            var y13Decl = tree.GetRoot().DescendantNodes().OfType<LetStatementSyntax>().Where(p => p.Identifier.ValueText == "y13").Single();
            var y13Ref = tree.GetRoot().DescendantNodes().OfType<IdentifierNameSyntax>().Where(id => id.Identifier.ValueText == "y13").Single();
            VerifyNotInScope(model, y13Ref);
            VerifyModelForDeclarationPattern(model, y13Decl);

            var x14Decl = tree.GetRoot().DescendantNodes().OfType<DeclarationPatternSyntax>().Where(p => p.Identifier.ValueText == "x14").ToArray();
            var x14Ref = tree.GetRoot().DescendantNodes().OfType<IdentifierNameSyntax>().Where(id => id.Identifier.ValueText == "x14").ToArray();
            Assert.Equal(2, x14Decl.Length);
            Assert.Equal(2, x14Ref.Length);
            VerifyModelForDeclarationPattern(model, x14Decl[0], x14Ref);
            VerifyModelForDeclarationPatternDuplicateInSameScope(model, x14Decl[1]);

            var x15Decl = tree.GetRoot().DescendantNodes().OfType<DeclarationPatternSyntax>().Where(p => p.Identifier.ValueText == "x15").Single();
            var x15Ref = tree.GetRoot().DescendantNodes().OfType<IdentifierNameSyntax>().Where(id => id.Identifier.ValueText == "x15").ToArray();
            Assert.Equal(2, x15Ref.Length);
            VerifyModelForDeclarationPattern(model, x15Decl, x15Ref[0]);
            VerifyNotAPatternLocal(model, x15Ref[1]);
        }

        [Fact]
        public void Foreach_01()
        {
            var source =
@"
public class X
{
    public static void Main()
    {
        bool f = true;

        foreach (var i in Dummy(3 is var x1, x1))
        {
            System.Console.WriteLine(x1);
        }
    }

    static System.Collections.IEnumerable Dummy(object y, object z) 
    {
        System.Console.WriteLine(z);
        return ""a"";
    }
}
";
            var compilation = CreateCompilationWithMscorlib45(source, options: TestOptions.DebugExe, parseOptions: patternParseOptions);
            CompileAndVerify(compilation, expectedOutput:
@"3
3");
>>>>>>> 41a383ed
        }
    }
}<|MERGE_RESOLUTION|>--- conflicted
+++ resolved
@@ -7812,130 +7812,6 @@
                 Diagnostic(ErrorCode.ERR_BadBinaryOps, "null ?? throw null").WithArguments("??", "<null>", "<throw>").WithLocation(6, 17)
                 );
         }
-<<<<<<< HEAD
-
-
-        [Fact]
-        public void MatchStatementAndExpression_Patterns_WithoutRecords()
-        {
-            var source = @"
-using System;
-class Program
-{
-    static void Main(string[] args)
-    {
-        object o = (int)2;
-        Expr exp = new Add(new Add(new Const(3), new Const(4)), new Const(5));
-        Verify(3.5);
-        Verify(""2"");
-        Verify(new Const(31));
-        Verify(new Const(100));
-        Verify(new Add(new Const(2), new Const(2)));
-        Verify(new Add(new Add(new Const(2), new Const(0)), new Const(3)));
-        Verify(new Add(new Add(new Const(1), new Const(2)),
-                       new Add(new Const(0), new Const(1231))));
-        Verify(new Add(new Add(new Const(1), new Const(2)),
-                       new Add(new Const(123), new Const(3))));
-        Verify(new Add(new Add(new Const(31), new Const(322)),
-                       new Add(new Const(123), new Const(322))));
-    }
-    static void Verify(object o)
-    {
-        bool r = MatchExpressions(o) == MatchStatements(o);
-        Console.WriteLine(r + "" "" + MatchStatements(o));
-    }
-    static string MatchStatements(object o)
-    {
-        switch (o)
-        { // from specific to more general:
-            case Add(Add(Const(1), Const(2)), Add(Const(0), Const(int z))) :
-                return ""(1 + 2) + (0 + "" + z + "")"";
-            case Add(Add(Const(1), Const(2)), Add(Const(*), Const(int u))) :
-                return ""(1 + 2) + (x + "" + u + "")"";
-            case Add(var x, Const(2)) :
-                return x + "" + 2"";
-            case Add(var x, Const(*)) :
-                return x + "" + const"";
-            case Const(100) :
-                return ""const 100"";
-            case Const(int e) :
-                return ""const "" + e;
-            case Const(*) :
-                return ""const x"";
-            case Add a :
-                return a.Left + "" + "" + a.Right;
-            case double d :
-                return ""double "" + d;
-            default:
-                return ""None"";
-        }
-    }
-    static string MatchExpressions(object o)
-    {
-        if (o is Add(Add(Const(1), Const(2)), Add(Const(0), Const(int z))))
-            return ""(1 + 2) + (0 + "" + z + "")"";
-        else if (o is Add(Add(Const(1), Const(2)), Add(Const(*), Const(int u))))
-            return ""(1 + 2) + (x + "" + u + "")"";
-        else if (o is Add(var x, Const(2)))
-            return x + "" + 2"";
-        else if (o is Add(var x, Const(*)))
-            return x + "" + const"";
-        else if (o is Const(100))
-            return ""const 100"";
-        else if (o is Const(int e))
-            return ""const "" + e;
-        else if (o is Const(*))
-            return ""const x"";
-        else if (o is Add a)
-            return a.Left + "" + "" + a.Right;
-        else if (o is double d)
-            return ""double "" + d;
-        else
-            return ""None"";
-    }
-}
-public abstract class Expr { }
-public class Const : Expr
-{
-    public Const(int x)
-    {
-        this.X = x;
-    }
-    public int X { get; }
-    public static void operator is(Const a, out int x)
-    {
-        x = a.X;
-    }
-}
-public class Add : Expr
-{
-    public Add(Expr left, Expr right)
-    {
-        this.Left = left;
-        this.Right = right;
-    }
-    public Expr Left { get; }
-    public Expr Right { get; }
-    public static void operator is(Add a, out Expr left, out Expr right)
-    {
-        left = a.Left;
-        right = a.Right;
-    }
-}
-";
-            var compilation = CreateCompilationWithMscorlib(source, options: TestOptions.ReleaseExe, parseOptions: patternParseOptions);
-            compilation.VerifyDiagnostics();
-            var verifier = CompileAndVerify(compilation, expectedOutput: @"
-True double 3.5
-True None
-True const 31
-True const 100
-True Const + 2
-True Add + const
-True (1 + 2) + (0 + 1231)
-True (1 + 2) + (x + 3)
-True Add + Add");
-=======
         
         [Fact]
         public void ScopeOfPatternVariables_Do_01()
@@ -10142,7 +10018,129 @@
             CompileAndVerify(compilation, expectedOutput:
 @"3
 3");
->>>>>>> 41a383ed
+        }
+
+
+        [Fact]
+        public void MatchStatementAndExpression_Patterns_WithoutRecords()
+        {
+            var source = @"
+using System;
+class Program
+{
+    static void Main(string[] args)
+    {
+        object o = (int)2;
+        Expr exp = new Add(new Add(new Const(3), new Const(4)), new Const(5));
+        Verify(3.5);
+        Verify(""2"");
+        Verify(new Const(31));
+        Verify(new Const(100));
+        Verify(new Add(new Const(2), new Const(2)));
+        Verify(new Add(new Add(new Const(2), new Const(0)), new Const(3)));
+        Verify(new Add(new Add(new Const(1), new Const(2)),
+                       new Add(new Const(0), new Const(1231))));
+        Verify(new Add(new Add(new Const(1), new Const(2)),
+                       new Add(new Const(123), new Const(3))));
+        Verify(new Add(new Add(new Const(31), new Const(322)),
+                       new Add(new Const(123), new Const(322))));
+    }
+    static void Verify(object o)
+    {
+        bool r = MatchExpressions(o) == MatchStatements(o);
+        Console.WriteLine(r + "" "" + MatchStatements(o));
+    }
+    static string MatchStatements(object o)
+    {
+        switch (o)
+        { // from specific to more general:
+            case Add(Add(Const(1), Const(2)), Add(Const(0), Const(int z))) :
+                return ""(1 + 2) + (0 + "" + z + "")"";
+            case Add(Add(Const(1), Const(2)), Add(Const(*), Const(int u))) :
+                return ""(1 + 2) + (x + "" + u + "")"";
+            case Add(var x, Const(2)) :
+                return x + "" + 2"";
+            case Add(var x, Const(*)) :
+                return x + "" + const"";
+            case Const(100) :
+                return ""const 100"";
+            case Const(int e) :
+                return ""const "" + e;
+            case Const(*) :
+                return ""const x"";
+            case Add a :
+                return a.Left + "" + "" + a.Right;
+            case double d :
+                return ""double "" + d;
+            default:
+                return ""None"";
+        }
+    }
+    static string MatchExpressions(object o)
+    {
+        if (o is Add(Add(Const(1), Const(2)), Add(Const(0), Const(int z))))
+            return ""(1 + 2) + (0 + "" + z + "")"";
+        else if (o is Add(Add(Const(1), Const(2)), Add(Const(*), Const(int u))))
+            return ""(1 + 2) + (x + "" + u + "")"";
+        else if (o is Add(var x, Const(2)))
+            return x + "" + 2"";
+        else if (o is Add(var x, Const(*)))
+            return x + "" + const"";
+        else if (o is Const(100))
+            return ""const 100"";
+        else if (o is Const(int e))
+            return ""const "" + e;
+        else if (o is Const(*))
+            return ""const x"";
+        else if (o is Add a)
+            return a.Left + "" + "" + a.Right;
+        else if (o is double d)
+            return ""double "" + d;
+        else
+            return ""None"";
+    }
+}
+public abstract class Expr { }
+public class Const : Expr
+{
+    public Const(int x)
+    {
+        this.X = x;
+    }
+    public int X { get; }
+    public static void operator is(Const a, out int x)
+    {
+        x = a.X;
+    }
+}
+public class Add : Expr
+{
+    public Add(Expr left, Expr right)
+    {
+        this.Left = left;
+        this.Right = right;
+    }
+    public Expr Left { get; }
+    public Expr Right { get; }
+    public static void operator is(Add a, out Expr left, out Expr right)
+    {
+        left = a.Left;
+        right = a.Right;
+    }
+}
+";
+            var compilation = CreateCompilationWithMscorlib(source, options: TestOptions.ReleaseExe, parseOptions: patternParseOptions);
+            compilation.VerifyDiagnostics();
+            var verifier = CompileAndVerify(compilation, expectedOutput: @"
+True double 3.5
+True None
+True const 31
+True const 100
+True Const + 2
+True Add + const
+True (1 + 2) + (0 + 1231)
+True (1 + 2) + (x + 3)
+True Add + Add");
         }
     }
 }
--- conflicted
+++ resolved
@@ -55,13 +55,8 @@
                 Diagnostic(ErrorCode.ERR_FeatureNotAvailableInVersion6, "f").WithArguments("local functions", "7.0").WithLocation(12, 13),
                 // (13,9): error CS8059: Feature 'byref locals and returns' is not available in C# 6. Please use language version 7.0 or greater.
                 //         ref int i3 = ref i1; // ref locals
-<<<<<<< HEAD
-                Diagnostic(ErrorCode.ERR_FeatureNotAvailableInVersion6, "ref").WithArguments("byref locals and returns", "7").WithLocation(13, 9),
-                // (13,22): error CS8059: Feature 'byref locals and returns' is not available in C# 6.  Please use language version 7 or greater.
-=======
                 Diagnostic(ErrorCode.ERR_FeatureNotAvailableInVersion6, "ref int").WithArguments("byref locals and returns", "7.0").WithLocation(13, 9),
                 // (13,22): error CS8059: Feature 'byref locals and returns' is not available in C# 6. Please use language version 7.0 or greater.
->>>>>>> 2e8609a2
                 //         ref int i3 = ref i1; // ref locals
                 Diagnostic(ErrorCode.ERR_FeatureNotAvailableInVersion6, "ref").WithArguments("byref locals and returns", "7.0").WithLocation(13, 22),
                 // (14,20): error CS8059: Feature 'pattern matching' is not available in C# 6. Please use language version 7.0 or greater.

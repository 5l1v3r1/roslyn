--- conflicted
+++ resolved
@@ -159,21 +159,13 @@
             string expectedOperationTree = @"
 IDelegateCreationOperation (OperationKind.DelegateCreation, Type: System.Action) (Syntax: '(Action)(() => { })')
   Target: 
-<<<<<<< HEAD
-    IParenthesizedExpression (OperationKind.ParenthesizedExpression, Type: null) (Syntax: '(() => { })')
+    IParenthesizedOperation (OperationKind.Parenthesized, Type: null) (Syntax: '(() => { })')
       Operand: 
-        IAnonymousFunctionExpression (Symbol: lambda expression) (OperationKind.AnonymousFunctionExpression, Type: null) (Syntax: '() => { }')
-          IBlockStatement (1 statements) (OperationKind.BlockStatement) (Syntax: '{ }')
-            IReturnStatement (OperationKind.ReturnStatement, IsImplicit) (Syntax: '{ }')
+        IAnonymousFunctionOperation (Symbol: lambda expression) (OperationKind.AnonymousFunction, Type: null) (Syntax: '() => { }')
+          IBlockOperation (1 statements) (OperationKind.Block, Type: null) (Syntax: '{ }')
+            IReturnOperation (OperationKind.Return, Type: null, IsImplicit) (Syntax: '{ }')
               ReturnedValue: 
                 null
-=======
-    IAnonymousFunctionOperation (Symbol: lambda expression) (OperationKind.AnonymousFunction, Type: null) (Syntax: '() => { }')
-      IBlockOperation (1 statements) (OperationKind.Block, Type: null) (Syntax: '{ }')
-        IReturnOperation (OperationKind.Return, Type: null, IsImplicit) (Syntax: '{ }')
-          ReturnedValue: 
-            null
->>>>>>> f09e33b7
 ";
             var expectedDiagnostics = DiagnosticDescription.None;
 
@@ -197,27 +189,16 @@
             string expectedOperationTree = @"
 IDelegateCreationOperation (OperationKind.DelegateCreation, Type: System.Action, IsInvalid) (Syntax: '(Action)(() => 1)')
   Target: 
-<<<<<<< HEAD
-    IParenthesizedExpression (OperationKind.ParenthesizedExpression, Type: null, IsInvalid) (Syntax: '(() => 1)')
+    IParenthesizedOperation (OperationKind.Parenthesized, Type: null, IsInvalid) (Syntax: '(() => 1)')
       Operand: 
-        IAnonymousFunctionExpression (Symbol: lambda expression) (OperationKind.AnonymousFunctionExpression, Type: null, IsInvalid) (Syntax: '() => 1')
-          IBlockStatement (2 statements) (OperationKind.BlockStatement, IsInvalid, IsImplicit) (Syntax: '1')
-            IExpressionStatement (OperationKind.ExpressionStatement, IsInvalid, IsImplicit) (Syntax: '1')
+        IAnonymousFunctionOperation (Symbol: lambda expression) (OperationKind.AnonymousFunction, Type: null, IsInvalid) (Syntax: '() => 1')
+          IBlockOperation (2 statements) (OperationKind.Block, Type: null, IsInvalid, IsImplicit) (Syntax: '1')
+            IExpressionStatementOperation (OperationKind.ExpressionStatement, Type: null, IsInvalid, IsImplicit) (Syntax: '1')
               Expression: 
-                ILiteralExpression (OperationKind.LiteralExpression, Type: System.Int32, Constant: 1, IsInvalid) (Syntax: '1')
-            IReturnStatement (OperationKind.ReturnStatement, IsInvalid, IsImplicit) (Syntax: '1')
+                ILiteralOperation (OperationKind.Literal, Type: System.Int32, Constant: 1, IsInvalid) (Syntax: '1')
+            IReturnOperation (OperationKind.Return, Type: null, IsInvalid, IsImplicit) (Syntax: '1')
               ReturnedValue: 
                 null
-=======
-    IAnonymousFunctionOperation (Symbol: lambda expression) (OperationKind.AnonymousFunction, Type: null, IsInvalid) (Syntax: '() => 1')
-      IBlockOperation (2 statements) (OperationKind.Block, Type: null, IsInvalid, IsImplicit) (Syntax: '1')
-        IExpressionStatementOperation (OperationKind.ExpressionStatement, Type: null, IsInvalid, IsImplicit) (Syntax: '1')
-          Expression: 
-            ILiteralOperation (OperationKind.Literal, Type: System.Int32, Constant: 1, IsInvalid) (Syntax: '1')
-        IReturnOperation (OperationKind.Return, Type: null, IsInvalid, IsImplicit) (Syntax: '1')
-          ReturnedValue: 
-            null
->>>>>>> f09e33b7
 ";
             var expectedDiagnostics = new DiagnosticDescription[] {
                 // CS0201: Only assignment, call, increment, decrement, and new object expressions can be used as a statement
@@ -245,15 +226,10 @@
             string expectedOperationTree = @"
 IDelegateCreationOperation (OperationKind.DelegateCreation, Type: System.Action, IsInvalid) (Syntax: '(Action)((int i) => { })')
   Target: 
-<<<<<<< HEAD
-    IParenthesizedExpression (OperationKind.ParenthesizedExpression, Type: null, IsInvalid) (Syntax: '((int i) => { })')
+    IParenthesizedOperation (OperationKind.Parenthesized, Type: null, IsInvalid) (Syntax: '((int i) => { })')
       Operand: 
-        IAnonymousFunctionExpression (Symbol: lambda expression) (OperationKind.AnonymousFunctionExpression, Type: null, IsInvalid) (Syntax: '(int i) => { }')
-          IBlockStatement (0 statements) (OperationKind.BlockStatement, IsInvalid) (Syntax: '{ }')
-=======
-    IAnonymousFunctionOperation (Symbol: lambda expression) (OperationKind.AnonymousFunction, Type: null, IsInvalid) (Syntax: '(int i) => { }')
-      IBlockOperation (0 statements) (OperationKind.Block, Type: null, IsInvalid) (Syntax: '{ }')
->>>>>>> f09e33b7
+        IAnonymousFunctionOperation (Symbol: lambda expression) (OperationKind.AnonymousFunction, Type: null, IsInvalid) (Syntax: '(int i) => { }')
+          IBlockOperation (0 statements) (OperationKind.Block, Type: null, IsInvalid) (Syntax: '{ }')
 ";
             var expectedDiagnostics = new DiagnosticDescription[] {
                 // CS1593: Delegate 'Action' does not take 1 arguments
@@ -1307,21 +1283,13 @@
   Target: 
     IDelegateCreationOperation (OperationKind.DelegateCreation, Type: System.Action) (Syntax: '(Action)(() => { })')
       Target: 
-<<<<<<< HEAD
-        IParenthesizedExpression (OperationKind.ParenthesizedExpression, Type: null) (Syntax: '(() => { })')
+        IParenthesizedOperation (OperationKind.Parenthesized, Type: null) (Syntax: '(() => { })')
           Operand: 
-            IAnonymousFunctionExpression (Symbol: lambda expression) (OperationKind.AnonymousFunctionExpression, Type: null) (Syntax: '() => { }')
-              IBlockStatement (1 statements) (OperationKind.BlockStatement) (Syntax: '{ }')
-                IReturnStatement (OperationKind.ReturnStatement, IsImplicit) (Syntax: '{ }')
+            IAnonymousFunctionOperation (Symbol: lambda expression) (OperationKind.AnonymousFunction, Type: null) (Syntax: '() => { }')
+              IBlockOperation (1 statements) (OperationKind.Block, Type: null) (Syntax: '{ }')
+                IReturnOperation (OperationKind.Return, Type: null, IsImplicit) (Syntax: '{ }')
                   ReturnedValue: 
                     null
-=======
-        IAnonymousFunctionOperation (Symbol: lambda expression) (OperationKind.AnonymousFunction, Type: null) (Syntax: '() => { }')
-          IBlockOperation (1 statements) (OperationKind.Block, Type: null) (Syntax: '{ }')
-            IReturnOperation (OperationKind.Return, Type: null, IsImplicit) (Syntax: '{ }')
-              ReturnedValue: 
-                null
->>>>>>> f09e33b7
 ";
             var expectedDiagnostics = DiagnosticDescription.None;
 
@@ -1347,27 +1315,16 @@
   Children(1):
       IDelegateCreationOperation (OperationKind.DelegateCreation, Type: System.Action, IsInvalid) (Syntax: '(Action)(() => 1)')
         Target: 
-<<<<<<< HEAD
-          IParenthesizedExpression (OperationKind.ParenthesizedExpression, Type: null, IsInvalid) (Syntax: '(() => 1)')
+          IParenthesizedOperation (OperationKind.Parenthesized, Type: null, IsInvalid) (Syntax: '(() => 1)')
             Operand: 
-              IAnonymousFunctionExpression (Symbol: lambda expression) (OperationKind.AnonymousFunctionExpression, Type: null, IsInvalid) (Syntax: '() => 1')
-                IBlockStatement (2 statements) (OperationKind.BlockStatement, IsInvalid, IsImplicit) (Syntax: '1')
-                  IExpressionStatement (OperationKind.ExpressionStatement, IsInvalid, IsImplicit) (Syntax: '1')
+              IAnonymousFunctionOperation (Symbol: lambda expression) (OperationKind.AnonymousFunction, Type: null, IsInvalid) (Syntax: '() => 1')
+                IBlockOperation (2 statements) (OperationKind.Block, Type: null, IsInvalid, IsImplicit) (Syntax: '1')
+                  IExpressionStatementOperation (OperationKind.ExpressionStatement, Type: null, IsInvalid, IsImplicit) (Syntax: '1')
                     Expression: 
-                      ILiteralExpression (OperationKind.LiteralExpression, Type: System.Int32, Constant: 1, IsInvalid) (Syntax: '1')
-                  IReturnStatement (OperationKind.ReturnStatement, IsInvalid, IsImplicit) (Syntax: '1')
+                      ILiteralOperation (OperationKind.Literal, Type: System.Int32, Constant: 1, IsInvalid) (Syntax: '1')
+                  IReturnOperation (OperationKind.Return, Type: null, IsInvalid, IsImplicit) (Syntax: '1')
                     ReturnedValue: 
                       null
-=======
-          IAnonymousFunctionOperation (Symbol: lambda expression) (OperationKind.AnonymousFunction, Type: null, IsInvalid) (Syntax: '() => 1')
-            IBlockOperation (2 statements) (OperationKind.Block, Type: null, IsInvalid, IsImplicit) (Syntax: '1')
-              IExpressionStatementOperation (OperationKind.ExpressionStatement, Type: null, IsInvalid, IsImplicit) (Syntax: '1')
-                Expression: 
-                  ILiteralOperation (OperationKind.Literal, Type: System.Int32, Constant: 1, IsInvalid) (Syntax: '1')
-              IReturnOperation (OperationKind.Return, Type: null, IsInvalid, IsImplicit) (Syntax: '1')
-                ReturnedValue: 
-                  null
->>>>>>> f09e33b7
 ";
             var expectedDiagnostics = new DiagnosticDescription[] {
                 // CS0201: Only assignment, call, increment, decrement, and new object expressions can be used as a statement
@@ -1397,15 +1354,10 @@
   Children(1):
       IDelegateCreationOperation (OperationKind.DelegateCreation, Type: System.Action, IsInvalid) (Syntax: '(Action)((int i) => { })')
         Target: 
-<<<<<<< HEAD
-          IParenthesizedExpression (OperationKind.ParenthesizedExpression, Type: null, IsInvalid) (Syntax: '((int i) => { })')
+          IParenthesizedOperation (OperationKind.Parenthesized, Type: null, IsInvalid) (Syntax: '((int i) => { })')
             Operand: 
-              IAnonymousFunctionExpression (Symbol: lambda expression) (OperationKind.AnonymousFunctionExpression, Type: null, IsInvalid) (Syntax: '(int i) => { }')
-                IBlockStatement (0 statements) (OperationKind.BlockStatement, IsInvalid) (Syntax: '{ }')
-=======
-          IAnonymousFunctionOperation (Symbol: lambda expression) (OperationKind.AnonymousFunction, Type: null, IsInvalid) (Syntax: '(int i) => { }')
-            IBlockOperation (0 statements) (OperationKind.Block, Type: null, IsInvalid) (Syntax: '{ }')
->>>>>>> f09e33b7
+              IAnonymousFunctionOperation (Symbol: lambda expression) (OperationKind.AnonymousFunction, Type: null, IsInvalid) (Syntax: '(int i) => { }')
+                IBlockOperation (0 statements) (OperationKind.Block, Type: null, IsInvalid) (Syntax: '{ }')
 ";
             var expectedDiagnostics = new DiagnosticDescription[] {
                 // CS1593: Delegate 'Action' does not take 1 arguments

﻿// Copyright (c) Microsoft.  All Rights Reserved.  Licensed under the Apache License, Version 2.0.  See License.txt in the project root for license information.

using System;
using System.Linq;
using Microsoft.CodeAnalysis.CSharp.Syntax;
using Microsoft.CodeAnalysis.CSharp.Test.Utilities;
using Microsoft.CodeAnalysis.Operations;
using Microsoft.CodeAnalysis.Test.Utilities;
using Xunit;

namespace Microsoft.CodeAnalysis.CSharp.UnitTests
{
    // Test list drawn from Microsoft.CodeAnalysis.CSharp.ConversionKind
    public partial class IOperationTests : SemanticModelTestBase
    {
        #region Implicit Conversions

        [CompilerTrait(CompilerFeature.IOperation)]
        [Fact]
        public void ConversionExpression_Implicit_IdentityConversionDynamic()
        {
            string source = @"
class Program
{
    static void Main(string[] args)
    {
        object o1 = new object();
        dynamic /*<bind>*/d1 = o1/*</bind>*/;
    }
}
";
            string expectedOperationTree = @"
IVariableDeclarationOperation (1 variables) (OperationKind.VariableDeclaration, Type: null) (Syntax: 'd1 = o1')
  Variables: Local_1: dynamic d1
  Initializer: 
    IVariableInitializerOperation (OperationKind.VariableInitializer, Type: null) (Syntax: '= o1')
      IConversionOperation (TryCast: False, Unchecked) (OperationKind.Conversion, Type: dynamic, IsImplicit) (Syntax: 'o1')
        Conversion: CommonConversion (Exists: True, IsIdentity: True, IsNumeric: False, IsReference: False, IsUserDefined: False) (MethodSymbol: null)
        Operand: 
          ILocalReferenceOperation: o1 (OperationKind.LocalReference, Type: System.Object) (Syntax: 'o1')
";
            var expectedDiagnostics = DiagnosticDescription.None;

            VerifyOperationTreeAndDiagnosticsForTest<VariableDeclaratorSyntax>(source, expectedOperationTree, expectedDiagnostics,
                additionalOperationTreeVerifier: new ExpectedSymbolVerifier().Verify);
        }

        /// <summary>
        /// This test documents the fact that there is no IConversionExpression between two objects of the same type.
        /// </summary>
        [CompilerTrait(CompilerFeature.IOperation)]
        [Fact]
        public void ConversionExpression_Implicit_IdentityConversion()
        {
            string source = @"
class Program
{
    static void Main(string[] args)
    {
        object o1 = new object();
        object /*<bind>*/o2 = o1/*</bind>*/;
    }
}
";
            string expectedOperationTree = @"
IVariableDeclarationOperation (1 variables) (OperationKind.VariableDeclaration, Type: null) (Syntax: 'o2 = o1')
  Variables: Local_1: System.Object o2
  Initializer: 
    IVariableInitializerOperation (OperationKind.VariableInitializer, Type: null) (Syntax: '= o1')
      ILocalReferenceOperation: o1 (OperationKind.LocalReference, Type: System.Object) (Syntax: 'o1')
";
            var expectedDiagnostics = DiagnosticDescription.None;

            VerifyOperationTreeAndDiagnosticsForTest<VariableDeclaratorSyntax>(source, expectedOperationTree, expectedDiagnostics);
        }

        [CompilerTrait(CompilerFeature.IOperation)]
        [Fact]
        public void ConversionExpression_Implicit_NumericConversion_Valid()
        {
            string source = @"
class Program
{
    static void Main(string[] args)
    {
        float f1 = 1.0f;
        double /*<bind>*/d1 = f1/*</bind>*/;
    }
}
";
            string expectedOperationTree = @"
IVariableDeclarationOperation (1 variables) (OperationKind.VariableDeclaration, Type: null) (Syntax: 'd1 = f1')
  Variables: Local_1: System.Double d1
  Initializer: 
    IVariableInitializerOperation (OperationKind.VariableInitializer, Type: null) (Syntax: '= f1')
      IConversionOperation (TryCast: False, Unchecked) (OperationKind.Conversion, Type: System.Double, IsImplicit) (Syntax: 'f1')
        Conversion: CommonConversion (Exists: True, IsIdentity: False, IsNumeric: True, IsReference: False, IsUserDefined: False) (MethodSymbol: null)
        Operand: 
          ILocalReferenceOperation: f1 (OperationKind.LocalReference, Type: System.Single) (Syntax: 'f1')
";
            var expectedDiagnostics = DiagnosticDescription.None;

            VerifyOperationTreeAndDiagnosticsForTest<VariableDeclaratorSyntax>(source, expectedOperationTree, expectedDiagnostics,
                additionalOperationTreeVerifier: new ExpectedSymbolVerifier().Verify);
        }

        [CompilerTrait(CompilerFeature.IOperation)]
        [Fact]
        public void ConversionExpression_Implicit_NumericConversion_InvalidIllegalTypes()
        {
            string source = @"
class Program
{
    static void Main(string[] args)
    {
        float f1 = 1.0f;
        int /*<bind>*/i1 = f1/*</bind>*/;
    }
}
";
            string expectedOperationTree = @"
IVariableDeclarationOperation (1 variables) (OperationKind.VariableDeclaration, Type: null, IsInvalid) (Syntax: 'i1 = f1')
  Variables: Local_1: System.Int32 i1
  Initializer: 
    IVariableInitializerOperation (OperationKind.VariableInitializer, Type: null, IsInvalid) (Syntax: '= f1')
      IConversionOperation (TryCast: False, Unchecked) (OperationKind.Conversion, Type: System.Int32, IsInvalid, IsImplicit) (Syntax: 'f1')
        Conversion: CommonConversion (Exists: True, IsIdentity: False, IsNumeric: True, IsReference: False, IsUserDefined: False) (MethodSymbol: null)
        Operand: 
          ILocalReferenceOperation: f1 (OperationKind.LocalReference, Type: System.Single, IsInvalid) (Syntax: 'f1')
";
            var expectedDiagnostics = new DiagnosticDescription[] {
                // CS0266: Cannot implicitly convert type 'float' to 'int'. An explicit conversion exists (are you missing a cast?)
                //         int /*<bind>*/i1 = f1/*</bind>*/;
                Diagnostic(ErrorCode.ERR_NoImplicitConvCast, "f1").WithArguments("float", "int").WithLocation(7, 28)
            };

            VerifyOperationTreeAndDiagnosticsForTest<VariableDeclaratorSyntax>(source, expectedOperationTree, expectedDiagnostics,
                additionalOperationTreeVerifier: new ExpectedSymbolVerifier().Verify);
        }

        [Fact(Skip = "https://github.com/dotnet/roslyn/issues/20175")]
        public void ConversionExpression_Implicit_NumericConversion_InvalidNoInitializer()
        {
            string source = @"
using System;

class Program
{
    static void Main(string[] args)
    {
        int /*<bind>*/i1 =/*</bind>*/;
    }
}
";
            string expectedOperationTree = @"
IVariableDeclarationStatement (1 declarations) (OperationKind.VariableDeclarationStatement, IsInvalid) (Syntax: 'int /*<bind ... *</bind>*/;')
  IVariableDeclaration (1 variables) (OperationKind.VariableDeclaration, IsInvalid) (Syntax: 'int /*<bind ... *</bind>*/;')
    Variables: Local_1: System.Int32 i1
    Initializer: IConversionExpression (ConversionKind.Invalid, Implicit) (OperationKind.ConversionExpression, Type: System.Int32, IsInvalid) (Syntax: '')
        IInvalidExpression (OperationKind.InvalidExpression, Type: ?, IsInvalid) (Syntax: '')
";
            var expectedDiagnostics = new DiagnosticDescription[] {
                // CS1525: Invalid expression term ';'
                //         int /*<bind>*/i1 =/*</bind>*/;
                Diagnostic(ErrorCode.ERR_InvalidExprTerm, ";").WithArguments(";").WithLocation(8, 38)
            };

            VerifyOperationTreeAndDiagnosticsForTest<VariableDeclaratorSyntax>(source, expectedOperationTree, expectedDiagnostics,
                additionalOperationTreeVerifier: new ExpectedSymbolVerifier().Verify);
        }

        [CompilerTrait(CompilerFeature.IOperation)]
        [Fact]
        public void ConversionExpression_Implicit_EnumConversion_ZeroToEnum()
        {
            string source = @"
class Program
{    static void Main(string[] args)
    {
        Enum1 /*<bind>*/e1 = 0/*</bind>*/;
    }
}
enum Enum1
{
    Option1, Option2
}
";
            string expectedOperationTree = @"
IVariableDeclarationOperation (1 variables) (OperationKind.VariableDeclaration, Type: null) (Syntax: 'e1 = 0')
  Variables: Local_1: Enum1 e1
  Initializer: 
    IVariableInitializerOperation (OperationKind.VariableInitializer, Type: null) (Syntax: '= 0')
      IConversionOperation (TryCast: False, Unchecked) (OperationKind.Conversion, Type: Enum1, Constant: 0, IsImplicit) (Syntax: '0')
        Conversion: CommonConversion (Exists: True, IsIdentity: False, IsNumeric: False, IsReference: False, IsUserDefined: False) (MethodSymbol: null)
        Operand: 
          ILiteralOperation (OperationKind.Literal, Type: System.Int32, Constant: 0) (Syntax: '0')
";
            var expectedDiagnostics = new DiagnosticDescription[] {
                // CS0219: The variable 'e1' is assigned but its value is never used
                //         Enum1 /*<bind>*/e1 = 0/*</bind>*/;
                Diagnostic(ErrorCode.WRN_UnreferencedVarAssg, "e1").WithArguments("e1").WithLocation(5, 25)
            };

            VerifyOperationTreeAndDiagnosticsForTest<VariableDeclaratorSyntax>(source, expectedOperationTree, expectedDiagnostics,
                additionalOperationTreeVerifier: new ExpectedSymbolVerifier().Verify);
        }

        [CompilerTrait(CompilerFeature.IOperation)]
        [Fact]
        public void ConversionExpression_Implicit_EnumConversion_IntToEnum_Invalid()
        {
            string source = @"
class Program
{
    static void Main(string[] args)
    {
        int i1 = 1;
        Enum1 /*<bind>*/e1 = i1/*</bind>*/;
    }
}
enum Enum1
{
    Option1, Option2
}
";
            string expectedOperationTree = @"
IVariableDeclarationOperation (1 variables) (OperationKind.VariableDeclaration, Type: null, IsInvalid) (Syntax: 'e1 = i1')
  Variables: Local_1: Enum1 e1
  Initializer: 
    IVariableInitializerOperation (OperationKind.VariableInitializer, Type: null, IsInvalid) (Syntax: '= i1')
      IConversionOperation (TryCast: False, Unchecked) (OperationKind.Conversion, Type: Enum1, IsInvalid, IsImplicit) (Syntax: 'i1')
        Conversion: CommonConversion (Exists: True, IsIdentity: False, IsNumeric: False, IsReference: False, IsUserDefined: False) (MethodSymbol: null)
        Operand: 
          ILocalReferenceOperation: i1 (OperationKind.LocalReference, Type: System.Int32, IsInvalid) (Syntax: 'i1')
";
            var expectedDiagnostics = new DiagnosticDescription[] {
                // CS0266: Cannot implicitly convert type 'int' to 'Program.Enum1'. An explicit conversion exists (are you missing a cast?)
                //         Enum1 /*<bind>*/e1 = i1/*</bind>*/;
                Diagnostic(ErrorCode.ERR_NoImplicitConvCast, "i1").WithArguments("int", "Enum1").WithLocation(7, 30)
            };

            VerifyOperationTreeAndDiagnosticsForTest<VariableDeclaratorSyntax>(source, expectedOperationTree, expectedDiagnostics,
                additionalOperationTreeVerifier: new ExpectedSymbolVerifier().Verify);
        }

        [CompilerTrait(CompilerFeature.IOperation)]
        [Fact]
        public void ConversionExpression_Implicit_EnumConversion_OneToEnum_Invalid()
        {
            string source = @"
class Program
{    static void Main(string[] args)
    {
        Enum1 /*<bind>*/e1 = 1/*</bind>*/;
    }
}
enum Enum1
{
    Option1, Option2
}
";
            string expectedOperationTree = @"
IVariableDeclarationOperation (1 variables) (OperationKind.VariableDeclaration, Type: null, IsInvalid) (Syntax: 'e1 = 1')
  Variables: Local_1: Enum1 e1
  Initializer: 
    IVariableInitializerOperation (OperationKind.VariableInitializer, Type: null, IsInvalid) (Syntax: '= 1')
      IConversionOperation (TryCast: False, Unchecked) (OperationKind.Conversion, Type: Enum1, Constant: 1, IsInvalid, IsImplicit) (Syntax: '1')
        Conversion: CommonConversion (Exists: True, IsIdentity: False, IsNumeric: False, IsReference: False, IsUserDefined: False) (MethodSymbol: null)
        Operand: 
          ILiteralOperation (OperationKind.Literal, Type: System.Int32, Constant: 1, IsInvalid) (Syntax: '1')
";
            var expectedDiagnostics = new DiagnosticDescription[] {
                // (5,30): error CS0266: Cannot implicitly convert type 'int' to 'Enum1'. An explicit conversion exists (are you missing a cast?)
                //         Enum1 /*<bind>*/e1 = 1/*</bind>*/;
                Diagnostic(ErrorCode.ERR_NoImplicitConvCast, "1").WithArguments("int", "Enum1").WithLocation(5, 30),
                // (5,25): warning CS0219: The variable 'e1' is assigned but its value is never used
                //         Enum1 /*<bind>*/e1 = 1/*</bind>*/;
                Diagnostic(ErrorCode.WRN_UnreferencedVarAssg, "e1").WithArguments("e1").WithLocation(5, 25)
            };

            VerifyOperationTreeAndDiagnosticsForTest<VariableDeclaratorSyntax>(source, expectedOperationTree, expectedDiagnostics,
                additionalOperationTreeVerifier: new ExpectedSymbolVerifier().Verify);
        }

        [Fact(Skip = "https://github.com/dotnet/roslyn/issues/20175")]
        public void ConversionExpression_Implicit_EnumConversion_NoInitalizer_Invalid()
        {
            string source = @"
class Program
{
    static void Main(string[] args)
    {
        Enum1 /*<bind>*/e1 =/*</bind>*/;
    }
}
enum Enum1
{
    Option1, Option2
}
";
            string expectedOperationTree = @"
IVariableDeclarationStatement (1 declarations) (OperationKind.VariableDeclarationStatement, IsInvalid) (Syntax: 'Enum1 /*<bi ... *</bind>*/;')
  IVariableDeclaration (1 variables) (OperationKind.VariableDeclaration, IsInvalid) (Syntax: 'Enum1 /*<bi ... *</bind>*/;')
    Variables: Local_1: Enum1 e1
    Initializer: IConversionExpression (ConversionKind.Invalid, Implicit) (OperationKind.ConversionExpression, Type: Enum1, IsInvalid) (Syntax: '')
        IInvalidExpression (OperationKind.InvalidExpression, Type: ?, IsInvalid) (Syntax: '')
";
            var expectedDiagnostics = new DiagnosticDescription[] {
                // CS1525: Invalid expression term ';'
                //         Enum1 /*<bind>*/e1 =/*</bind>*/;
                Diagnostic(ErrorCode.ERR_InvalidExprTerm, ";").WithArguments(";").WithLocation(6, 40)
            };

            VerifyOperationTreeAndDiagnosticsForTest<VariableDeclaratorSyntax>(source, expectedOperationTree, expectedDiagnostics,
                additionalOperationTreeVerifier: new ExpectedSymbolVerifier().Verify);
        }

        [CompilerTrait(CompilerFeature.IOperation)]
        [Fact]
        public void ConversionExpression_Implicit_ThrowExpressionConversion()
        {
            string source = @"
using System;

class Program
{
    static void Main(string[] args)
    {
        object /*<bind>*/o = new object() ?? throw new Exception()/*</bind>*/;
    }
}
";
            string expectedOperationTree = @"
IVariableDeclarationOperation (1 variables) (OperationKind.VariableDeclaration, Type: null) (Syntax: 'o = new obj ... Exception()')
  Variables: Local_1: System.Object o
  Initializer: 
    IVariableInitializerOperation (OperationKind.VariableInitializer, Type: null) (Syntax: '= new objec ... Exception()')
      ICoalesceOperation (OperationKind.Coalesce, Type: System.Object) (Syntax: 'new object( ... Exception()')
        Expression: 
          IObjectCreationOperation (Constructor: System.Object..ctor()) (OperationKind.ObjectCreation, Type: System.Object) (Syntax: 'new object()')
            Arguments(0)
            Initializer: 
              null
        WhenNull: 
          IConversionOperation (TryCast: False, Unchecked) (OperationKind.Conversion, Type: System.Object, IsImplicit) (Syntax: 'throw new Exception()')
            Conversion: CommonConversion (Exists: True, IsIdentity: False, IsNumeric: False, IsReference: False, IsUserDefined: False) (MethodSymbol: null)
            Operand: 
              IThrowOperation (OperationKind.Throw, Type: null) (Syntax: 'throw new Exception()')
                IObjectCreationOperation (Constructor: System.Exception..ctor()) (OperationKind.ObjectCreation, Type: System.Exception) (Syntax: 'new Exception()')
                  Arguments(0)
                  Initializer: 
                    null
";
            var expectedDiagnostics = DiagnosticDescription.None;

            VerifyOperationTreeAndDiagnosticsForTest<VariableDeclaratorSyntax>(source, expectedOperationTree, expectedDiagnostics,
                additionalOperationTreeVerifier: new ExpectedSymbolVerifier()
                {
                    SyntaxSelector = (syntax) =>
                    {
                        var initializer = (BinaryExpressionSyntax)((VariableDeclaratorSyntax)syntax).Initializer.Value;
                        return initializer.Right;
                    },
                    OperationSelector = (operation) =>
                    {
                        var initializer = ((IVariableDeclarationOperation)operation).Initializer.Value;
                        return (IConversionOperation)((ICoalesceOperation)initializer).WhenNull;
                    }
                }.Verify);
        }

        [Fact(Skip = "https://github.com/dotnet/roslyn/issues/20175")]
        public void ConversionExpression_Implicit_ThrowExpressionConversion_InvalidSyntax()
        {
            string source = @"
using System;

class Program
{
    static void Main(string[] args)
    {
        object /*<bind>*/o = throw new Exception()/*</bind>*/;
    }
}
";
            string expectedOperationTree = @"
IVariableDeclarationStatement (1 declarations) (OperationKind.VariableDeclarationStatement, IsInvalid) (Syntax: 'object /*<b ... *</bind>*/;')
  IVariableDeclaration (1 variables) (OperationKind.VariableDeclaration, IsInvalid) (Syntax: 'object /*<b ... *</bind>*/;')
    Variables: Local_1: System.Object o
    Initializer: IConversionExpression (ConversionKind.Invalid, Implicit) (OperationKind.ConversionExpression, Type: System.Object, IsInvalid) (Syntax: 'throw new Exception()')
        IInvalidExpression (OperationKind.InvalidExpression, Type: ?, IsInvalid) (Syntax: 'throw new Exception()')
          Children(1): IOperation:  (OperationKind.None, IsInvalid) (Syntax: 'throw new Exception()')
              Children(1): IObjectCreationExpression (Constructor: System.Exception..ctor()) (OperationKind.ObjectCreationExpression, Type: System.Exception) (Syntax: 'new Exception()')
";
            var expectedDiagnostics = new DiagnosticDescription[] {
                // CS8115: A throw expression is not allowed in this context.
                //         object /*<bind>*/o = throw new Exception()/*</bind>*/;
                Diagnostic(ErrorCode.ERR_ThrowMisplaced, "throw").WithLocation(8, 30)
            };

            VerifyOperationTreeAndDiagnosticsForTest<VariableDeclaratorSyntax>(source, expectedOperationTree, expectedDiagnostics,
                additionalOperationTreeVerifier: new ExpectedSymbolVerifier().Verify);
        }

        [CompilerTrait(CompilerFeature.IOperation)]
        [Fact]
        public void ConversionExpression_Implicit_NullToClassConversion()
        {
            string source = @"
class Program
{
    static void Main(string[] args)
    {
        string /*<bind>*/s1 = null/*</bind>*/;
    }
}
";
            string expectedOperationTree = @"
IVariableDeclarationOperation (1 variables) (OperationKind.VariableDeclaration, Type: null) (Syntax: 's1 = null')
  Variables: Local_1: System.String s1
  Initializer: 
    IVariableInitializerOperation (OperationKind.VariableInitializer, Type: null) (Syntax: '= null')
      IConversionOperation (TryCast: False, Unchecked) (OperationKind.Conversion, Type: System.String, Constant: null, IsImplicit) (Syntax: 'null')
        Conversion: CommonConversion (Exists: True, IsIdentity: False, IsNumeric: False, IsReference: True, IsUserDefined: False) (MethodSymbol: null)
        Operand: 
          ILiteralOperation (OperationKind.Literal, Type: null, Constant: null) (Syntax: 'null')
";
            var expectedDiagnostics = new DiagnosticDescription[] {
                // CS0219: The variable 's1' is assigned but its value is never used
                //         string /*<bind>*/s1 = null/*</bind>*/;
                Diagnostic(ErrorCode.WRN_UnreferencedVarAssg, "s1").WithArguments("s1").WithLocation(6, 26)
            };

            VerifyOperationTreeAndDiagnosticsForTest<VariableDeclaratorSyntax>(source, expectedOperationTree, expectedDiagnostics,
                additionalOperationTreeVerifier: new ExpectedSymbolVerifier().Verify);
        }

        [CompilerTrait(CompilerFeature.IOperation)]
        [Fact]
        public void ConversionExpression_Implicit_NullToNullableValueConversion()
        {
            string source = @"
interface I1
{
}

struct S1
{
    void M1()
    {
        S1? /*<bind>*/s1 = null/*</bind>*/;
    }
}
";
            string expectedOperationTree = @"
IVariableDeclarationOperation (1 variables) (OperationKind.VariableDeclaration, Type: null) (Syntax: 's1 = null')
  Variables: Local_1: S1? s1
  Initializer: 
    IVariableInitializerOperation (OperationKind.VariableInitializer, Type: null) (Syntax: '= null')
      IConversionOperation (TryCast: False, Unchecked) (OperationKind.Conversion, Type: S1?, Constant: null, IsImplicit) (Syntax: 'null')
        Conversion: CommonConversion (Exists: True, IsIdentity: False, IsNumeric: False, IsReference: False, IsUserDefined: False) (MethodSymbol: null)
        Operand: 
          ILiteralOperation (OperationKind.Literal, Type: null, Constant: null) (Syntax: 'null')
";
            var expectedDiagnostics = new DiagnosticDescription[] {
                // CS0219: The variable 's1' is assigned but its value is never used
                //         S1? /*<bind>*/s1 = null/*</bind>*/;
                Diagnostic(ErrorCode.WRN_UnreferencedVarAssg, "s1").WithArguments("s1").WithLocation(10, 23)
            };

            VerifyOperationTreeAndDiagnosticsForTest<VariableDeclaratorSyntax>(source, expectedOperationTree, expectedDiagnostics,
                additionalOperationTreeVerifier: new ExpectedSymbolVerifier().Verify);
        }

        [CompilerTrait(CompilerFeature.IOperation)]
        [Fact]
        public void ConversionExpression_Implicit_NullToNonNullableConversion_Invalid()
        {
            string source = @"
class Program
{
    static void Main(string[] args)
    {
        int /*<bind>*/i1 = null/*</bind>*/;
    }
}
";
            string expectedOperationTree = @"
IVariableDeclarationOperation (1 variables) (OperationKind.VariableDeclaration, Type: null, IsInvalid) (Syntax: 'i1 = null')
  Variables: Local_1: System.Int32 i1
  Initializer: 
    IVariableInitializerOperation (OperationKind.VariableInitializer, Type: null, IsInvalid) (Syntax: '= null')
      IConversionOperation (TryCast: False, Unchecked) (OperationKind.Conversion, Type: System.Int32, IsInvalid, IsImplicit) (Syntax: 'null')
        Conversion: CommonConversion (Exists: False, IsIdentity: False, IsNumeric: False, IsReference: False, IsUserDefined: False) (MethodSymbol: null)
        Operand: 
          ILiteralOperation (OperationKind.Literal, Type: null, Constant: null, IsInvalid) (Syntax: 'null')
";
            var expectedDiagnostics = new DiagnosticDescription[] {
                // CS0037: Cannot convert null to 'int' because it is a non-nullable value type
                //         int /*<bind>*/i1 = null/*</bind>*/;
                Diagnostic(ErrorCode.ERR_ValueCantBeNull, "null").WithArguments("int").WithLocation(6, 28)
            };

            VerifyOperationTreeAndDiagnosticsForTest<VariableDeclaratorSyntax>(source, expectedOperationTree, expectedDiagnostics,
                additionalOperationTreeVerifier: new ExpectedSymbolVerifier().Verify);
        }

        [CompilerTrait(CompilerFeature.IOperation)]
        [Fact]
        public void ConversionExpression_Implicit_DefaultToValueConversion()
        {
            string source = @"
using System;

class S1
{
    void M1()
    {
        long /*<bind>*/i1 = default/*</bind>*/;
    }
}
";
            string expectedOperationTree = @"
IVariableDeclarationOperation (1 variables) (OperationKind.VariableDeclaration, Type: null) (Syntax: 'i1 = default')
  Variables: Local_1: System.Int64 i1
  Initializer: 
    IVariableInitializerOperation (OperationKind.VariableInitializer, Type: null) (Syntax: '= default')
      IConversionOperation (TryCast: False, Unchecked) (OperationKind.Conversion, Type: System.Int64, Constant: 0, IsImplicit) (Syntax: 'default')
        Conversion: CommonConversion (Exists: True, IsIdentity: False, IsNumeric: False, IsReference: False, IsUserDefined: False) (MethodSymbol: null)
        Operand: 
          IDefaultValueOperation (OperationKind.DefaultValue, Type: System.Int64, Constant: 0) (Syntax: 'default')
";
            var expectedDiagnostics = new DiagnosticDescription[] {
                // CS0219: The variable 'i1' is assigned but its value is never used
                //         long /*<bind>*/i1 = default(int)/*</bind>*/;
                Diagnostic(ErrorCode.WRN_UnreferencedVarAssg, "i1").WithArguments("i1").WithLocation(8, 24)
            };

            VerifyOperationTreeAndDiagnosticsForTest<VariableDeclaratorSyntax>(source, expectedOperationTree, expectedDiagnostics,
                parseOptions: TestOptions.Regular7_1,
                additionalOperationTreeVerifier: new ExpectedSymbolVerifier().Verify);
        }

        [CompilerTrait(CompilerFeature.IOperation)]
        [Fact]
        public void ConversionExpression_Implicit_DefaultOfImplicitlyConvertableTypeToValueConversion()
        {
            string source = @"
using System;

class S1
{
    void M1()
    {
        long /*<bind>*/i1 = default(int)/*</bind>*/;
    }
}
";
            string expectedOperationTree = @"
IVariableDeclarationOperation (1 variables) (OperationKind.VariableDeclaration, Type: null) (Syntax: 'i1 = default(int)')
  Variables: Local_1: System.Int64 i1
  Initializer: 
    IVariableInitializerOperation (OperationKind.VariableInitializer, Type: null) (Syntax: '= default(int)')
      IConversionOperation (TryCast: False, Unchecked) (OperationKind.Conversion, Type: System.Int64, Constant: 0, IsImplicit) (Syntax: 'default(int)')
        Conversion: CommonConversion (Exists: True, IsIdentity: False, IsNumeric: True, IsReference: False, IsUserDefined: False) (MethodSymbol: null)
        Operand: 
          IDefaultValueOperation (OperationKind.DefaultValue, Type: System.Int32, Constant: 0) (Syntax: 'default(int)')
";
            var expectedDiagnostics = new DiagnosticDescription[] {
                // CS0219: The variable 'i1' is assigned but its value is never used
                //         long /*<bind>*/i1 = default(int)/*</bind>*/;
                Diagnostic(ErrorCode.WRN_UnreferencedVarAssg, "i1").WithArguments("i1").WithLocation(8, 24)
            };

            VerifyOperationTreeAndDiagnosticsForTest<VariableDeclaratorSyntax>(source, expectedOperationTree, expectedDiagnostics,
                additionalOperationTreeVerifier: new ExpectedSymbolVerifier().Verify);
        }

        /// <summary>
        /// This test documents the fact that `default(T)` is already T, and does not introduce a conversion
        /// </summary>
        [CompilerTrait(CompilerFeature.IOperation)]
        [Fact]
        public void ConversionExpression_Implicit_DefaultToClassNoConversion()
        {
            string source = @"
using System;

class S1
{
    void M1()
    {
        string /*<bind>*/i1 = default(string)/*</bind>*/;
    }
}
";
            string expectedOperationTree = @"
IVariableDeclarationOperation (1 variables) (OperationKind.VariableDeclaration, Type: null) (Syntax: 'i1 = default(string)')
  Variables: Local_1: System.String i1
  Initializer: 
    IVariableInitializerOperation (OperationKind.VariableInitializer, Type: null) (Syntax: '= default(string)')
      IDefaultValueOperation (OperationKind.DefaultValue, Type: System.String, Constant: null) (Syntax: 'default(string)')
";
            var expectedDiagnostics = new DiagnosticDescription[] {
                // CS0219: The variable 'i1' is assigned but its value is never used
                //         string /*<bind>*/i1 = default(string)/*</bind>*/;
                Diagnostic(ErrorCode.WRN_UnreferencedVarAssg, "i1").WithArguments("i1").WithLocation(8, 26)
            };

            VerifyOperationTreeAndDiagnosticsForTest<VariableDeclaratorSyntax>(source, expectedOperationTree, expectedDiagnostics);
        }

        [CompilerTrait(CompilerFeature.IOperation)]
        [Fact]
        public void ConversionExpression_Implicit_NullableFromConstantConversion()
        {
            string source = @"
class Program
{
    static void Main(string[] args)
    {
        int? /*<bind>*/i1 = 1/*</bind>*/;
    }
}
";
            string expectedOperationTree = @"
IVariableDeclarationOperation (1 variables) (OperationKind.VariableDeclaration, Type: null) (Syntax: 'i1 = 1')
  Variables: Local_1: System.Int32? i1
  Initializer: 
    IVariableInitializerOperation (OperationKind.VariableInitializer, Type: null) (Syntax: '= 1')
      IConversionOperation (TryCast: False, Unchecked) (OperationKind.Conversion, Type: System.Int32?, IsImplicit) (Syntax: '1')
        Conversion: CommonConversion (Exists: True, IsIdentity: False, IsNumeric: False, IsReference: False, IsUserDefined: False) (MethodSymbol: null)
        Operand: 
          ILiteralOperation (OperationKind.Literal, Type: System.Int32, Constant: 1) (Syntax: '1')
";
            var expectedDiagnostics = new DiagnosticDescription[] {
                // CS0219: The variable 'i1' is assigned but its value is never used
                //         int? /*<bind>*/i1 = 1/*</bind>*/;
                Diagnostic(ErrorCode.WRN_UnreferencedVarAssg, "i1").WithArguments("i1").WithLocation(6, 24)
            };

            VerifyOperationTreeAndDiagnosticsForTest<VariableDeclaratorSyntax>(source, expectedOperationTree, expectedDiagnostics,
                additionalOperationTreeVerifier: new ExpectedSymbolVerifier().Verify);
        }

        [CompilerTrait(CompilerFeature.IOperation)]
        [Fact]
        public void ConversionExpression_Implicit_NullableToNullableConversion()
        {
            string source = @"
class Program
{
    static void Main(string[] args)
    {
        int? i1 = 1;
        long? /*<bind>*/l1 = i1/*</bind>*/;
    }
}
";
            string expectedOperationTree = @"
IVariableDeclarationOperation (1 variables) (OperationKind.VariableDeclaration, Type: null) (Syntax: 'l1 = i1')
  Variables: Local_1: System.Int64? l1
  Initializer: 
    IVariableInitializerOperation (OperationKind.VariableInitializer, Type: null) (Syntax: '= i1')
      IConversionOperation (TryCast: False, Unchecked) (OperationKind.Conversion, Type: System.Int64?, IsImplicit) (Syntax: 'i1')
        Conversion: CommonConversion (Exists: True, IsIdentity: False, IsNumeric: False, IsReference: False, IsUserDefined: False) (MethodSymbol: null)
        Operand: 
          ILocalReferenceOperation: i1 (OperationKind.LocalReference, Type: System.Int32?) (Syntax: 'i1')
";
            var expectedDiagnostics = DiagnosticDescription.None;

            VerifyOperationTreeAndDiagnosticsForTest<VariableDeclaratorSyntax>(source, expectedOperationTree, expectedDiagnostics,
                additionalOperationTreeVerifier: new ExpectedSymbolVerifier().Verify);
        }

        [CompilerTrait(CompilerFeature.IOperation)]
        [Fact]
        public void ConversionExpression_Implicit_NullableFromNonNullableConversion()
        {
            string source = @"
class Program
{
    static void Main(string[] args)
    {
        int i1 = 1;
        int? /*<bind>*/i2 = i1/*</bind>*/;
    }
}
";
            string expectedOperationTree = @"
IVariableDeclarationOperation (1 variables) (OperationKind.VariableDeclaration, Type: null) (Syntax: 'i2 = i1')
  Variables: Local_1: System.Int32? i2
  Initializer: 
    IVariableInitializerOperation (OperationKind.VariableInitializer, Type: null) (Syntax: '= i1')
      IConversionOperation (TryCast: False, Unchecked) (OperationKind.Conversion, Type: System.Int32?, IsImplicit) (Syntax: 'i1')
        Conversion: CommonConversion (Exists: True, IsIdentity: False, IsNumeric: False, IsReference: False, IsUserDefined: False) (MethodSymbol: null)
        Operand: 
          ILocalReferenceOperation: i1 (OperationKind.LocalReference, Type: System.Int32) (Syntax: 'i1')
";
            var expectedDiagnostics = DiagnosticDescription.None;

            VerifyOperationTreeAndDiagnosticsForTest<VariableDeclaratorSyntax>(source, expectedOperationTree, expectedDiagnostics,
                additionalOperationTreeVerifier: new ExpectedSymbolVerifier().Verify);
        }

        [CompilerTrait(CompilerFeature.IOperation)]
        [Fact]
        public void ConversionExpression_Implicit_NullableToNonNullableConversion_Invalid()
        {
            string source = @"
class Program
{
    static void Main(string[] args)
    {
        int? i1 = 1;
        int /*<bind>*/i2 = i1/*</bind>*/;
    }
}
";
            string expectedOperationTree = @"
IVariableDeclarationOperation (1 variables) (OperationKind.VariableDeclaration, Type: null, IsInvalid) (Syntax: 'i2 = i1')
  Variables: Local_1: System.Int32 i2
  Initializer: 
    IVariableInitializerOperation (OperationKind.VariableInitializer, Type: null, IsInvalid) (Syntax: '= i1')
      IConversionOperation (TryCast: False, Unchecked) (OperationKind.Conversion, Type: System.Int32, IsInvalid, IsImplicit) (Syntax: 'i1')
        Conversion: CommonConversion (Exists: True, IsIdentity: False, IsNumeric: False, IsReference: False, IsUserDefined: False) (MethodSymbol: null)
        Operand: 
          ILocalReferenceOperation: i1 (OperationKind.LocalReference, Type: System.Int32?, IsInvalid) (Syntax: 'i1')
";
            var expectedDiagnostics = new DiagnosticDescription[] {
                // CS0266: Cannot implicitly convert type 'int?' to 'int'. An explicit conversion exists (are you missing a cast?)
                //         int /*<bind>*/i2 = i1/*</bind>*/;
                Diagnostic(ErrorCode.ERR_NoImplicitConvCast, "i1").WithArguments("int?", "int").WithLocation(7, 28)
            };

            VerifyOperationTreeAndDiagnosticsForTest<VariableDeclaratorSyntax>(source, expectedOperationTree, expectedDiagnostics,
                additionalOperationTreeVerifier: new ExpectedSymbolVerifier().Verify);
        }

        [CompilerTrait(CompilerFeature.IOperation)]
        [Fact]
        public void ConversionExpression_Implicit_InterpolatedStringToIFormattableExpression()
        {
            // This needs to be updated once https://github.com/dotnet/roslyn/issues/20046 is addressed.
            string source = @"
using System;

class Program
{
    static void Main(string[] args)
    {
        IFormattable /*<bind>*/f1 = $""{1}""/*</bind>*/;
    }
}
";
            string expectedOperationTree = @"
IVariableDeclarationOperation (1 variables) (OperationKind.VariableDeclaration, Type: null) (Syntax: 'f1 = $""{1}""')
  Variables: Local_1: System.IFormattable f1
  Initializer: 
    IVariableInitializerOperation (OperationKind.VariableInitializer, Type: null) (Syntax: '= $""{1}""')
      IConversionOperation (TryCast: False, Unchecked) (OperationKind.Conversion, Type: System.IFormattable, IsImplicit) (Syntax: '$""{1}""')
        Conversion: CommonConversion (Exists: True, IsIdentity: False, IsNumeric: False, IsReference: False, IsUserDefined: False) (MethodSymbol: null)
        Operand: 
          IInterpolatedStringOperation (OperationKind.InterpolatedString, Type: System.String) (Syntax: '$""{1}""')
            Parts(1):
                IInterpolationOperation (OperationKind.Interpolation, Type: null) (Syntax: '{1}')
                  Expression: 
                    ILiteralOperation (OperationKind.Literal, Type: System.Int32, Constant: 1) (Syntax: '1')
                  Alignment: 
                    null
                  FormatString: 
                    null
";
            var expectedDiagnostics = DiagnosticDescription.None;

            VerifyOperationTreeAndDiagnosticsForTest<VariableDeclaratorSyntax>(source, expectedOperationTree, expectedDiagnostics,
                additionalOperationTreeVerifier: new ExpectedSymbolVerifier().Verify);
        }

        [CompilerTrait(CompilerFeature.IOperation)]
        [Fact]
        public void ConversionExpression_Implicit_ReferenceToObjectConversion()
        {
            string source = @"
using System;

class C1
{
    static void Main(string[] args)
    {
        object /*<bind>*/o1 = new C1()/*</bind>*/;
    }
}
";
            string expectedOperationTree = @"
IVariableDeclarationOperation (1 variables) (OperationKind.VariableDeclaration, Type: null) (Syntax: 'o1 = new C1()')
  Variables: Local_1: System.Object o1
  Initializer: 
    IVariableInitializerOperation (OperationKind.VariableInitializer, Type: null) (Syntax: '= new C1()')
      IConversionOperation (TryCast: False, Unchecked) (OperationKind.Conversion, Type: System.Object, IsImplicit) (Syntax: 'new C1()')
        Conversion: CommonConversion (Exists: True, IsIdentity: False, IsNumeric: False, IsReference: True, IsUserDefined: False) (MethodSymbol: null)
        Operand: 
          IObjectCreationOperation (Constructor: C1..ctor()) (OperationKind.ObjectCreation, Type: C1) (Syntax: 'new C1()')
            Arguments(0)
            Initializer: 
              null
";
            var expectedDiagnostics = DiagnosticDescription.None;

            VerifyOperationTreeAndDiagnosticsForTest<VariableDeclaratorSyntax>(source, expectedOperationTree, expectedDiagnostics,
                additionalOperationTreeVerifier: new ExpectedSymbolVerifier().Verify);
        }

        [CompilerTrait(CompilerFeature.IOperation)]
        [Fact]
        public void ConversionExpression_Implicit_ReferenceToDynamicConversion()
        {
            string source = @"
using System;

class C1
{
    static void Main(string[] args)
    {
        dynamic /*<bind>*/d1 = new C1()/*</bind>*/;
    }
}
";
            string expectedOperationTree = @"
IVariableDeclarationOperation (1 variables) (OperationKind.VariableDeclaration, Type: null) (Syntax: 'd1 = new C1()')
  Variables: Local_1: dynamic d1
  Initializer: 
    IVariableInitializerOperation (OperationKind.VariableInitializer, Type: null) (Syntax: '= new C1()')
      IConversionOperation (TryCast: False, Unchecked) (OperationKind.Conversion, Type: dynamic, IsImplicit) (Syntax: 'new C1()')
        Conversion: CommonConversion (Exists: True, IsIdentity: False, IsNumeric: False, IsReference: True, IsUserDefined: False) (MethodSymbol: null)
        Operand: 
          IObjectCreationOperation (Constructor: C1..ctor()) (OperationKind.ObjectCreation, Type: C1) (Syntax: 'new C1()')
            Arguments(0)
            Initializer: 
              null
";
            var expectedDiagnostics = DiagnosticDescription.None;

            VerifyOperationTreeAndDiagnosticsForTest<VariableDeclaratorSyntax>(source, expectedOperationTree, expectedDiagnostics,
                additionalOperationTreeVerifier: new ExpectedSymbolVerifier().Verify);
        }

        [CompilerTrait(CompilerFeature.IOperation)]
        [Fact]
        public void ConversionExpression_Implicit_ReferenceClassToClassConversion()
        {
            string source = @"
using System;

class C1
{
    static void Main(string[] args)
    {
        C1 /*<bind>*/c1 = new C2()/*</bind>*/;
    }
}

class C2 : C1
{
}
";
            string expectedOperationTree = @"
IVariableDeclarationOperation (1 variables) (OperationKind.VariableDeclaration, Type: null) (Syntax: 'c1 = new C2()')
  Variables: Local_1: C1 c1
  Initializer: 
    IVariableInitializerOperation (OperationKind.VariableInitializer, Type: null) (Syntax: '= new C2()')
      IConversionOperation (TryCast: False, Unchecked) (OperationKind.Conversion, Type: C1, IsImplicit) (Syntax: 'new C2()')
        Conversion: CommonConversion (Exists: True, IsIdentity: False, IsNumeric: False, IsReference: True, IsUserDefined: False) (MethodSymbol: null)
        Operand: 
          IObjectCreationOperation (Constructor: C2..ctor()) (OperationKind.ObjectCreation, Type: C2) (Syntax: 'new C2()')
            Arguments(0)
            Initializer: 
              null
";
            var expectedDiagnostics = DiagnosticDescription.None;

            VerifyOperationTreeAndDiagnosticsForTest<VariableDeclaratorSyntax>(source, expectedOperationTree, expectedDiagnostics,
                additionalOperationTreeVerifier: new ExpectedSymbolVerifier().Verify);
        }

        [CompilerTrait(CompilerFeature.IOperation)]
        [Fact]
        public void ConversionExpression_Implicit_ReferenceClassToClassConversion_Invalid()
        {
            string source = @"
using System;

class C1
{
    static void Main(string[] args)
    {
        C1 /*<bind>*/c1 = new C2()/*</bind>*/;
    }
}

class C2
{
}
";
            string expectedOperationTree = @"
IVariableDeclarationOperation (1 variables) (OperationKind.VariableDeclaration, Type: null, IsInvalid) (Syntax: 'c1 = new C2()')
  Variables: Local_1: C1 c1
  Initializer: 
    IVariableInitializerOperation (OperationKind.VariableInitializer, Type: null, IsInvalid) (Syntax: '= new C2()')
      IConversionOperation (TryCast: False, Unchecked) (OperationKind.Conversion, Type: C1, IsInvalid, IsImplicit) (Syntax: 'new C2()')
        Conversion: CommonConversion (Exists: False, IsIdentity: False, IsNumeric: False, IsReference: False, IsUserDefined: False) (MethodSymbol: null)
        Operand: 
          IObjectCreationOperation (Constructor: C2..ctor()) (OperationKind.ObjectCreation, Type: C2, IsInvalid) (Syntax: 'new C2()')
            Arguments(0)
            Initializer: 
              null
";
            var expectedDiagnostics = new DiagnosticDescription[] {
                // CS0029: Cannot implicitly convert type 'C2' to 'C1'
                //         C1 /*<bind>*/c1 = new C2()/*</bind>*/;
                Diagnostic(ErrorCode.ERR_NoImplicitConv, "new C2()").WithArguments("C2", "C1").WithLocation(8, 27)
            };

            VerifyOperationTreeAndDiagnosticsForTest<VariableDeclaratorSyntax>(source, expectedOperationTree, expectedDiagnostics,
                additionalOperationTreeVerifier: new ExpectedSymbolVerifier().Verify);
        }

        [CompilerTrait(CompilerFeature.IOperation)]
        [Fact]
        public void ConversionExpression_Implicit_ReferenceConversion_InvalidSyntax()
        {
            string source = @"
using System;

class C1
{
    static void Main(string[] args)
    {
        C1 /*<bind>*/c1 = new/*</bind>*/;
    }
}
";
            string expectedOperationTree = @"
IVariableDeclarationOperation (1 variables) (OperationKind.VariableDeclaration, Type: null, IsInvalid) (Syntax: 'c1 = new/*</bind>*/')
  Variables: Local_1: C1 c1
  Initializer: 
    IVariableInitializerOperation (OperationKind.VariableInitializer, Type: null, IsInvalid) (Syntax: '= new/*</bind>*/')
      IConversionOperation (TryCast: False, Unchecked) (OperationKind.Conversion, Type: C1, IsInvalid, IsImplicit) (Syntax: 'new/*</bind>*/')
        Conversion: CommonConversion (Exists: False, IsIdentity: False, IsNumeric: False, IsReference: False, IsUserDefined: False) (MethodSymbol: null)
        Operand: 
          IInvalidOperation (OperationKind.Invalid, Type: ?, IsInvalid) (Syntax: 'new/*</bind>*/')
            Children(0)
";
            var expectedDiagnostics = new DiagnosticDescription[] {
                // CS1031: Type expected
                //         C1 /*<bind>*/c1 = new/*</bind>*/;
                Diagnostic(ErrorCode.ERR_TypeExpected, ";").WithLocation(8, 41),
                // CS1526: A new expression requires (), [], or {} after type
                //         C1 /*<bind>*/c1 = new/*</bind>*/;
                Diagnostic(ErrorCode.ERR_BadNewExpr, ";").WithLocation(8, 41)
            };

            VerifyOperationTreeAndDiagnosticsForTest<VariableDeclaratorSyntax>(source, expectedOperationTree, expectedDiagnostics,
                additionalOperationTreeVerifier: new ExpectedSymbolVerifier().Verify);
        }

        [CompilerTrait(CompilerFeature.IOperation)]
        [Fact]
        public void ConversionExpression_Implicit_ReferenceClassToInterfaceConversion()
        {
            string source = @"
using System;

interface I1
{
}

class C1 : I1
{
    static void Main(string[] args)
    {
        I1 /*<bind>*/i1 = new C1()/*</bind>*/;
    }
}
";
            string expectedOperationTree = @"
IVariableDeclarationOperation (1 variables) (OperationKind.VariableDeclaration, Type: null) (Syntax: 'i1 = new C1()')
  Variables: Local_1: I1 i1
  Initializer: 
    IVariableInitializerOperation (OperationKind.VariableInitializer, Type: null) (Syntax: '= new C1()')
      IConversionOperation (TryCast: False, Unchecked) (OperationKind.Conversion, Type: I1, IsImplicit) (Syntax: 'new C1()')
        Conversion: CommonConversion (Exists: True, IsIdentity: False, IsNumeric: False, IsReference: True, IsUserDefined: False) (MethodSymbol: null)
        Operand: 
          IObjectCreationOperation (Constructor: C1..ctor()) (OperationKind.ObjectCreation, Type: C1) (Syntax: 'new C1()')
            Arguments(0)
            Initializer: 
              null
";
            var expectedDiagnostics = DiagnosticDescription.None;

            VerifyOperationTreeAndDiagnosticsForTest<VariableDeclaratorSyntax>(source, expectedOperationTree, expectedDiagnostics,
                additionalOperationTreeVerifier: new ExpectedSymbolVerifier().Verify);
        }

        [CompilerTrait(CompilerFeature.IOperation)]
        [Fact]
        public void ConversionExpression_Implicit_ReferenceClassToInterfaceConversion_Invalid()
        {
            string source = @"
using System;

interface I1
{
}

class C1
{
    static void Main(string[] args)
    {
        I1 /*<bind>*/i1 = new C1()/*</bind>*/;
    }
}
";
            string expectedOperationTree = @"
IVariableDeclarationOperation (1 variables) (OperationKind.VariableDeclaration, Type: null, IsInvalid) (Syntax: 'i1 = new C1()')
  Variables: Local_1: I1 i1
  Initializer: 
    IVariableInitializerOperation (OperationKind.VariableInitializer, Type: null, IsInvalid) (Syntax: '= new C1()')
      IConversionOperation (TryCast: False, Unchecked) (OperationKind.Conversion, Type: I1, IsInvalid, IsImplicit) (Syntax: 'new C1()')
        Conversion: CommonConversion (Exists: True, IsIdentity: False, IsNumeric: False, IsReference: True, IsUserDefined: False) (MethodSymbol: null)
        Operand: 
          IObjectCreationOperation (Constructor: C1..ctor()) (OperationKind.ObjectCreation, Type: C1, IsInvalid) (Syntax: 'new C1()')
            Arguments(0)
            Initializer: 
              null
";
            var expectedDiagnostics = new DiagnosticDescription[] {
                // CS0266: Cannot implicitly convert type 'C1' to 'I1'. An explicit conversion exists (are you missing a cast?)
                //         I1 /*<bind>*/i1 = new C1()/*</bind>*/;
                Diagnostic(ErrorCode.ERR_NoImplicitConvCast, "new C1()").WithArguments("C1", "I1").WithLocation(12, 27)
            };

            VerifyOperationTreeAndDiagnosticsForTest<VariableDeclaratorSyntax>(source, expectedOperationTree, expectedDiagnostics,
                additionalOperationTreeVerifier: new ExpectedSymbolVerifier().Verify);
        }

        [CompilerTrait(CompilerFeature.IOperation)]
        [Fact]
        public void ConversionExpression_Implicit_ReferenceInterfaceToClassConversion_Invalid()
        {
            string source = @"
using System;

interface I1
{
}

class C1
{
    static void Main(string[] args)
    {
        C1 /*<bind>*/i1 = new I1()/*</bind>*/;
    }
}
";
            string expectedOperationTree = @"
IVariableDeclarationOperation (1 variables) (OperationKind.VariableDeclaration, Type: null, IsInvalid) (Syntax: 'i1 = new I1()')
  Variables: Local_1: C1 i1
  Initializer: 
    IVariableInitializerOperation (OperationKind.VariableInitializer, Type: null, IsInvalid) (Syntax: '= new I1()')
      IConversionOperation (TryCast: False, Unchecked) (OperationKind.Conversion, Type: C1, IsInvalid, IsImplicit) (Syntax: 'new I1()')
        Conversion: CommonConversion (Exists: True, IsIdentity: False, IsNumeric: False, IsReference: True, IsUserDefined: False) (MethodSymbol: null)
        Operand: 
          IInvalidOperation (OperationKind.Invalid, Type: I1, IsInvalid) (Syntax: 'new I1()')
            Children(0)
";
            var expectedDiagnostics = new DiagnosticDescription[] {
                // CS0144: Cannot create an instance of the abstract class or interface 'I1'
                //         C1 /*<bind>*/i1 = new I1()/*</bind>*/;
                Diagnostic(ErrorCode.ERR_NoNewAbstract, "new I1()").WithArguments("I1").WithLocation(12, 27)
            };

            VerifyOperationTreeAndDiagnosticsForTest<VariableDeclaratorSyntax>(source, expectedOperationTree, expectedDiagnostics,
                additionalOperationTreeVerifier: new ExpectedSymbolVerifier().Verify);
        }

        [CompilerTrait(CompilerFeature.IOperation)]
        [Fact]
        public void ConversionExpression_Implicit_ReferenceInterfaceToInterfaceConversion()
        {
            string source = @"
using System;

interface I1
{
}

interface I2 : I1
{
}

class C1 : I2
{
    static void Main(string[] args)
    {
        I2 i2 = new C1();
        I1 /*<bind>*/i1 = i2/*</bind>*/;
    }
}
";
            string expectedOperationTree = @"
IVariableDeclarationOperation (1 variables) (OperationKind.VariableDeclaration, Type: null) (Syntax: 'i1 = i2')
  Variables: Local_1: I1 i1
  Initializer: 
    IVariableInitializerOperation (OperationKind.VariableInitializer, Type: null) (Syntax: '= i2')
      IConversionOperation (TryCast: False, Unchecked) (OperationKind.Conversion, Type: I1, IsImplicit) (Syntax: 'i2')
        Conversion: CommonConversion (Exists: True, IsIdentity: False, IsNumeric: False, IsReference: True, IsUserDefined: False) (MethodSymbol: null)
        Operand: 
          ILocalReferenceOperation: i2 (OperationKind.LocalReference, Type: I2) (Syntax: 'i2')
";
            var expectedDiagnostics = DiagnosticDescription.None;

            VerifyOperationTreeAndDiagnosticsForTest<VariableDeclaratorSyntax>(source, expectedOperationTree, expectedDiagnostics,
                additionalOperationTreeVerifier: new ExpectedSymbolVerifier().Verify);
        }

        [CompilerTrait(CompilerFeature.IOperation)]
        [Fact]
        public void ConversionExpression_Implicit_ReferenceInterfaceToInterfaceConversion_Invalid()
        {
            string source = @"
using System;

interface I1
{
}

interface I2
{
}

class C1 : I2
{
    static void Main(string[] args)
    {
        I2 i2 = new C1();
        I1 /*<bind>*/i1 = i2/*</bind>*/;
    }
}
";
            string expectedOperationTree = @"
IVariableDeclarationOperation (1 variables) (OperationKind.VariableDeclaration, Type: null, IsInvalid) (Syntax: 'i1 = i2')
  Variables: Local_1: I1 i1
  Initializer: 
    IVariableInitializerOperation (OperationKind.VariableInitializer, Type: null, IsInvalid) (Syntax: '= i2')
      IConversionOperation (TryCast: False, Unchecked) (OperationKind.Conversion, Type: I1, IsInvalid, IsImplicit) (Syntax: 'i2')
        Conversion: CommonConversion (Exists: True, IsIdentity: False, IsNumeric: False, IsReference: True, IsUserDefined: False) (MethodSymbol: null)
        Operand: 
          ILocalReferenceOperation: i2 (OperationKind.LocalReference, Type: I2, IsInvalid) (Syntax: 'i2')
";
            var expectedDiagnostics = new DiagnosticDescription[] {
                // CS0266: Cannot implicitly convert type 'I2' to 'I1'. An explicit conversion exists (are you missing a cast?)
                //         I1 /*<bind>*/i1 = i2/*</bind>*/;
                Diagnostic(ErrorCode.ERR_NoImplicitConvCast, "i2").WithArguments("I2", "I1").WithLocation(17, 27)
            };

            VerifyOperationTreeAndDiagnosticsForTest<VariableDeclaratorSyntax>(source, expectedOperationTree, expectedDiagnostics,
                additionalOperationTreeVerifier: new ExpectedSymbolVerifier().Verify);
        }

        [CompilerTrait(CompilerFeature.IOperation)]
        [Fact]
        public void ConversionExpression_Implicit_ReferenceArrayToArrayConversion()
        {
            string source = @"
using System;

class C1
{
    static void Main(string[] args)
    {
        C2[] c2arr = new C2[10];
        C1[] /*<bind>*/c1arr = c2arr/*</bind>*/;
    }
}

class C2 : C1
{
}
";
            string expectedOperationTree = @"
IVariableDeclarationOperation (1 variables) (OperationKind.VariableDeclaration, Type: null) (Syntax: 'c1arr = c2arr')
  Variables: Local_1: C1[] c1arr
  Initializer: 
    IVariableInitializerOperation (OperationKind.VariableInitializer, Type: null) (Syntax: '= c2arr')
      IConversionOperation (TryCast: False, Unchecked) (OperationKind.Conversion, Type: C1[], IsImplicit) (Syntax: 'c2arr')
        Conversion: CommonConversion (Exists: True, IsIdentity: False, IsNumeric: False, IsReference: True, IsUserDefined: False) (MethodSymbol: null)
        Operand: 
          ILocalReferenceOperation: c2arr (OperationKind.LocalReference, Type: C2[]) (Syntax: 'c2arr')
";
            var expectedDiagnostics = DiagnosticDescription.None;

            VerifyOperationTreeAndDiagnosticsForTest<VariableDeclaratorSyntax>(source, expectedOperationTree, expectedDiagnostics,
                additionalOperationTreeVerifier: new ExpectedSymbolVerifier().Verify);
        }

        [CompilerTrait(CompilerFeature.IOperation)]
        [Fact]
        public void ConversionExpression_Implicit_ReferenceArrayToArrayConversion_InvalidDimenionMismatch()
        {
            string source = @"
using System;

class C1
{
    static void Main(string[] args)
    {
        C2[] c2arr = new C2[10];
        C1[][] /*<bind>*/c1arr = c2arr/*</bind>*/;
    }
}

class C2 : C1
{
}
";
            string expectedOperationTree = @"
IVariableDeclarationOperation (1 variables) (OperationKind.VariableDeclaration, Type: null, IsInvalid) (Syntax: 'c1arr = c2arr')
  Variables: Local_1: C1[][] c1arr
  Initializer: 
    IVariableInitializerOperation (OperationKind.VariableInitializer, Type: null, IsInvalid) (Syntax: '= c2arr')
      IConversionOperation (TryCast: False, Unchecked) (OperationKind.Conversion, Type: C1[][], IsInvalid, IsImplicit) (Syntax: 'c2arr')
        Conversion: CommonConversion (Exists: False, IsIdentity: False, IsNumeric: False, IsReference: False, IsUserDefined: False) (MethodSymbol: null)
        Operand: 
          ILocalReferenceOperation: c2arr (OperationKind.LocalReference, Type: C2[], IsInvalid) (Syntax: 'c2arr')
";
            var expectedDiagnostics = new DiagnosticDescription[] {
                // CS0029: Cannot implicitly convert type 'C2[]' to 'C1[][]'
                //         C1[][] /*<bind>*/c1arr = c2arr/*</bind>*/;
                Diagnostic(ErrorCode.ERR_NoImplicitConv, "c2arr").WithArguments("C2[]", "C1[][]").WithLocation(9, 34)
            };

            VerifyOperationTreeAndDiagnosticsForTest<VariableDeclaratorSyntax>(source, expectedOperationTree, expectedDiagnostics,
                additionalOperationTreeVerifier: new ExpectedSymbolVerifier().Verify);
        }

        [CompilerTrait(CompilerFeature.IOperation)]
        [Fact]
        public void ConversionExpression_Implicit_ReferenceArrayToArrayConversion_InvalidNoReferenceConversion()
        {
            string source = @"
using System;

class C1
{
    static void Main(string[] args)
    {
        C2[] c2arr = new C2[10];
        C1[] /*<bind>*/c1arr = c2arr/*</bind>*/;
    }
}

class C2
{
}
";
            string expectedOperationTree = @"
IVariableDeclarationOperation (1 variables) (OperationKind.VariableDeclaration, Type: null, IsInvalid) (Syntax: 'c1arr = c2arr')
  Variables: Local_1: C1[] c1arr
  Initializer: 
    IVariableInitializerOperation (OperationKind.VariableInitializer, Type: null, IsInvalid) (Syntax: '= c2arr')
      IConversionOperation (TryCast: False, Unchecked) (OperationKind.Conversion, Type: C1[], IsInvalid, IsImplicit) (Syntax: 'c2arr')
        Conversion: CommonConversion (Exists: False, IsIdentity: False, IsNumeric: False, IsReference: False, IsUserDefined: False) (MethodSymbol: null)
        Operand: 
          ILocalReferenceOperation: c2arr (OperationKind.LocalReference, Type: C2[], IsInvalid) (Syntax: 'c2arr')
";
            var expectedDiagnostics = new DiagnosticDescription[] {
                // CS0029: Cannot implicitly convert type 'C2[]' to 'C1[]'
                //         C1[] /*<bind>*/c1arr = c2arr/*</bind>*/;
                Diagnostic(ErrorCode.ERR_NoImplicitConv, "c2arr").WithArguments("C2[]", "C1[]").WithLocation(9, 32)
            };

            VerifyOperationTreeAndDiagnosticsForTest<VariableDeclaratorSyntax>(source, expectedOperationTree, expectedDiagnostics,
                additionalOperationTreeVerifier: new ExpectedSymbolVerifier().Verify);
        }

        [CompilerTrait(CompilerFeature.IOperation)]
        [Fact]
        public void ConversionExpression_Implicit_ReferenceArrayToArrayConversion_InvalidValueTypeToReferenceType()
        {
            string source = @"
using System;

class C1
{
    static void Main(string[] args)
    {
        I1[] /*<bind>*/i1arr = new S1[10]/*</bind>*/;
    }
}

interface I1
{
}

struct S1 : I1
{
}
";
            string expectedOperationTree = @"
IVariableDeclarationOperation (1 variables) (OperationKind.VariableDeclaration, Type: null, IsInvalid) (Syntax: 'i1arr = new S1[10]')
  Variables: Local_1: I1[] i1arr
  Initializer: 
    IVariableInitializerOperation (OperationKind.VariableInitializer, Type: null, IsInvalid) (Syntax: '= new S1[10]')
      IConversionOperation (TryCast: False, Unchecked) (OperationKind.Conversion, Type: I1[], IsInvalid, IsImplicit) (Syntax: 'new S1[10]')
        Conversion: CommonConversion (Exists: False, IsIdentity: False, IsNumeric: False, IsReference: False, IsUserDefined: False) (MethodSymbol: null)
        Operand: 
          IArrayCreationOperation (OperationKind.ArrayCreation, Type: S1[], IsInvalid) (Syntax: 'new S1[10]')
            Dimension Sizes(1):
                ILiteralOperation (OperationKind.Literal, Type: System.Int32, Constant: 10, IsInvalid) (Syntax: '10')
            Initializer: 
              null
";
            var expectedDiagnostics = new DiagnosticDescription[] {
                // CS0029: Cannot implicitly convert type 'S1[]' to 'I1[]'
                //         I1[] /*<bind>*/i1arr = new S1[10]/*</bind>*/;
                Diagnostic(ErrorCode.ERR_NoImplicitConv, "new S1[10]").WithArguments("S1[]", "I1[]").WithLocation(8, 32)
            };

            VerifyOperationTreeAndDiagnosticsForTest<VariableDeclaratorSyntax>(source, expectedOperationTree, expectedDiagnostics,
                additionalOperationTreeVerifier: new ExpectedSymbolVerifier().Verify);
        }

        [CompilerTrait(CompilerFeature.IOperation)]
        [Fact]
        public void ConversionExpression_Implicit_ReferenceArrayToSystemArrayConversion()
        {
            string source = @"
using System;

class C1
{
    static void Main(string[] args)
    {
        Array /*<bind>*/a1 = new object[10]/*</bind>*/;
    }
}
";
            string expectedOperationTree = @"
IVariableDeclarationOperation (1 variables) (OperationKind.VariableDeclaration, Type: null) (Syntax: 'a1 = new object[10]')
  Variables: Local_1: System.Array a1
  Initializer: 
    IVariableInitializerOperation (OperationKind.VariableInitializer, Type: null) (Syntax: '= new object[10]')
      IConversionOperation (TryCast: False, Unchecked) (OperationKind.Conversion, Type: System.Array, IsImplicit) (Syntax: 'new object[10]')
        Conversion: CommonConversion (Exists: True, IsIdentity: False, IsNumeric: False, IsReference: True, IsUserDefined: False) (MethodSymbol: null)
        Operand: 
          IArrayCreationOperation (OperationKind.ArrayCreation, Type: System.Object[]) (Syntax: 'new object[10]')
            Dimension Sizes(1):
                ILiteralOperation (OperationKind.Literal, Type: System.Int32, Constant: 10) (Syntax: '10')
            Initializer: 
              null
";
            var expectedDiagnostics = DiagnosticDescription.None;

            VerifyOperationTreeAndDiagnosticsForTest<VariableDeclaratorSyntax>(source, expectedOperationTree, expectedDiagnostics,
                additionalOperationTreeVerifier: new ExpectedSymbolVerifier().Verify);
        }

        [CompilerTrait(CompilerFeature.IOperation)]
        [Fact]
        public void ConversionExpression_Implicit_ReferenceArrayToSystemArrayConversion_MultiDimensionalArray()
        {
            string source = @"
using System;

class C1
{
    static void Main(string[] args)
    {
        Array /*<bind>*/a1 = new int[10][]/*</bind>*/;
    }
}
";
            string expectedOperationTree = @"
IVariableDeclarationOperation (1 variables) (OperationKind.VariableDeclaration, Type: null) (Syntax: 'a1 = new int[10][]')
  Variables: Local_1: System.Array a1
  Initializer: 
    IVariableInitializerOperation (OperationKind.VariableInitializer, Type: null) (Syntax: '= new int[10][]')
      IConversionOperation (TryCast: False, Unchecked) (OperationKind.Conversion, Type: System.Array, IsImplicit) (Syntax: 'new int[10][]')
        Conversion: CommonConversion (Exists: True, IsIdentity: False, IsNumeric: False, IsReference: True, IsUserDefined: False) (MethodSymbol: null)
        Operand: 
          IArrayCreationOperation (OperationKind.ArrayCreation, Type: System.Int32[][]) (Syntax: 'new int[10][]')
            Dimension Sizes(1):
                ILiteralOperation (OperationKind.Literal, Type: System.Int32, Constant: 10) (Syntax: '10')
            Initializer: 
              null
";
            var expectedDiagnostics = DiagnosticDescription.None;

            VerifyOperationTreeAndDiagnosticsForTest<VariableDeclaratorSyntax>(source, expectedOperationTree, expectedDiagnostics,
                additionalOperationTreeVerifier: new ExpectedSymbolVerifier().Verify);
        }

        [CompilerTrait(CompilerFeature.IOperation)]
        [Fact]
        public void ConversionExpression_Implicit_ReferenceArrayToSystemArrayConversion_InvalidNotArrayType()
        {
            string source = @"
using System;

class C1
{
    static void Main(string[] args)
    {
        Array /*<bind>*/a1 = new object()/*</bind>*/;
    }
}
";
            string expectedOperationTree = @"
IVariableDeclarationOperation (1 variables) (OperationKind.VariableDeclaration, Type: null, IsInvalid) (Syntax: 'a1 = new object()')
  Variables: Local_1: System.Array a1
  Initializer: 
    IVariableInitializerOperation (OperationKind.VariableInitializer, Type: null, IsInvalid) (Syntax: '= new object()')
      IConversionOperation (TryCast: False, Unchecked) (OperationKind.Conversion, Type: System.Array, IsInvalid, IsImplicit) (Syntax: 'new object()')
        Conversion: CommonConversion (Exists: True, IsIdentity: False, IsNumeric: False, IsReference: True, IsUserDefined: False) (MethodSymbol: null)
        Operand: 
          IObjectCreationOperation (Constructor: System.Object..ctor()) (OperationKind.ObjectCreation, Type: System.Object, IsInvalid) (Syntax: 'new object()')
            Arguments(0)
            Initializer: 
              null
";
            var expectedDiagnostics = new DiagnosticDescription[] {
                // CS0266: Cannot implicitly convert type 'object' to 'System.Array'. An explicit conversion exists (are you missing a cast?)
                //         Array /*<bind>*/a1 = new object()/*</bind>*/;
                Diagnostic(ErrorCode.ERR_NoImplicitConvCast, "new object()").WithArguments("object", "System.Array").WithLocation(8, 30)
            };

            VerifyOperationTreeAndDiagnosticsForTest<VariableDeclaratorSyntax>(source, expectedOperationTree, expectedDiagnostics,
                additionalOperationTreeVerifier: new ExpectedSymbolVerifier().Verify);
        }

        [CompilerTrait(CompilerFeature.IOperation)]
        [Fact]
        public void ConversionExpression_Implicit_ReferenceArrayToIListTConversion()
        {
            string source = @"
using System.Collections.Generic;

class C1
{
    static void Main(string[] args)
    {
        IList<int> /*<bind>*/a1 = new int[10]/*</bind>*/;
    }
}
";
            string expectedOperationTree = @"
IVariableDeclarationOperation (1 variables) (OperationKind.VariableDeclaration, Type: null) (Syntax: 'a1 = new int[10]')
  Variables: Local_1: System.Collections.Generic.IList<System.Int32> a1
  Initializer: 
    IVariableInitializerOperation (OperationKind.VariableInitializer, Type: null) (Syntax: '= new int[10]')
      IConversionOperation (TryCast: False, Unchecked) (OperationKind.Conversion, Type: System.Collections.Generic.IList<System.Int32>, IsImplicit) (Syntax: 'new int[10]')
        Conversion: CommonConversion (Exists: True, IsIdentity: False, IsNumeric: False, IsReference: True, IsUserDefined: False) (MethodSymbol: null)
        Operand: 
          IArrayCreationOperation (OperationKind.ArrayCreation, Type: System.Int32[]) (Syntax: 'new int[10]')
            Dimension Sizes(1):
                ILiteralOperation (OperationKind.Literal, Type: System.Int32, Constant: 10) (Syntax: '10')
            Initializer: 
              null
";
            var expectedDiagnostics = DiagnosticDescription.None;

            VerifyOperationTreeAndDiagnosticsForTest<VariableDeclaratorSyntax>(source, expectedOperationTree, expectedDiagnostics,
                additionalOperationTreeVerifier: new ExpectedSymbolVerifier().Verify);
        }

        [CompilerTrait(CompilerFeature.IOperation)]
        [Fact]
        public void ConversionExpression_Implicit_ReferenceArrayToIListTConversion_InvalidNonArrayType()
        {
            string source = @"
using System.Collections.Generic;

class C1
{
    static void Main(string[] args)
    {
        IList<int> /*<bind>*/a1 = new object()/*</bind>*/;
    }
}
";
            string expectedOperationTree = @"
IVariableDeclarationOperation (1 variables) (OperationKind.VariableDeclaration, Type: null, IsInvalid) (Syntax: 'a1 = new object()')
  Variables: Local_1: System.Collections.Generic.IList<System.Int32> a1
  Initializer: 
    IVariableInitializerOperation (OperationKind.VariableInitializer, Type: null, IsInvalid) (Syntax: '= new object()')
      IConversionOperation (TryCast: False, Unchecked) (OperationKind.Conversion, Type: System.Collections.Generic.IList<System.Int32>, IsInvalid, IsImplicit) (Syntax: 'new object()')
        Conversion: CommonConversion (Exists: True, IsIdentity: False, IsNumeric: False, IsReference: True, IsUserDefined: False) (MethodSymbol: null)
        Operand: 
          IObjectCreationOperation (Constructor: System.Object..ctor()) (OperationKind.ObjectCreation, Type: System.Object, IsInvalid) (Syntax: 'new object()')
            Arguments(0)
            Initializer: 
              null
";
            var expectedDiagnostics = new DiagnosticDescription[] {
                // CS0266: Cannot implicitly convert type 'object' to 'System.Collections.Generic.IList<int>'. An explicit conversion exists (are you missing a cast?)
                //         IList<int> /*<bind>*/a1 = new object()/*</bind>*/;
                Diagnostic(ErrorCode.ERR_NoImplicitConvCast, "new object()").WithArguments("object", "System.Collections.Generic.IList<int>").WithLocation(8, 35)
            };

            VerifyOperationTreeAndDiagnosticsForTest<VariableDeclaratorSyntax>(source, expectedOperationTree, expectedDiagnostics,
                additionalOperationTreeVerifier: new ExpectedSymbolVerifier().Verify);
        }

        [CompilerTrait(CompilerFeature.IOperation)]
        [Fact]
        public void ConversionExpression_Implicit_ReferenceDelegateTypeToSystemDelegateConversion()
        {
            string source = @"
using System;

class C1
{
    delegate void DType();
    void M1()
    {
        DType d1 = M2;
        Delegate /*<bind>*/d2 = d1/*</bind>*/;
    }

    void M2()
    {
    }
}
";
            string expectedOperationTree = @"
IVariableDeclarationOperation (1 variables) (OperationKind.VariableDeclaration, Type: null) (Syntax: 'd2 = d1')
  Variables: Local_1: System.Delegate d2
  Initializer: 
    IVariableInitializerOperation (OperationKind.VariableInitializer, Type: null) (Syntax: '= d1')
      IConversionOperation (TryCast: False, Unchecked) (OperationKind.Conversion, Type: System.Delegate, IsImplicit) (Syntax: 'd1')
        Conversion: CommonConversion (Exists: True, IsIdentity: False, IsNumeric: False, IsReference: True, IsUserDefined: False) (MethodSymbol: null)
        Operand: 
          ILocalReferenceOperation: d1 (OperationKind.LocalReference, Type: C1.DType) (Syntax: 'd1')
";
            var expectedDiagnostics = DiagnosticDescription.None;

            VerifyOperationTreeAndDiagnosticsForTest<VariableDeclaratorSyntax>(source, expectedOperationTree, expectedDiagnostics,
                additionalOperationTreeVerifier: new ExpectedSymbolVerifier().Verify);
        }

        [CompilerTrait(CompilerFeature.IOperation)]
        [Fact]
        public void ConversionExpression_Implicit_ReferenceDelegateTypeToSystemDelegateConversion_InvalidNonDelegateType()
        {
            string source = @"
using System;

class C1
{
    delegate void DType();
    void M1()
    {
        DType d1 = M2;
        Delegate /*<bind>*/d2 = d1()/*</bind>*/;
    }

    void M2()
    {
    }
}
";
            string expectedOperationTree = @"
IVariableDeclarationOperation (1 variables) (OperationKind.VariableDeclaration, Type: null, IsInvalid) (Syntax: 'd2 = d1()')
  Variables: Local_1: System.Delegate d2
  Initializer: 
    IVariableInitializerOperation (OperationKind.VariableInitializer, Type: null, IsInvalid) (Syntax: '= d1()')
      IConversionOperation (TryCast: False, Unchecked) (OperationKind.Conversion, Type: System.Delegate, IsInvalid, IsImplicit) (Syntax: 'd1()')
        Conversion: CommonConversion (Exists: False, IsIdentity: False, IsNumeric: False, IsReference: False, IsUserDefined: False) (MethodSymbol: null)
        Operand: 
          IInvocationOperation (virtual void C1.DType.Invoke()) (OperationKind.Invocation, Type: System.Void, IsInvalid) (Syntax: 'd1()')
            Instance Receiver: 
              ILocalReferenceOperation: d1 (OperationKind.LocalReference, Type: C1.DType, IsInvalid) (Syntax: 'd1')
            Arguments(0)
";
            var expectedDiagnostics = new DiagnosticDescription[] {
                // CS0029: Cannot implicitly convert type 'void' to 'System.Delegate'
                //         Delegate /*<bind>*/d2 = d1()/*</bind>*/;
                Diagnostic(ErrorCode.ERR_NoImplicitConv, "d1()").WithArguments("void", "System.Delegate").WithLocation(10, 33)
            };

            VerifyOperationTreeAndDiagnosticsForTest<VariableDeclaratorSyntax>(source, expectedOperationTree, expectedDiagnostics,
                additionalOperationTreeVerifier: new ExpectedSymbolVerifier().Verify);
        }

        [Fact(Skip = "https://github.com/dotnet/roslyn/issues/20175")]
        public void ConversionExpression_Implicit_ReferenceDelegateTypeToSystemDelegateConversion_InvalidSyntax()
        {
            string source = @"
using System;

class C1
{
    delegate void DType();
    void M1()
    {
        Delegate /*<bind>*/d2 =/*</bind>*/;
    }

    void M2()
    {
    }
}
";
            string expectedOperationTree = @"
IVariableDeclarationStatement (1 declarations) (OperationKind.VariableDeclarationStatement, IsInvalid) (Syntax: 'Delegate /* ... *</bind>*/;')
  IVariableDeclaration (1 variables) (OperationKind.VariableDeclaration, IsInvalid) (Syntax: 'Delegate /* ... *</bind>*/;')
    Variables: Local_1: System.Delegate d2
    Initializer: IConversionExpression (ConversionKind.Invalid, Implicit) (OperationKind.ConversionExpression, Type: System.Delegate, IsInvalid) (Syntax: '')
        IInvalidExpression (OperationKind.InvalidExpression, Type: ?, IsInvalid) (Syntax: '')
";
            var expectedDiagnostics = new DiagnosticDescription[] {
                // CS1525: Invalid expression term ';'
                //         Delegate /*<bind>*/d2 =/*</bind>*/;
                Diagnostic(ErrorCode.ERR_InvalidExprTerm, ";").WithArguments(";").WithLocation(9, 43)
            };

            VerifyOperationTreeAndDiagnosticsForTest<VariableDeclaratorSyntax>(source, expectedOperationTree, expectedDiagnostics,
                additionalOperationTreeVerifier: new ExpectedSymbolVerifier().Verify);
        }

        [CompilerTrait(CompilerFeature.IOperation)]
        [Fact]
        public void ConversionExpression_Implicit_ReferenceTransitiveConversion()
        {
            string source = @"
class C1
{
    void M1()
    {
        C1 /*<bind>*/c1 = new C3()/*</bind>*/;
    }
}

class C2 : C1
{
}

class C3 : C2
{
}
";
            string expectedOperationTree = @"
IVariableDeclarationOperation (1 variables) (OperationKind.VariableDeclaration, Type: null) (Syntax: 'c1 = new C3()')
  Variables: Local_1: C1 c1
  Initializer: 
    IVariableInitializerOperation (OperationKind.VariableInitializer, Type: null) (Syntax: '= new C3()')
      IConversionOperation (TryCast: False, Unchecked) (OperationKind.Conversion, Type: C1, IsImplicit) (Syntax: 'new C3()')
        Conversion: CommonConversion (Exists: True, IsIdentity: False, IsNumeric: False, IsReference: True, IsUserDefined: False) (MethodSymbol: null)
        Operand: 
          IObjectCreationOperation (Constructor: C3..ctor()) (OperationKind.ObjectCreation, Type: C3) (Syntax: 'new C3()')
            Arguments(0)
            Initializer: 
              null
";
            var expectedDiagnostics = DiagnosticDescription.None;

            VerifyOperationTreeAndDiagnosticsForTest<VariableDeclaratorSyntax>(source, expectedOperationTree, expectedDiagnostics,
                additionalOperationTreeVerifier: new ExpectedSymbolVerifier().Verify);
        }

        [CompilerTrait(CompilerFeature.IOperation)]
        [Fact]
        public void ConversionExpression_Implicit_ReferenceCovarianceTransitiveConversion()
        {
            string source = @"
interface I1<in T>
{
}

class C1<T> : I1<T>
{
    void M1()
    {
        C2<C3> c2 = new C2<C3>();
        I1<C4> /*<bind>*/c1 = c2/*</bind>*/;
    }
}

class C2<T> : C1<T>
{
}

class C3
{
}

class C4 : C3
{
}
";
            string expectedOperationTree = @"
IVariableDeclarationOperation (1 variables) (OperationKind.VariableDeclaration, Type: null) (Syntax: 'c1 = c2')
  Variables: Local_1: I1<C4> c1
  Initializer: 
    IVariableInitializerOperation (OperationKind.VariableInitializer, Type: null) (Syntax: '= c2')
      IConversionOperation (TryCast: False, Unchecked) (OperationKind.Conversion, Type: I1<C4>, IsImplicit) (Syntax: 'c2')
        Conversion: CommonConversion (Exists: True, IsIdentity: False, IsNumeric: False, IsReference: True, IsUserDefined: False) (MethodSymbol: null)
        Operand: 
          ILocalReferenceOperation: c2 (OperationKind.LocalReference, Type: C2<C3>) (Syntax: 'c2')
";
            var expectedDiagnostics = DiagnosticDescription.None;

            VerifyOperationTreeAndDiagnosticsForTest<VariableDeclaratorSyntax>(source, expectedOperationTree, expectedDiagnostics,
                additionalOperationTreeVerifier: new ExpectedSymbolVerifier().Verify);
        }

        [CompilerTrait(CompilerFeature.IOperation)]
        [Fact]
        public void ConversionExpression_Implicit_ReferenceCovarianceTransitiveConversion_Invalid()
        {
            string source = @"
interface I1<in T>
{
}

class C1<T> : I1<T>
{
    void M1()
    {
        C2<C4> c2 = new C2<C4>();
        I1<C3> /*<bind>*/c1 = c2/*</bind>*/;
    }
}

class C2<T> : C1<T>
{
}

class C3
{
}

class C4 : C3
{
}
";
            string expectedOperationTree = @"
IVariableDeclarationOperation (1 variables) (OperationKind.VariableDeclaration, Type: null, IsInvalid) (Syntax: 'c1 = c2')
  Variables: Local_1: I1<C3> c1
  Initializer: 
    IVariableInitializerOperation (OperationKind.VariableInitializer, Type: null, IsInvalid) (Syntax: '= c2')
      IConversionOperation (TryCast: False, Unchecked) (OperationKind.Conversion, Type: I1<C3>, IsInvalid, IsImplicit) (Syntax: 'c2')
        Conversion: CommonConversion (Exists: True, IsIdentity: False, IsNumeric: False, IsReference: True, IsUserDefined: False) (MethodSymbol: null)
        Operand: 
          ILocalReferenceOperation: c2 (OperationKind.LocalReference, Type: C2<C4>, IsInvalid) (Syntax: 'c2')
";
            var expectedDiagnostics = new DiagnosticDescription[] {
                // CS0266: Cannot implicitly convert type 'C2<C4>' to 'I1<C3>'. An explicit conversion exists (are you missing a cast?)
                //         I1<C3> /*<bind>*/c1 = c2/*</bind>*/;
                Diagnostic(ErrorCode.ERR_NoImplicitConvCast, "c2").WithArguments("C2<C4>", "I1<C3>").WithLocation(11, 31)
            };

            VerifyOperationTreeAndDiagnosticsForTest<VariableDeclaratorSyntax>(source, expectedOperationTree, expectedDiagnostics,
                additionalOperationTreeVerifier: new ExpectedSymbolVerifier().Verify);
        }

        [CompilerTrait(CompilerFeature.IOperation)]
        [Fact]
        public void ConversionExpression_Implicit_ReferenceContravarianceTransitiveConversion()
        {
            string source = @"
interface I1<out T>
{
}

class C1<T> : I1<T>
{
    void M1()
    {
        C2<C4> c2 = new C2<C4>();
        I1<C3> /*<bind>*/c1 = c2/*</bind>*/;
    }
}

class C2<T> : C1<T>
{
}

class C3
{
}

class C4 : C3
{
}
";
            string expectedOperationTree = @"
IVariableDeclarationOperation (1 variables) (OperationKind.VariableDeclaration, Type: null) (Syntax: 'c1 = c2')
  Variables: Local_1: I1<C3> c1
  Initializer: 
    IVariableInitializerOperation (OperationKind.VariableInitializer, Type: null) (Syntax: '= c2')
      IConversionOperation (TryCast: False, Unchecked) (OperationKind.Conversion, Type: I1<C3>, IsImplicit) (Syntax: 'c2')
        Conversion: CommonConversion (Exists: True, IsIdentity: False, IsNumeric: False, IsReference: True, IsUserDefined: False) (MethodSymbol: null)
        Operand: 
          ILocalReferenceOperation: c2 (OperationKind.LocalReference, Type: C2<C4>) (Syntax: 'c2')
";
            var expectedDiagnostics = DiagnosticDescription.None;

            VerifyOperationTreeAndDiagnosticsForTest<VariableDeclaratorSyntax>(source, expectedOperationTree, expectedDiagnostics,
                additionalOperationTreeVerifier: new ExpectedSymbolVerifier().Verify);
        }

        [CompilerTrait(CompilerFeature.IOperation)]
        [Fact]
        public void ConversionExpression_Implicit_ReferenceContravarianceTransitiveConversion_Invalid()
        {
            string source = @"
interface I1<out T>
{
}

class C1<T> : I1<T>
{
    void M1()
    {
        C2<C3> c2 = new C2<C3>();
        I1<C4> /*<bind>*/c1 = c2/*</bind>*/;
    }
}

class C2<T> : C1<T>
{
}

class C3
{
}

class C4 : C3
{
}
";
            string expectedOperationTree = @"
IVariableDeclarationOperation (1 variables) (OperationKind.VariableDeclaration, Type: null, IsInvalid) (Syntax: 'c1 = c2')
  Variables: Local_1: I1<C4> c1
  Initializer: 
    IVariableInitializerOperation (OperationKind.VariableInitializer, Type: null, IsInvalid) (Syntax: '= c2')
      IConversionOperation (TryCast: False, Unchecked) (OperationKind.Conversion, Type: I1<C4>, IsInvalid, IsImplicit) (Syntax: 'c2')
        Conversion: CommonConversion (Exists: True, IsIdentity: False, IsNumeric: False, IsReference: True, IsUserDefined: False) (MethodSymbol: null)
        Operand: 
          ILocalReferenceOperation: c2 (OperationKind.LocalReference, Type: C2<C3>, IsInvalid) (Syntax: 'c2')
";
            var expectedDiagnostics = new DiagnosticDescription[] {
                // CS0266: Cannot implicitly convert type 'C2<C3>' to 'I1<C4>'. An explicit conversion exists (are you missing a cast?)
                //         I1<C4> /*<bind>*/c1 = c2/*</bind>*/;
                Diagnostic(ErrorCode.ERR_NoImplicitConvCast, "c2").WithArguments("C2<C3>", "I1<C4>").WithLocation(11, 31)
            };

            VerifyOperationTreeAndDiagnosticsForTest<VariableDeclaratorSyntax>(source, expectedOperationTree, expectedDiagnostics,
                additionalOperationTreeVerifier: new ExpectedSymbolVerifier().Verify);
        }

        [CompilerTrait(CompilerFeature.IOperation)]
        [Fact]
        public void ConversionExpression_Implicit_ReferenceInvariantTransitiveConversion()
        {
            string source = @"
using System.Collections.Generic;

class C1
{
    static void M1()
    {
        IList<string> /*<bind>*/list = new List<string>()/*</bind>*/;
    }
}
";
            string expectedOperationTree = @"
IVariableDeclarationOperation (1 variables) (OperationKind.VariableDeclaration, Type: null) (Syntax: 'list = new  ... t<string>()')
  Variables: Local_1: System.Collections.Generic.IList<System.String> list
  Initializer: 
    IVariableInitializerOperation (OperationKind.VariableInitializer, Type: null) (Syntax: '= new List<string>()')
      IConversionOperation (TryCast: False, Unchecked) (OperationKind.Conversion, Type: System.Collections.Generic.IList<System.String>, IsImplicit) (Syntax: 'new List<string>()')
        Conversion: CommonConversion (Exists: True, IsIdentity: False, IsNumeric: False, IsReference: True, IsUserDefined: False) (MethodSymbol: null)
        Operand: 
          IObjectCreationOperation (Constructor: System.Collections.Generic.List<System.String>..ctor()) (OperationKind.ObjectCreation, Type: System.Collections.Generic.List<System.String>) (Syntax: 'new List<string>()')
            Arguments(0)
            Initializer: 
              null
";
            var expectedDiagnostics = DiagnosticDescription.None;

            VerifyOperationTreeAndDiagnosticsForTest<VariableDeclaratorSyntax>(source, expectedOperationTree, expectedDiagnostics,
                additionalOperationTreeVerifier: new ExpectedSymbolVerifier().Verify);
        }

        [CompilerTrait(CompilerFeature.IOperation)]
        [Fact]
        public void ConversionExpression_Implicit_ReferenceTypeParameterClassConversion()
        {
            string source = @"
class C1
{
    static void M1<T>()
        where T : C2, new()
    {
        C1 /*<bind>*/c1 = new T()/*</bind>*/;
    }
}

class C2 : C1
{

}
";
            string expectedOperationTree = @"
IVariableDeclarationOperation (1 variables) (OperationKind.VariableDeclaration, Type: null) (Syntax: 'c1 = new T()')
  Variables: Local_1: C1 c1
  Initializer: 
    IVariableInitializerOperation (OperationKind.VariableInitializer, Type: null) (Syntax: '= new T()')
      IConversionOperation (TryCast: False, Unchecked) (OperationKind.Conversion, Type: C1, IsImplicit) (Syntax: 'new T()')
        Conversion: CommonConversion (Exists: True, IsIdentity: False, IsNumeric: False, IsReference: True, IsUserDefined: False) (MethodSymbol: null)
        Operand: 
          ITypeParameterObjectCreationOperation (OperationKind.TypeParameterObjectCreation, Type: T) (Syntax: 'new T()')
";
            var expectedDiagnostics = DiagnosticDescription.None;

            VerifyOperationTreeAndDiagnosticsForTest<VariableDeclaratorSyntax>(source, expectedOperationTree, expectedDiagnostics,
                additionalOperationTreeVerifier: new ExpectedSymbolVerifier().Verify);
        }

        [CompilerTrait(CompilerFeature.IOperation)]
        [Fact]
        public void ConversionExpression_Implicit_ReferenceTypeParameterClassConversion_InvalidConversion()
        {
            string source = @"
class C1
{
    static void M1<T>()
        where T : class, new()
    {
        C1 /*<bind>*/c1 = new T()/*</bind>*/;
    }
}

class C2 : C1
{

}
";
            string expectedOperationTree = @"
IVariableDeclarationOperation (1 variables) (OperationKind.VariableDeclaration, Type: null, IsInvalid) (Syntax: 'c1 = new T()')
  Variables: Local_1: C1 c1
  Initializer: 
    IVariableInitializerOperation (OperationKind.VariableInitializer, Type: null, IsInvalid) (Syntax: '= new T()')
      IConversionOperation (TryCast: False, Unchecked) (OperationKind.Conversion, Type: C1, IsInvalid, IsImplicit) (Syntax: 'new T()')
        Conversion: CommonConversion (Exists: False, IsIdentity: False, IsNumeric: False, IsReference: False, IsUserDefined: False) (MethodSymbol: null)
        Operand: 
          ITypeParameterObjectCreationOperation (OperationKind.TypeParameterObjectCreation, Type: T, IsInvalid) (Syntax: 'new T()')
";
            var expectedDiagnostics = new DiagnosticDescription[] {
                // CS0029: Cannot implicitly convert type 'T' to 'C1'
                //         C1 /*<bind>*/c1 = new T()/*</bind>*/;
                Diagnostic(ErrorCode.ERR_NoImplicitConv, "new T()").WithArguments("T", "C1").WithLocation(7, 27)
            };

            VerifyOperationTreeAndDiagnosticsForTest<VariableDeclaratorSyntax>(source, expectedOperationTree, expectedDiagnostics,
                additionalOperationTreeVerifier: new ExpectedSymbolVerifier().Verify);
        }

        [CompilerTrait(CompilerFeature.IOperation)]
        [Fact]
        public void ConversionExpression_Implicit_ReferenceTypeParameterInterfaceConversion()
        {
            string source = @"
interface I1
{
}

class C1 : I1
{
    static void M1<T>()
        where T : C1, new()
    {
        I1 /*<bind>*/i1 = new T()/*</bind>*/;
    }
}
";
            string expectedOperationTree = @"
IVariableDeclarationOperation (1 variables) (OperationKind.VariableDeclaration, Type: null) (Syntax: 'i1 = new T()')
  Variables: Local_1: I1 i1
  Initializer: 
    IVariableInitializerOperation (OperationKind.VariableInitializer, Type: null) (Syntax: '= new T()')
      IConversionOperation (TryCast: False, Unchecked) (OperationKind.Conversion, Type: I1, IsImplicit) (Syntax: 'new T()')
        Conversion: CommonConversion (Exists: True, IsIdentity: False, IsNumeric: False, IsReference: True, IsUserDefined: False) (MethodSymbol: null)
        Operand: 
          ITypeParameterObjectCreationOperation (OperationKind.TypeParameterObjectCreation, Type: T) (Syntax: 'new T()')
";
            var expectedDiagnostics = DiagnosticDescription.None;

            VerifyOperationTreeAndDiagnosticsForTest<VariableDeclaratorSyntax>(source, expectedOperationTree, expectedDiagnostics,
                additionalOperationTreeVerifier: new ExpectedSymbolVerifier().Verify);
        }

        [CompilerTrait(CompilerFeature.IOperation)]
        [Fact]
        public void ConversionExpression_Implicit_ReferenceTypeParameterToInterfaceConversion_InvalidConversion()
        {
            string source = @"
interface I1
{
}

class C1
{
    static void M1<T>()
        where T : C1, new()
    {
        I1 /*<bind>*/i1 = new T()/*</bind>*/;
    }
}
";
            string expectedOperationTree = @"
IVariableDeclarationOperation (1 variables) (OperationKind.VariableDeclaration, Type: null, IsInvalid) (Syntax: 'i1 = new T()')
  Variables: Local_1: I1 i1
  Initializer: 
    IVariableInitializerOperation (OperationKind.VariableInitializer, Type: null, IsInvalid) (Syntax: '= new T()')
      IConversionOperation (TryCast: False, Unchecked) (OperationKind.Conversion, Type: I1, IsInvalid, IsImplicit) (Syntax: 'new T()')
        Conversion: CommonConversion (Exists: True, IsIdentity: False, IsNumeric: False, IsReference: True, IsUserDefined: False) (MethodSymbol: null)
        Operand: 
          ITypeParameterObjectCreationOperation (OperationKind.TypeParameterObjectCreation, Type: T, IsInvalid) (Syntax: 'new T()')
";
            var expectedDiagnostics = new DiagnosticDescription[] {
                // CS0266: Cannot implicitly convert type 'T' to 'I1'. An explicit conversion exists (are you missing a cast?)
                //         I1 /*<bind>*/i1 = new T()/*</bind>*/;
                Diagnostic(ErrorCode.ERR_NoImplicitConvCast, "new T()").WithArguments("T", "I1").WithLocation(11, 27)
            };

            VerifyOperationTreeAndDiagnosticsForTest<VariableDeclaratorSyntax>(source, expectedOperationTree, expectedDiagnostics,
                additionalOperationTreeVerifier: new ExpectedSymbolVerifier().Verify);
        }

        [CompilerTrait(CompilerFeature.IOperation)]
        [Fact]
        public void ConversionExpression_Implicit_ReferenceTypeParameterToConstraintParameterConversion()
        {
            string source = @"
interface I1
{
}

class C1
{
    static void M1<T, U>()
        where T : U, new()
        where U : class
    {
        U /*<bind>*/u = new T()/*</bind>*/;
    }
}
";
            string expectedOperationTree = @"
IVariableDeclarationOperation (1 variables) (OperationKind.VariableDeclaration, Type: null) (Syntax: 'u = new T()')
  Variables: Local_1: U u
  Initializer: 
    IVariableInitializerOperation (OperationKind.VariableInitializer, Type: null) (Syntax: '= new T()')
      IConversionOperation (TryCast: False, Unchecked) (OperationKind.Conversion, Type: U, IsImplicit) (Syntax: 'new T()')
        Conversion: CommonConversion (Exists: True, IsIdentity: False, IsNumeric: False, IsReference: False, IsUserDefined: False) (MethodSymbol: null)
        Operand: 
          ITypeParameterObjectCreationOperation (OperationKind.TypeParameterObjectCreation, Type: T) (Syntax: 'new T()')
";
            var expectedDiagnostics = DiagnosticDescription.None;

            VerifyOperationTreeAndDiagnosticsForTest<VariableDeclaratorSyntax>(source, expectedOperationTree, expectedDiagnostics,
                additionalOperationTreeVerifier: new ExpectedSymbolVerifier().Verify);
        }

        [CompilerTrait(CompilerFeature.IOperation)]
        [Fact]
        public void ConversionExpression_Implicit_ReferenceTypeParameterToConstraintParameter_InvalidConversion()
        {
            string source = @"
interface I1
{
}

class C1
{
    static void M1<T, U>()
        where T : class, new()
        where U : class
    {
        U /*<bind>*/u = new T()/*</bind>*/;
    }
}
";
            string expectedOperationTree = @"
IVariableDeclarationOperation (1 variables) (OperationKind.VariableDeclaration, Type: null, IsInvalid) (Syntax: 'u = new T()')
  Variables: Local_1: U u
  Initializer: 
    IVariableInitializerOperation (OperationKind.VariableInitializer, Type: null, IsInvalid) (Syntax: '= new T()')
      IConversionOperation (TryCast: False, Unchecked) (OperationKind.Conversion, Type: U, IsInvalid, IsImplicit) (Syntax: 'new T()')
        Conversion: CommonConversion (Exists: False, IsIdentity: False, IsNumeric: False, IsReference: False, IsUserDefined: False) (MethodSymbol: null)
        Operand: 
          ITypeParameterObjectCreationOperation (OperationKind.TypeParameterObjectCreation, Type: T, IsInvalid) (Syntax: 'new T()')
";
            var expectedDiagnostics = new DiagnosticDescription[] {
                // CS0029: Cannot implicitly convert type 'T' to 'U'
                //         U /*<bind>*/u = new T()/*</bind>*/;
                Diagnostic(ErrorCode.ERR_NoImplicitConv, "new T()").WithArguments("T", "U").WithLocation(12, 25)
            };

            VerifyOperationTreeAndDiagnosticsForTest<VariableDeclaratorSyntax>(source, expectedOperationTree, expectedDiagnostics,
                additionalOperationTreeVerifier: new ExpectedSymbolVerifier().Verify);
        }

        [CompilerTrait(CompilerFeature.IOperation)]
        [Fact]
        public void ConversionExpression_Implicit_ReferenceTypeParameterFromNull()
        {
            string source = @"
interface I1
{
}

class C1
{
    static void M1<T, U>()
        where T : class, new()
    {
        T /*<bind>*/t = null/*</bind>*/;
    }
}
";
            string expectedOperationTree = @"
IVariableDeclarationOperation (1 variables) (OperationKind.VariableDeclaration, Type: null) (Syntax: 't = null')
  Variables: Local_1: T t
  Initializer: 
    IVariableInitializerOperation (OperationKind.VariableInitializer, Type: null) (Syntax: '= null')
      IConversionOperation (TryCast: False, Unchecked) (OperationKind.Conversion, Type: T, Constant: null, IsImplicit) (Syntax: 'null')
        Conversion: CommonConversion (Exists: True, IsIdentity: False, IsNumeric: False, IsReference: True, IsUserDefined: False) (MethodSymbol: null)
        Operand: 
          ILiteralOperation (OperationKind.Literal, Type: null, Constant: null) (Syntax: 'null')
";
            var expectedDiagnostics = new DiagnosticDescription[] {
                // CS0219: The variable 't' is assigned but its value is never used
                //         T /*<bind>*/t = null/*</bind>*/;
                Diagnostic(ErrorCode.WRN_UnreferencedVarAssg, "t").WithArguments("t").WithLocation(11, 21)
            };

            VerifyOperationTreeAndDiagnosticsForTest<VariableDeclaratorSyntax>(source, expectedOperationTree, expectedDiagnostics,
                additionalOperationTreeVerifier: new ExpectedSymbolVerifier().Verify);
        }

        [CompilerTrait(CompilerFeature.IOperation)]
        [Fact]
        public void ConversionExpression_Implicit_ReferenceTypeParameterFromNull_InvalidNoReferenceConstraint()
        {
            string source = @"
interface I1
{
}

class C1
{
    static void M1<T, U>()
        where T : new()
    {
        T /*<bind>*/t = null/*</bind>*/;
    }
}
";
            string expectedOperationTree = @"
IVariableDeclarationOperation (1 variables) (OperationKind.VariableDeclaration, Type: null, IsInvalid) (Syntax: 't = null')
  Variables: Local_1: T t
  Initializer: 
    IVariableInitializerOperation (OperationKind.VariableInitializer, Type: null, IsInvalid) (Syntax: '= null')
      IConversionOperation (TryCast: False, Unchecked) (OperationKind.Conversion, Type: T, IsInvalid, IsImplicit) (Syntax: 'null')
        Conversion: CommonConversion (Exists: False, IsIdentity: False, IsNumeric: False, IsReference: False, IsUserDefined: False) (MethodSymbol: null)
        Operand: 
          ILiteralOperation (OperationKind.Literal, Type: null, Constant: null, IsInvalid) (Syntax: 'null')
";
            var expectedDiagnostics = new DiagnosticDescription[] {
                // CS0403: Cannot convert null to type parameter 'T' because it could be a non-nullable value type. Consider using 'default(T)' instead.
                //         T /*<bind>*/t = null/*</bind>*/;
                Diagnostic(ErrorCode.ERR_TypeVarCantBeNull, "null").WithArguments("T").WithLocation(11, 25)
            };

            VerifyOperationTreeAndDiagnosticsForTest<VariableDeclaratorSyntax>(source, expectedOperationTree, expectedDiagnostics,
                additionalOperationTreeVerifier: new ExpectedSymbolVerifier().Verify);
        }

        [CompilerTrait(CompilerFeature.IOperation)]
        [Fact]
        public void ConversionExpression_Implicit_BoxingNonNullableValueToObjectConversion()
        {
            string source = @"

class C1
{
    static void M1()
    {
        int i = 1;
        object /*<bind>*/o = i/*</bind>*/;
    }
}
";
            string expectedOperationTree = @"
IVariableDeclarationOperation (1 variables) (OperationKind.VariableDeclaration, Type: null) (Syntax: 'o = i')
  Variables: Local_1: System.Object o
  Initializer: 
    IVariableInitializerOperation (OperationKind.VariableInitializer, Type: null) (Syntax: '= i')
      IConversionOperation (TryCast: False, Unchecked) (OperationKind.Conversion, Type: System.Object, IsImplicit) (Syntax: 'i')
        Conversion: CommonConversion (Exists: True, IsIdentity: False, IsNumeric: False, IsReference: False, IsUserDefined: False) (MethodSymbol: null)
        Operand: 
          ILocalReferenceOperation: i (OperationKind.LocalReference, Type: System.Int32) (Syntax: 'i')
";
            var expectedDiagnostics = DiagnosticDescription.None;

            VerifyOperationTreeAndDiagnosticsForTest<VariableDeclaratorSyntax>(source, expectedOperationTree, expectedDiagnostics,
                additionalOperationTreeVerifier: new ExpectedSymbolVerifier().Verify);
        }

        [CompilerTrait(CompilerFeature.IOperation)]
        [Fact]
        public void ConversionExpression_Implicit_BoxingNonNullableValueToDynamicConversion()
        {
            string source = @"

class C1
{
    static void M1()
    {
        int i = 1;
        dynamic /*<bind>*/d = i/*</bind>*/;
    }
}
";
            string expectedOperationTree = @"
IVariableDeclarationOperation (1 variables) (OperationKind.VariableDeclaration, Type: null) (Syntax: 'd = i')
  Variables: Local_1: dynamic d
  Initializer: 
    IVariableInitializerOperation (OperationKind.VariableInitializer, Type: null) (Syntax: '= i')
      IConversionOperation (TryCast: False, Unchecked) (OperationKind.Conversion, Type: dynamic, IsImplicit) (Syntax: 'i')
        Conversion: CommonConversion (Exists: True, IsIdentity: False, IsNumeric: False, IsReference: False, IsUserDefined: False) (MethodSymbol: null)
        Operand: 
          ILocalReferenceOperation: i (OperationKind.LocalReference, Type: System.Int32) (Syntax: 'i')
";
            var expectedDiagnostics = DiagnosticDescription.None;

            VerifyOperationTreeAndDiagnosticsForTest<VariableDeclaratorSyntax>(source, expectedOperationTree, expectedDiagnostics,
                additionalOperationTreeVerifier: new ExpectedSymbolVerifier().Verify);
        }

        [CompilerTrait(CompilerFeature.IOperation)]
        [Fact]
        public void ConversionExpression_Implicit_BoxingValueToSystemValueTypeConversion()
        {
            string source = @"
using System;

struct S1
{
    void M1()
    {
        ValueType /*<bind>*/v1 = new S1()/*</bind>*/;
    }
}

";
            string expectedOperationTree = @"
IVariableDeclarationOperation (1 variables) (OperationKind.VariableDeclaration, Type: null) (Syntax: 'v1 = new S1()')
  Variables: Local_1: System.ValueType v1
  Initializer: 
    IVariableInitializerOperation (OperationKind.VariableInitializer, Type: null) (Syntax: '= new S1()')
      IConversionOperation (TryCast: False, Unchecked) (OperationKind.Conversion, Type: System.ValueType, IsImplicit) (Syntax: 'new S1()')
        Conversion: CommonConversion (Exists: True, IsIdentity: False, IsNumeric: False, IsReference: False, IsUserDefined: False) (MethodSymbol: null)
        Operand: 
          IObjectCreationOperation (Constructor: S1..ctor()) (OperationKind.ObjectCreation, Type: S1) (Syntax: 'new S1()')
            Arguments(0)
            Initializer: 
              null
";
            var expectedDiagnostics = DiagnosticDescription.None;

            VerifyOperationTreeAndDiagnosticsForTest<VariableDeclaratorSyntax>(source, expectedOperationTree, expectedDiagnostics,
                additionalOperationTreeVerifier: new ExpectedSymbolVerifier().Verify);
        }

        [CompilerTrait(CompilerFeature.IOperation)]
        [Fact]
        public void ConversionExpression_Implicit_BoxingNonNullableValueToSystemValueTypeConversion_InvalidNonValueType()
        {
            string source = @"
using System;

class C1
{
    void M1()
    {
        ValueType /*<bind>*/v1 = new C1()/*</bind>*/;
    }
}

";
            string expectedOperationTree = @"
IVariableDeclarationOperation (1 variables) (OperationKind.VariableDeclaration, Type: null, IsInvalid) (Syntax: 'v1 = new C1()')
  Variables: Local_1: System.ValueType v1
  Initializer: 
    IVariableInitializerOperation (OperationKind.VariableInitializer, Type: null, IsInvalid) (Syntax: '= new C1()')
      IConversionOperation (TryCast: False, Unchecked) (OperationKind.Conversion, Type: System.ValueType, IsInvalid, IsImplicit) (Syntax: 'new C1()')
        Conversion: CommonConversion (Exists: False, IsIdentity: False, IsNumeric: False, IsReference: False, IsUserDefined: False) (MethodSymbol: null)
        Operand: 
          IObjectCreationOperation (Constructor: C1..ctor()) (OperationKind.ObjectCreation, Type: C1, IsInvalid) (Syntax: 'new C1()')
            Arguments(0)
            Initializer: 
              null
";
            var expectedDiagnostics = new DiagnosticDescription[] {
                // CS0029: Cannot implicitly convert type 'C1' to 'System.ValueType'
                //         ValueType /*<bind>*/v1 = new C1()/*</bind>*/;
                Diagnostic(ErrorCode.ERR_NoImplicitConv, "new C1()").WithArguments("C1", "System.ValueType").WithLocation(8, 34)
            };

            VerifyOperationTreeAndDiagnosticsForTest<VariableDeclaratorSyntax>(source, expectedOperationTree, expectedDiagnostics,
                additionalOperationTreeVerifier: new ExpectedSymbolVerifier().Verify);
        }

        [CompilerTrait(CompilerFeature.IOperation)]
        [Fact]
        public void ConversionExpression_Implicit_BoxingNonNullableValueToImplementingInterfaceConversion()
        {
            string source = @"
interface I1
{
}

struct S1 : I1
{
    void M1()
    {
        I1 /*<bind>*/i1 = new S1()/*</bind>*/;
    }
}
";
            string expectedOperationTree = @"
IVariableDeclarationOperation (1 variables) (OperationKind.VariableDeclaration, Type: null) (Syntax: 'i1 = new S1()')
  Variables: Local_1: I1 i1
  Initializer: 
    IVariableInitializerOperation (OperationKind.VariableInitializer, Type: null) (Syntax: '= new S1()')
      IConversionOperation (TryCast: False, Unchecked) (OperationKind.Conversion, Type: I1, IsImplicit) (Syntax: 'new S1()')
        Conversion: CommonConversion (Exists: True, IsIdentity: False, IsNumeric: False, IsReference: False, IsUserDefined: False) (MethodSymbol: null)
        Operand: 
          IObjectCreationOperation (Constructor: S1..ctor()) (OperationKind.ObjectCreation, Type: S1) (Syntax: 'new S1()')
            Arguments(0)
            Initializer: 
              null
";
            var expectedDiagnostics = DiagnosticDescription.None;

            VerifyOperationTreeAndDiagnosticsForTest<VariableDeclaratorSyntax>(source, expectedOperationTree, expectedDiagnostics,
                additionalOperationTreeVerifier: new ExpectedSymbolVerifier().Verify);
        }

        [CompilerTrait(CompilerFeature.IOperation)]
        [Fact]
        public void ConversionExpression_Implicit_BoxingNonNullableValueToImplementingInterfaceConversion_InvalidNotImplementing()
        {
            string source = @"
interface I1
{
}

struct S1
{
    void M1()
    {
        I1 /*<bind>*/i1 = new S1()/*</bind>*/;
    }
}
";
            string expectedOperationTree = @"
IVariableDeclarationOperation (1 variables) (OperationKind.VariableDeclaration, Type: null, IsInvalid) (Syntax: 'i1 = new S1()')
  Variables: Local_1: I1 i1
  Initializer: 
    IVariableInitializerOperation (OperationKind.VariableInitializer, Type: null, IsInvalid) (Syntax: '= new S1()')
      IConversionOperation (TryCast: False, Unchecked) (OperationKind.Conversion, Type: I1, IsInvalid, IsImplicit) (Syntax: 'new S1()')
        Conversion: CommonConversion (Exists: False, IsIdentity: False, IsNumeric: False, IsReference: False, IsUserDefined: False) (MethodSymbol: null)
        Operand: 
          IObjectCreationOperation (Constructor: S1..ctor()) (OperationKind.ObjectCreation, Type: S1, IsInvalid) (Syntax: 'new S1()')
            Arguments(0)
            Initializer: 
              null
";
            var expectedDiagnostics = new DiagnosticDescription[] {
                // CS0029: Cannot implicitly convert type 'S1' to 'I1'
                //         I1 /*<bind>*/i1 = new S1()/*</bind>*/;
                Diagnostic(ErrorCode.ERR_NoImplicitConv, "new S1()").WithArguments("S1", "I1").WithLocation(10, 27)
            };

            VerifyOperationTreeAndDiagnosticsForTest<VariableDeclaratorSyntax>(source, expectedOperationTree, expectedDiagnostics,
                additionalOperationTreeVerifier: new ExpectedSymbolVerifier().Verify);
        }

        [CompilerTrait(CompilerFeature.IOperation)]
        [Fact]
        public void ConversionExpression_Implicit_BoxingNullableValueToImplementingInterfaceConversion()
        {
            string source = @"
interface I1
{
}

struct S1 : I1
{
    void M1()
    {
        S1? s1 = null;
        I1 /*<bind>*/i1 = s1/*</bind>*/;
    }
}
";
            string expectedOperationTree = @"
IVariableDeclarationOperation (1 variables) (OperationKind.VariableDeclaration, Type: null) (Syntax: 'i1 = s1')
  Variables: Local_1: I1 i1
  Initializer: 
    IVariableInitializerOperation (OperationKind.VariableInitializer, Type: null) (Syntax: '= s1')
      IConversionOperation (TryCast: False, Unchecked) (OperationKind.Conversion, Type: I1, IsImplicit) (Syntax: 's1')
        Conversion: CommonConversion (Exists: True, IsIdentity: False, IsNumeric: False, IsReference: False, IsUserDefined: False) (MethodSymbol: null)
        Operand: 
          ILocalReferenceOperation: s1 (OperationKind.LocalReference, Type: S1?) (Syntax: 's1')
";
            var expectedDiagnostics = DiagnosticDescription.None;

            VerifyOperationTreeAndDiagnosticsForTest<VariableDeclaratorSyntax>(source, expectedOperationTree, expectedDiagnostics,
                additionalOperationTreeVerifier: new ExpectedSymbolVerifier().Verify);
        }

        [CompilerTrait(CompilerFeature.IOperation)]
        [Fact]
        public void ConversionExpression_Implicit_BoxingNullableValueToImplementingInterfaceConversion_InvalidNotImplementing()
        {
            string source = @"
interface I1
{
}

struct S1
{
    void M1()
    {
        S1? s1 = null;
        I1 /*<bind>*/i1 = s1/*</bind>*/;
    }
}
";
            string expectedOperationTree = @"
IVariableDeclarationOperation (1 variables) (OperationKind.VariableDeclaration, Type: null, IsInvalid) (Syntax: 'i1 = s1')
  Variables: Local_1: I1 i1
  Initializer: 
    IVariableInitializerOperation (OperationKind.VariableInitializer, Type: null, IsInvalid) (Syntax: '= s1')
      IConversionOperation (TryCast: False, Unchecked) (OperationKind.Conversion, Type: I1, IsInvalid, IsImplicit) (Syntax: 's1')
        Conversion: CommonConversion (Exists: False, IsIdentity: False, IsNumeric: False, IsReference: False, IsUserDefined: False) (MethodSymbol: null)
        Operand: 
          ILocalReferenceOperation: s1 (OperationKind.LocalReference, Type: S1?, IsInvalid) (Syntax: 's1')
";
            var expectedDiagnostics = new DiagnosticDescription[] {
                // CS0029: Cannot implicitly convert type 'S1?' to 'I1'
                //         I1 /*<bind>*/i1 = s1/*</bind>*/;
                Diagnostic(ErrorCode.ERR_NoImplicitConv, "s1").WithArguments("S1?", "I1").WithLocation(11, 27)
            };

            VerifyOperationTreeAndDiagnosticsForTest<VariableDeclaratorSyntax>(source, expectedOperationTree, expectedDiagnostics,
                additionalOperationTreeVerifier: new ExpectedSymbolVerifier().Verify);
        }

        [CompilerTrait(CompilerFeature.IOperation)]
        [Fact]
        public void ConversionExpression_Implicit_BoxingEnumToSystemEnumConversion()
        {
            string source = @"
using System;

enum E1
{
    E
}

struct S1
{
    void M1()
    {
        Enum /*<bind>*/e = E1.E/*</bind>*/;
    }
}

";
            string expectedOperationTree = @"
IVariableDeclarationOperation (1 variables) (OperationKind.VariableDeclaration, Type: null) (Syntax: 'e = E1.E')
  Variables: Local_1: System.Enum e
  Initializer: 
    IVariableInitializerOperation (OperationKind.VariableInitializer, Type: null) (Syntax: '= E1.E')
      IConversionOperation (TryCast: False, Unchecked) (OperationKind.Conversion, Type: System.Enum, IsImplicit) (Syntax: 'E1.E')
        Conversion: CommonConversion (Exists: True, IsIdentity: False, IsNumeric: False, IsReference: False, IsUserDefined: False) (MethodSymbol: null)
        Operand: 
          IFieldReferenceOperation: E1.E (Static) (OperationKind.FieldReference, Type: E1, Constant: 0) (Syntax: 'E1.E')
            Instance Receiver: 
              null
";
            var expectedDiagnostics = DiagnosticDescription.None;

            VerifyOperationTreeAndDiagnosticsForTest<VariableDeclaratorSyntax>(source, expectedOperationTree, expectedDiagnostics,
                additionalOperationTreeVerifier: new ExpectedSymbolVerifier().Verify);
        }

        [CompilerTrait(CompilerFeature.IOperation)]
        [Fact]
        public void ConversionExpression_Implicit_BoxingEnumToSystemEnumConversion_InvalidNotEnum()
        {
            string source = @"
using System;

enum E1
{
    E
}

struct S1
{
    void M1()
    {
        Enum /*<bind>*/e = 1/*</bind>*/;
    }
}

";
            string expectedOperationTree = @"
IVariableDeclarationOperation (1 variables) (OperationKind.VariableDeclaration, Type: null, IsInvalid) (Syntax: 'e = 1')
  Variables: Local_1: System.Enum e
  Initializer: 
    IVariableInitializerOperation (OperationKind.VariableInitializer, Type: null, IsInvalid) (Syntax: '= 1')
      IConversionOperation (TryCast: False, Unchecked) (OperationKind.Conversion, Type: System.Enum, IsInvalid, IsImplicit) (Syntax: '1')
        Conversion: CommonConversion (Exists: False, IsIdentity: False, IsNumeric: False, IsReference: False, IsUserDefined: False) (MethodSymbol: null)
        Operand: 
          ILiteralOperation (OperationKind.Literal, Type: System.Int32, Constant: 1, IsInvalid) (Syntax: '1')
";
            var expectedDiagnostics = new DiagnosticDescription[] {
                // CS0029: Cannot implicitly convert type 'int' to 'System.Enum'
                //         Enum /*<bind>*/e = 1/*</bind>*/;
                Diagnostic(ErrorCode.ERR_NoImplicitConv, "1").WithArguments("int", "System.Enum").WithLocation(13, 28)
            };

            VerifyOperationTreeAndDiagnosticsForTest<VariableDeclaratorSyntax>(source, expectedOperationTree, expectedDiagnostics,
                additionalOperationTreeVerifier: new ExpectedSymbolVerifier().Verify);
        }

        [CompilerTrait(CompilerFeature.IOperation)]
        [Fact]
        public void ConversionExpression_Implicit_DynamicConversionToClass()
        {
            string source = @"
class S1
{
    void M1()
    {
        dynamic d1 = 1;
        string /*<bind>*/s1 = d1/*</bind>*/;
    }
}
";
            string expectedOperationTree = @"
IVariableDeclarationOperation (1 variables) (OperationKind.VariableDeclaration, Type: null) (Syntax: 's1 = d1')
  Variables: Local_1: System.String s1
  Initializer: 
    IVariableInitializerOperation (OperationKind.VariableInitializer, Type: null) (Syntax: '= d1')
      IConversionOperation (TryCast: False, Unchecked) (OperationKind.Conversion, Type: System.String, IsImplicit) (Syntax: 'd1')
        Conversion: CommonConversion (Exists: True, IsIdentity: False, IsNumeric: False, IsReference: False, IsUserDefined: False) (MethodSymbol: null)
        Operand: 
          ILocalReferenceOperation: d1 (OperationKind.LocalReference, Type: dynamic) (Syntax: 'd1')
";
            var expectedDiagnostics = DiagnosticDescription.None;

            VerifyOperationTreeAndDiagnosticsForTest<VariableDeclaratorSyntax>(source, expectedOperationTree, expectedDiagnostics,
                additionalOperationTreeVerifier: new ExpectedSymbolVerifier().Verify);
        }

        [CompilerTrait(CompilerFeature.IOperation)]
        [Fact]
        public void ConversionExpression_Implicit_DynamicConversionToValueType()
        {
            string source = @"
class S1
{
    void M1()
    {
        dynamic d1 = null;
        int /*<bind>*/i1 = d1/*</bind>*/;
    }
}
";
            string expectedOperationTree = @"
IVariableDeclarationOperation (1 variables) (OperationKind.VariableDeclaration, Type: null) (Syntax: 'i1 = d1')
  Variables: Local_1: System.Int32 i1
  Initializer: 
    IVariableInitializerOperation (OperationKind.VariableInitializer, Type: null) (Syntax: '= d1')
      IConversionOperation (TryCast: False, Unchecked) (OperationKind.Conversion, Type: System.Int32, IsImplicit) (Syntax: 'd1')
        Conversion: CommonConversion (Exists: True, IsIdentity: False, IsNumeric: False, IsReference: False, IsUserDefined: False) (MethodSymbol: null)
        Operand: 
          ILocalReferenceOperation: d1 (OperationKind.LocalReference, Type: dynamic) (Syntax: 'd1')
";
            var expectedDiagnostics = DiagnosticDescription.None;

            VerifyOperationTreeAndDiagnosticsForTest<VariableDeclaratorSyntax>(source, expectedOperationTree, expectedDiagnostics,
                additionalOperationTreeVerifier: new ExpectedSymbolVerifier().Verify);
        }

        [CompilerTrait(CompilerFeature.IOperation)]
        [Fact]
        public void ConversionExpression_Implicit_ConstantExpressionConversion()
        {
            string source = @"
class S1
{
    void M1()
    {
        const int i1 = 1;
        const sbyte /*<bind>*/s1 = i1/*</bind>*/;
    }
}
";
            string expectedOperationTree = @"
IVariableDeclarationOperation (1 variables) (OperationKind.VariableDeclaration, Type: null) (Syntax: 's1 = i1')
  Variables: Local_1: System.SByte s1
  Initializer: 
    IVariableInitializerOperation (OperationKind.VariableInitializer, Type: null) (Syntax: '= i1')
      IConversionOperation (TryCast: False, Unchecked) (OperationKind.Conversion, Type: System.SByte, Constant: 1, IsImplicit) (Syntax: 'i1')
        Conversion: CommonConversion (Exists: True, IsIdentity: False, IsNumeric: False, IsReference: False, IsUserDefined: False) (MethodSymbol: null)
        Operand: 
          ILocalReferenceOperation: i1 (OperationKind.LocalReference, Type: System.Int32, Constant: 1) (Syntax: 'i1')
";
            var expectedDiagnostics = new DiagnosticDescription[] {
                // CS0219: The variable 's1' is assigned but its value is never used
                //         const sbyte /*<bind>*/s1 = i1/*</bind>*/;
                Diagnostic(ErrorCode.WRN_UnreferencedVarAssg, "s1").WithArguments("s1").WithLocation(7, 31)
            };

            VerifyOperationTreeAndDiagnosticsForTest<VariableDeclaratorSyntax>(source, expectedOperationTree, expectedDiagnostics,
                    additionalOperationTreeVerifier: new ExpectedSymbolVerifier().Verify);
        }

        [CompilerTrait(CompilerFeature.IOperation)]
        [Fact]
        public void ConversionExpression_Implicit_ConstantExpressionConversion_InvalidValueTooLarge()
        {
            string source = @"
class S1
{
    void M1()
    {
        const int i1 = 0x1000;
        const sbyte /*<bind>*/s1 = i1/*</bind>*/;
    }
}
";
            string expectedOperationTree = @"
IVariableDeclarationOperation (1 variables) (OperationKind.VariableDeclaration, Type: null, IsInvalid) (Syntax: 's1 = i1')
  Variables: Local_1: System.SByte s1
  Initializer: 
    IVariableInitializerOperation (OperationKind.VariableInitializer, Type: null, IsInvalid) (Syntax: '= i1')
      IConversionOperation (TryCast: False, Unchecked) (OperationKind.Conversion, Type: System.SByte, IsInvalid, IsImplicit) (Syntax: 'i1')
        Conversion: CommonConversion (Exists: True, IsIdentity: False, IsNumeric: True, IsReference: False, IsUserDefined: False) (MethodSymbol: null)
        Operand: 
          ILocalReferenceOperation: i1 (OperationKind.LocalReference, Type: System.Int32, Constant: 4096, IsInvalid) (Syntax: 'i1')
";
            var expectedDiagnostics = new DiagnosticDescription[] {
                // (7,36): error CS0031: Constant value '4096' cannot be converted to a 'sbyte'
                //         const sbyte /*<bind>*/s1 = i1/*</bind>*/;
                Diagnostic(ErrorCode.ERR_ConstOutOfRange, "i1").WithArguments("4096", "sbyte").WithLocation(7, 36),
                // (7,31): warning CS0219: The variable 's1' is assigned but its value is never used
                //         const sbyte /*<bind>*/s1 = i1/*</bind>*/;
                Diagnostic(ErrorCode.WRN_UnreferencedVarAssg, "s1").WithArguments("s1").WithLocation(7, 31)
            };

            VerifyOperationTreeAndDiagnosticsForTest<VariableDeclaratorSyntax>(source, expectedOperationTree, expectedDiagnostics,
                additionalOperationTreeVerifier: new ExpectedSymbolVerifier().Verify);
        }

        [CompilerTrait(CompilerFeature.IOperation)]
        [Fact]
        public void ConversionExpression_Implicit_ConstantExpressionConversion_InvalidNonConstantExpression()
        {
            string source = @"
class S1
{
    void M1()
    {
        int i1 = 0;
        const sbyte /*<bind>*/s1 = i1/*</bind>*/;
    }
}
";
            string expectedOperationTree = @"
IVariableDeclarationOperation (1 variables) (OperationKind.VariableDeclaration, Type: null, IsInvalid) (Syntax: 's1 = i1')
  Variables: Local_1: System.SByte s1
  Initializer: 
    IVariableInitializerOperation (OperationKind.VariableInitializer, Type: null, IsInvalid) (Syntax: '= i1')
      IConversionOperation (TryCast: False, Unchecked) (OperationKind.Conversion, Type: System.SByte, IsInvalid, IsImplicit) (Syntax: 'i1')
        Conversion: CommonConversion (Exists: True, IsIdentity: False, IsNumeric: True, IsReference: False, IsUserDefined: False) (MethodSymbol: null)
        Operand: 
          ILocalReferenceOperation: i1 (OperationKind.LocalReference, Type: System.Int32, IsInvalid) (Syntax: 'i1')
";
            var expectedDiagnostics = new DiagnosticDescription[] {
                // CS0266: Cannot implicitly convert type 'int' to 'sbyte'. An explicit conversion exists (are you missing a cast?)
                //         const sbyte /*<bind>*/s1 = i1/*</bind>*/;
                Diagnostic(ErrorCode.ERR_NoImplicitConvCast, "i1").WithArguments("int", "sbyte").WithLocation(7, 36)
            };

            VerifyOperationTreeAndDiagnosticsForTest<VariableDeclaratorSyntax>(source, expectedOperationTree, expectedDiagnostics,
                additionalOperationTreeVerifier: new ExpectedSymbolVerifier().Verify);
        }

        [CompilerTrait(CompilerFeature.IOperation)]
        [Fact]
        public void ConversionExpression_Implicit_UserDefinedConversion()
        {
            string source = @"
class C1
{
    void M1()
    {
        C2 /*<bind>*/c2 = this/*</bind>*/;
    }
}

class C2
{
    public static implicit operator C2(C1 c1)
    {
        return null;
    }
}
";
            string expectedOperationTree = @"
IVariableDeclarationOperation (1 variables) (OperationKind.VariableDeclaration, Type: null) (Syntax: 'c2 = this')
  Variables: Local_1: C2 c2
  Initializer: 
    IVariableInitializerOperation (OperationKind.VariableInitializer, Type: null) (Syntax: '= this')
      IConversionOperation (TryCast: False, Unchecked) (OperatorMethod: C2 C2.op_Implicit(C1 c1)) (OperationKind.Conversion, Type: C2, IsImplicit) (Syntax: 'this')
        Conversion: CommonConversion (Exists: True, IsIdentity: False, IsNumeric: False, IsReference: False, IsUserDefined: True) (MethodSymbol: C2 C2.op_Implicit(C1 c1))
        Operand: 
          IInstanceReferenceOperation (OperationKind.InstanceReference, Type: C1) (Syntax: 'this')
";
            var expectedDiagnostics = DiagnosticDescription.None;

            VerifyOperationTreeAndDiagnosticsForTest<VariableDeclaratorSyntax>(source, expectedOperationTree, expectedDiagnostics,
                additionalOperationTreeVerifier: new ExpectedSymbolVerifier().Verify);
        }

        [CompilerTrait(CompilerFeature.IOperation)]
        [Fact]
        public void ConversionExpression_Implicit_UserDefinedMultiImplicitStepConversion()
        {
            string source = @"
class C1
{
    void M1()
    {
        int i1 = 1;
        C2 /*<bind>*/c2 = i1/*</bind>*/;
    }
}

class C2
{
    public static implicit operator C2(long c1)
    {
        return null;
    }
}
";
            string expectedOperationTree = @"
IVariableDeclarationOperation (1 variables) (OperationKind.VariableDeclaration, Type: null) (Syntax: 'c2 = i1')
  Variables: Local_1: C2 c2
  Initializer: 
    IVariableInitializerOperation (OperationKind.VariableInitializer, Type: null) (Syntax: '= i1')
      IConversionOperation (TryCast: False, Unchecked) (OperatorMethod: C2 C2.op_Implicit(System.Int64 c1)) (OperationKind.Conversion, Type: C2, IsImplicit) (Syntax: 'i1')
        Conversion: CommonConversion (Exists: True, IsIdentity: False, IsNumeric: False, IsReference: False, IsUserDefined: True) (MethodSymbol: C2 C2.op_Implicit(System.Int64 c1))
        Operand: 
          IConversionOperation (TryCast: False, Unchecked) (OperationKind.Conversion, Type: System.Int64, IsImplicit) (Syntax: 'i1')
            Conversion: CommonConversion (Exists: True, IsIdentity: False, IsNumeric: True, IsReference: False, IsUserDefined: False) (MethodSymbol: null)
            Operand: 
              ILocalReferenceOperation: i1 (OperationKind.LocalReference, Type: System.Int32) (Syntax: 'i1')
";
            var expectedDiagnostics = DiagnosticDescription.None;

            VerifyOperationTreeAndDiagnosticsForTest<VariableDeclaratorSyntax>(source, expectedOperationTree, expectedDiagnostics,
                additionalOperationTreeVerifier: new ExpectedSymbolVerifier()
                {
                    ConversionChildSelector = ExpectedSymbolVerifier.NestedConversionChildSelector
                }.Verify);
        }

        [CompilerTrait(CompilerFeature.IOperation)]
        [Fact]
        public void ConversionExpression_Implicit_UserDefinedMultiImplicitAndExplicitStepConversion()
        {
            string source = @"
class C1
{
    void M1()
    {
        int i1 = 1;
        C2 /*<bind>*/c2 = (int)this/*</bind>*/;
    }

    public static implicit operator int(C1 c1)
    {
        return 1;
    }
}

class C2
{
    public static implicit operator C2(long c1)
    {
        return null;
    }
}
";
            string expectedOperationTree = @"
IVariableDeclarationOperation (1 variables) (OperationKind.VariableDeclaration, Type: null) (Syntax: 'c2 = (int)this')
  Variables: Local_1: C2 c2
  Initializer: 
    IVariableInitializerOperation (OperationKind.VariableInitializer, Type: null) (Syntax: '= (int)this')
      IConversionOperation (TryCast: False, Unchecked) (OperatorMethod: C2 C2.op_Implicit(System.Int64 c1)) (OperationKind.Conversion, Type: C2, IsImplicit) (Syntax: '(int)this')
        Conversion: CommonConversion (Exists: True, IsIdentity: False, IsNumeric: False, IsReference: False, IsUserDefined: True) (MethodSymbol: C2 C2.op_Implicit(System.Int64 c1))
        Operand: 
          IConversionOperation (TryCast: False, Unchecked) (OperationKind.Conversion, Type: System.Int64, IsImplicit) (Syntax: '(int)this')
            Conversion: CommonConversion (Exists: True, IsIdentity: False, IsNumeric: True, IsReference: False, IsUserDefined: False) (MethodSymbol: null)
            Operand: 
              IConversionOperation (TryCast: False, Unchecked) (OperatorMethod: System.Int32 C1.op_Implicit(C1 c1)) (OperationKind.Conversion, Type: System.Int32) (Syntax: '(int)this')
                Conversion: CommonConversion (Exists: True, IsIdentity: False, IsNumeric: False, IsReference: False, IsUserDefined: True) (MethodSymbol: System.Int32 C1.op_Implicit(C1 c1))
                Operand: 
                  IInstanceReferenceOperation (OperationKind.InstanceReference, Type: C1) (Syntax: 'this')
";
            var expectedDiagnostics = new DiagnosticDescription[] {
                // CS0219: The variable 'i1' is assigned but its value is never used
                //         int i1 = 1;
                Diagnostic(ErrorCode.WRN_UnreferencedVarAssg, "i1").WithArguments("i1").WithLocation(6, 13)
            };

            VerifyOperationTreeAndDiagnosticsForTest<VariableDeclaratorSyntax>(source, expectedOperationTree, expectedDiagnostics);
        }

        [CompilerTrait(CompilerFeature.IOperation)]
        [Fact]
        public void ConversionExpression_Implicit_UserDefinedMultiImplicitAndExplicitStepConversion_InvalidMissingExplicitConversion()
        {
            string source = @"
class C1
{
    void M1()
    {
        int i1 = 1;
        C2 /*<bind>*/c2 = this/*</bind>*/;
    }

    public static implicit operator int(C1 c1)
    {
        return 1;
    }
}

class C2
{
    public static implicit operator C2(long c1)
    {
        return null;
    }
}
";
            string expectedOperationTree = @"
IVariableDeclarationOperation (1 variables) (OperationKind.VariableDeclaration, Type: null, IsInvalid) (Syntax: 'c2 = this')
  Variables: Local_1: C2 c2
  Initializer: 
    IVariableInitializerOperation (OperationKind.VariableInitializer, Type: null, IsInvalid) (Syntax: '= this')
      IConversionOperation (TryCast: False, Unchecked) (OperationKind.Conversion, Type: C2, IsInvalid, IsImplicit) (Syntax: 'this')
        Conversion: CommonConversion (Exists: False, IsIdentity: False, IsNumeric: False, IsReference: False, IsUserDefined: False) (MethodSymbol: null)
        Operand: 
          IInstanceReferenceOperation (OperationKind.InstanceReference, Type: C1, IsInvalid) (Syntax: 'this')
";
            var expectedDiagnostics = new DiagnosticDescription[] {
                // CS0029: Cannot implicitly convert type 'C1' to 'C2'
                //         C2 /*<bind>*/c2 = this/*</bind>*/;
                Diagnostic(ErrorCode.ERR_NoImplicitConv, "this").WithArguments("C1", "C2").WithLocation(7, 27),
                // CS0219: The variable 'i1' is assigned but its value is never used
                //         int i1 = 1;
                Diagnostic(ErrorCode.WRN_UnreferencedVarAssg, "i1").WithArguments("i1").WithLocation(6, 13)
            };

            VerifyOperationTreeAndDiagnosticsForTest<VariableDeclaratorSyntax>(source, expectedOperationTree, expectedDiagnostics);
        }

        [CompilerTrait(CompilerFeature.IOperation)]
        [Fact]
        public void ConversionExpression_Implicit_UserDefinedMultipleCandidateConversion()
        {
            string source = @"
class C1
{
}

class C2 : C1
{
    void M1()
    {
        C3 /*<bind>*/c3 = this/*</bind>*/;
    }
}

class C3
{
    public static implicit operator C3(C1 c1)
    {
        return null;
    }

    public static implicit operator C3(C2 c2)
    {
        return null;
    }
}
";
            string expectedOperationTree = @"
IVariableDeclarationOperation (1 variables) (OperationKind.VariableDeclaration, Type: null) (Syntax: 'c3 = this')
  Variables: Local_1: C3 c3
  Initializer: 
    IVariableInitializerOperation (OperationKind.VariableInitializer, Type: null) (Syntax: '= this')
      IConversionOperation (TryCast: False, Unchecked) (OperatorMethod: C3 C3.op_Implicit(C2 c2)) (OperationKind.Conversion, Type: C3, IsImplicit) (Syntax: 'this')
        Conversion: CommonConversion (Exists: True, IsIdentity: False, IsNumeric: False, IsReference: False, IsUserDefined: True) (MethodSymbol: C3 C3.op_Implicit(C2 c2))
        Operand: 
          IInstanceReferenceOperation (OperationKind.InstanceReference, Type: C2) (Syntax: 'this')
";
            var expectedDiagnostics = DiagnosticDescription.None;

            VerifyOperationTreeAndDiagnosticsForTest<VariableDeclaratorSyntax>(source, expectedOperationTree, expectedDiagnostics,
                additionalOperationTreeVerifier: new ExpectedSymbolVerifier().Verify);
        }

        [CompilerTrait(CompilerFeature.IOperation)]
        [Fact]
        public void ConversionExpression_Implicit_PointerFromNullConversion()
        {
            string source = @"
using System;

class S1
{
    unsafe void M1()
    {
        void* /*<bind>*/v1 = null/*</bind>*/;
    }
}
";
            string expectedOperationTree = @"
IVariableDeclarationOperation (1 variables) (OperationKind.VariableDeclaration, Type: null) (Syntax: 'v1 = null')
  Variables: Local_1: System.Void* v1
  Initializer: 
    IVariableInitializerOperation (OperationKind.VariableInitializer, Type: null) (Syntax: '= null')
      IConversionOperation (TryCast: False, Unchecked) (OperationKind.Conversion, Type: System.Void*, IsImplicit) (Syntax: 'null')
        Conversion: CommonConversion (Exists: True, IsIdentity: False, IsNumeric: False, IsReference: False, IsUserDefined: False) (MethodSymbol: null)
        Operand: 
          ILiteralOperation (OperationKind.Literal, Type: null, Constant: null) (Syntax: 'null')
";
            var expectedDiagnostics = DiagnosticDescription.None;
            VerifyOperationTreeAndDiagnosticsForTest<VariableDeclaratorSyntax>(source, expectedOperationTree, expectedDiagnostics,
                compilationOptions: TestOptions.UnsafeReleaseDll,
                additionalOperationTreeVerifier: new ExpectedSymbolVerifier().Verify);
        }

        [CompilerTrait(CompilerFeature.IOperation)]
        [Fact]
        public void ConversionExpression_Implicit_PointerToVoidConversion()
        {
            string source = @"
using System;

class S1
{
    unsafe void M1()
    {
        int* i1 = null;
        void* /*<bind>*/v1 = i1/*</bind>*/;
    }
}
";
            string expectedOperationTree = @"
IVariableDeclarationOperation (1 variables) (OperationKind.VariableDeclaration, Type: null) (Syntax: 'v1 = i1')
  Variables: Local_1: System.Void* v1
  Initializer: 
    IVariableInitializerOperation (OperationKind.VariableInitializer, Type: null) (Syntax: '= i1')
      IConversionOperation (TryCast: False, Unchecked) (OperationKind.Conversion, Type: System.Void*, IsImplicit) (Syntax: 'i1')
        Conversion: CommonConversion (Exists: True, IsIdentity: False, IsNumeric: False, IsReference: False, IsUserDefined: False) (MethodSymbol: null)
        Operand: 
          ILocalReferenceOperation: i1 (OperationKind.LocalReference, Type: System.Int32*) (Syntax: 'i1')
";
            var expectedDiagnostics = DiagnosticDescription.None;

            VerifyOperationTreeAndDiagnosticsForTest<VariableDeclaratorSyntax>(source, expectedOperationTree, expectedDiagnostics,
                compilationOptions: TestOptions.UnsafeReleaseDll,
                additionalOperationTreeVerifier: new ExpectedSymbolVerifier().Verify);
        }

        [CompilerTrait(CompilerFeature.IOperation)]
        [Fact]
        public void ConversionExpression_Implicit_PointerFromVoidConversion_Invalid()
        {
            string source = @"
using System;

class S1
{
    unsafe void M1()
    {
        void* v1 = null;
        int* /*<bind>*/i1 = v1/*</bind>*/;
    }
}
";
            string expectedOperationTree = @"
IVariableDeclarationOperation (1 variables) (OperationKind.VariableDeclaration, Type: null, IsInvalid) (Syntax: 'i1 = v1')
  Variables: Local_1: System.Int32* i1
  Initializer: 
    IVariableInitializerOperation (OperationKind.VariableInitializer, Type: null, IsInvalid) (Syntax: '= v1')
      IConversionOperation (TryCast: False, Unchecked) (OperationKind.Conversion, Type: System.Int32*, IsInvalid, IsImplicit) (Syntax: 'v1')
        Conversion: CommonConversion (Exists: True, IsIdentity: False, IsNumeric: False, IsReference: False, IsUserDefined: False) (MethodSymbol: null)
        Operand: 
          ILocalReferenceOperation: v1 (OperationKind.LocalReference, Type: System.Void*, IsInvalid) (Syntax: 'v1')
";
            var expectedDiagnostics = new DiagnosticDescription[] {
                // CS0266: Cannot implicitly convert type 'void*' to 'int*'. An explicit conversion exists (are you missing a cast?)
                //         int* /*<bind>*/i1 = v1/*</bind>*/;
                Diagnostic(ErrorCode.ERR_NoImplicitConvCast, "v1").WithArguments("void*", "int*").WithLocation(9, 29)
            };

            VerifyOperationTreeAndDiagnosticsForTest<VariableDeclaratorSyntax>(source, expectedOperationTree, expectedDiagnostics,
                compilationOptions: TestOptions.UnsafeReleaseDll,
                additionalOperationTreeVerifier: new ExpectedSymbolVerifier().Verify);
        }

        [CompilerTrait(CompilerFeature.IOperation)]
        [Fact]
        public void ConversionExpression_Implicit_PointerFromIntegerConversion_Invalid()
        {
            string source = @"
using System;

class S1
{
    unsafe void M1()
    {
        void* /*<bind>*/v1 = 0/*</bind>*/;
    }
}
";
            string expectedOperationTree = @"
IVariableDeclarationOperation (1 variables) (OperationKind.VariableDeclaration, Type: null, IsInvalid) (Syntax: 'v1 = 0')
  Variables: Local_1: System.Void* v1
  Initializer: 
    IVariableInitializerOperation (OperationKind.VariableInitializer, Type: null, IsInvalid) (Syntax: '= 0')
      IConversionOperation (TryCast: False, Unchecked) (OperationKind.Conversion, Type: System.Void*, IsInvalid, IsImplicit) (Syntax: '0')
        Conversion: CommonConversion (Exists: True, IsIdentity: False, IsNumeric: False, IsReference: False, IsUserDefined: False) (MethodSymbol: null)
        Operand: 
          ILiteralOperation (OperationKind.Literal, Type: System.Int32, Constant: 0, IsInvalid) (Syntax: '0')
";
            var expectedDiagnostics = new DiagnosticDescription[] {
                // CS0266: Cannot implicitly convert type 'int' to 'void*'. An explicit conversion exists (are you missing a cast?)
                //         void* /*<bind>*/v1 = 0/*</bind>*/;
                Diagnostic(ErrorCode.ERR_NoImplicitConvCast, "0").WithArguments("int", "void*").WithLocation(8, 30),
            };

            VerifyOperationTreeAndDiagnosticsForTest<VariableDeclaratorSyntax>(source, expectedOperationTree, expectedDiagnostics,
                compilationOptions: TestOptions.UnsafeReleaseDll,
                additionalOperationTreeVerifier: new ExpectedSymbolVerifier().Verify);
        }

        [CompilerTrait(CompilerFeature.IOperation)]
        [Fact]
        public void ConversionExpression_Implicit_ExpressionTreeConversion()
        {
            string source = @"
using System;
using System.Linq.Expressions;

class Program
{
    static void Main(string[] args)
    {
        Expression<Func<int, bool>> /*<bind>*/exp = num => num < 5/*</bind>*/;
    }
}
";
            string expectedOperationTree = @"
IVariableDeclarationOperation (1 variables) (OperationKind.VariableDeclaration, Type: null) (Syntax: 'exp = num => num < 5')
  Variables: Local_1: System.Linq.Expressions.Expression<System.Func<System.Int32, System.Boolean>> exp
  Initializer: 
    IVariableInitializerOperation (OperationKind.VariableInitializer, Type: null) (Syntax: '= num => num < 5')
      IConversionOperation (TryCast: False, Unchecked) (OperationKind.Conversion, Type: System.Linq.Expressions.Expression<System.Func<System.Int32, System.Boolean>>, IsImplicit) (Syntax: 'num => num < 5')
        Conversion: CommonConversion (Exists: True, IsIdentity: False, IsNumeric: False, IsReference: False, IsUserDefined: False) (MethodSymbol: null)
        Operand: 
          IAnonymousFunctionOperation (Symbol: lambda expression) (OperationKind.AnonymousFunction, Type: null) (Syntax: 'num => num < 5')
            IBlockOperation (1 statements) (OperationKind.Block, Type: null, IsImplicit) (Syntax: 'num < 5')
              IReturnOperation (OperationKind.Return, Type: null, IsImplicit) (Syntax: 'num < 5')
                ReturnedValue: 
                  IBinaryOperation (BinaryOperatorKind.LessThan) (OperationKind.BinaryOperator, Type: System.Boolean) (Syntax: 'num < 5')
                    Left: 
                      IParameterReferenceOperation: num (OperationKind.ParameterReference, Type: System.Int32) (Syntax: 'num')
                    Right: 
                      ILiteralOperation (OperationKind.Literal, Type: System.Int32, Constant: 5) (Syntax: '5')
";
            var expectedDiagnostics = DiagnosticDescription.None;

            VerifyOperationTreeAndDiagnosticsForTest<VariableDeclaratorSyntax>(source, expectedOperationTree, expectedDiagnostics,
                additionalOperationTreeVerifier: new ExpectedSymbolVerifier().Verify);
        }

        [Fact(Skip = "https://github.com/dotnet/roslyn/issues/20291")]
        public void ConversionExpression_Implicit_ExpressionTreeConversion_InvalidIncorrectLambdaType()
        {
            string source = @"
using System;
using System.Linq.Expressions;

class Program
{
    static void Main(string[] args)
    {
        Expression<Func<int, bool>> /*<bind>*/exp = num => num/*</bind>*/;
    }
}
";
            string expectedOperationTree = @"
IVariableDeclarationStatement (1 declarations) (OperationKind.VariableDeclarationStatement, IsInvalid) (Syntax: 'Expression< ... *</bind>*/;')
  IVariableDeclaration (1 variables) (OperationKind.VariableDeclaration, IsInvalid) (Syntax: 'Expression< ... *</bind>*/;')
    Variables: Local_1: System.Linq.Expressions.Expression<System.Func<System.Int32, System.Boolean>> exp
    Initializer: IConversionExpression (ConversionKind.Invalid, Implicit) (OperationKind.ConversionExpression, Type: System.Linq.Expressions.Expression<System.Func<System.Int32, System.Boolean>>, IsInvalid) (Syntax: 'num => num')
        IAnonymousFunctionExpression (Symbol: lambda expression) (OperationKind.AnonymousFunctionExpression, Type: null, IsInvalid) (Syntax: 'num => num')
          IBlockStatement (1 statements) (OperationKind.BlockStatement, IsInvalid) (Syntax: 'num')
            IReturnStatement (OperationKind.ReturnStatement, IsInvalid) (Syntax: 'num')
              IConversionExpression (ConversionKind.Invalid, Implicit) (OperationKind.ConversionExpression, Type: System.Boolean, IsInvalid) (Syntax: 'num')
                IParameterReferenceExpression: num (OperationKind.ParameterReferenceExpression, Type: System.Int32) (Syntax: 'num')
";
            var expectedDiagnostics = new DiagnosticDescription[] {
                // CS0029: Cannot implicitly convert type 'int' to 'bool'
                //         Expression<Func<int, bool>> /*<bind>*/exp = num => num/*</bind>*/;
                Diagnostic(ErrorCode.ERR_NoImplicitConv, "num").WithArguments("int", "bool").WithLocation(9, 60),
                // CS1662: Cannot convert lambda expression to intended delegate type because some of the return types in the block are not implicitly convertible to the delegate return type
                //         Expression<Func<int, bool>> /*<bind>*/exp = num => num/*</bind>*/;
                Diagnostic(ErrorCode.ERR_CantConvAnonMethReturns, "num").WithArguments("lambda expression").WithLocation(9, 60)
            };

            // Due to https://github.com/dotnet/roslyn/issues/20291, we cannot verify that the types of the ioperation tree and the sematic model
            // match, as they do not actually match.
            VerifyOperationTreeAndDiagnosticsForTest<VariableDeclaratorSyntax>(source, expectedOperationTree, expectedDiagnostics,
                additionalOperationTreeVerifier: new ExpectedSymbolVerifier().Verify);
        }

        [CompilerTrait(CompilerFeature.IOperation)]
        [Fact]
        public void ConversionExpression_Implicit_ExpressionTreeConversion_InvalidSyntax()
        {
            string source = @"
using System;
using System.Linq.Expressions;

class Program
{
    static void Main(string[] args)
    {
        Expression<Func<int, bool>> /*<bind>*/exp = num =>/*</bind>*/;
    }
}
";
            string expectedOperationTree = @"
IVariableDeclarationOperation (1 variables) (OperationKind.VariableDeclaration, Type: null, IsInvalid) (Syntax: 'exp = num =>/*</bind>*/')
  Variables: Local_1: System.Linq.Expressions.Expression<System.Func<System.Int32, System.Boolean>> exp
  Initializer: 
    IVariableInitializerOperation (OperationKind.VariableInitializer, Type: null, IsInvalid) (Syntax: '= num =>/*</bind>*/')
      IConversionOperation (TryCast: False, Unchecked) (OperationKind.Conversion, Type: System.Linq.Expressions.Expression<System.Func<System.Int32, System.Boolean>>, IsInvalid, IsImplicit) (Syntax: 'num =>/*</bind>*/')
        Conversion: CommonConversion (Exists: True, IsIdentity: False, IsNumeric: False, IsReference: False, IsUserDefined: False) (MethodSymbol: null)
        Operand: 
          IAnonymousFunctionOperation (Symbol: lambda expression) (OperationKind.AnonymousFunction, Type: null, IsInvalid) (Syntax: 'num =>/*</bind>*/')
            IBlockOperation (1 statements) (OperationKind.Block, Type: null, IsInvalid, IsImplicit) (Syntax: '')
              IReturnOperation (OperationKind.Return, Type: null, IsInvalid, IsImplicit) (Syntax: '')
                ReturnedValue: 
                  IInvalidOperation (OperationKind.Invalid, Type: null, IsInvalid) (Syntax: '')
                    Children(0)
";
            var expectedDiagnostics = new DiagnosticDescription[] {
                // CS1525: Invalid expression term ';'
                //         Expression<Func<int, bool>> /*<bind>*/exp = num =>/*</bind>*/;
                Diagnostic(ErrorCode.ERR_InvalidExprTerm, ";").WithArguments(";").WithLocation(9, 70)
            };

            VerifyOperationTreeAndDiagnosticsForTest<VariableDeclaratorSyntax>(source, expectedOperationTree, expectedDiagnostics,
                additionalOperationTreeVerifier: new ExpectedSymbolVerifier().Verify);
        }

        [CompilerTrait(CompilerFeature.IOperation)]
        [Fact]
        public void ConversionExpression_Implicit_ReturnStatementConversion()
        {
            string source = @"
class C1
{
    public long M1()
    {
        int i = 1;
        /*<bind>*/return i;/*</bind>*/
    }
}
";
            string expectedOperationTree = @"
IReturnOperation (OperationKind.Return, Type: null) (Syntax: 'return i;')
  ReturnedValue: 
    IConversionOperation (TryCast: False, Unchecked) (OperationKind.Conversion, Type: System.Int64, IsImplicit) (Syntax: 'i')
      Conversion: CommonConversion (Exists: True, IsIdentity: False, IsNumeric: True, IsReference: False, IsUserDefined: False) (MethodSymbol: null)
      Operand: 
        ILocalReferenceOperation: i (OperationKind.LocalReference, Type: System.Int32) (Syntax: 'i')
";
            var expectedDiagnostics = DiagnosticDescription.None;

            VerifyOperationTreeAndDiagnosticsForTest<ReturnStatementSyntax>(source, expectedOperationTree, expectedDiagnostics,
                additionalOperationTreeVerifier: new ExpectedSymbolVerifier().Verify);
        }

        [CompilerTrait(CompilerFeature.IOperation)]
        [Fact]
        public void ConversionExpression_Implicit_ReturnStatementConversion_InvalidConversion()
        {
            string source = @"
class C1
{
    public int M1()
    {
        float f = 1;
        /*<bind>*/return f;/*</bind>*/
    }
}
";
            string expectedOperationTree = @"
IReturnOperation (OperationKind.Return, Type: null, IsInvalid) (Syntax: 'return f;')
  ReturnedValue: 
    IConversionOperation (TryCast: False, Unchecked) (OperationKind.Conversion, Type: System.Int32, IsInvalid, IsImplicit) (Syntax: 'f')
      Conversion: CommonConversion (Exists: True, IsIdentity: False, IsNumeric: True, IsReference: False, IsUserDefined: False) (MethodSymbol: null)
      Operand: 
        ILocalReferenceOperation: f (OperationKind.LocalReference, Type: System.Single, IsInvalid) (Syntax: 'f')
";
            var expectedDiagnostics = new DiagnosticDescription[] {
                // CS0266: Cannot implicitly convert type 'float' to 'int'. An explicit conversion exists (are you missing a cast?)
                //         /*<bind>*/return f;/*</bind>*/
                Diagnostic(ErrorCode.ERR_NoImplicitConvCast, "f").WithArguments("float", "int").WithLocation(7, 26)
            };

            VerifyOperationTreeAndDiagnosticsForTest<ReturnStatementSyntax>(source, expectedOperationTree, expectedDiagnostics,
                additionalOperationTreeVerifier: new ExpectedSymbolVerifier().Verify);
        }

        [CompilerTrait(CompilerFeature.IOperation)]
        [Fact]
        public void ConversionExpression_Implicit_CheckedOnlyAppliesToNumeric()
        {
            string source = @"
namespace ConsoleApp1
{
    class C1
    {
        static void M1()
        {
            checked
            {
                /*<bind>*/object o = null;/*</bind>*/
            }
        }
    }
}
";
            string expectedOperationTree = @"
IVariableDeclarationsOperation (1 declarations) (OperationKind.VariableDeclarations, Type: null) (Syntax: 'object o = null;')
  IVariableDeclarationOperation (1 variables) (OperationKind.VariableDeclaration, Type: null) (Syntax: 'o = null')
    Variables: Local_1: System.Object o
    Initializer: 
      IVariableInitializerOperation (OperationKind.VariableInitializer, Type: null) (Syntax: '= null')
        IConversionOperation (TryCast: False, Unchecked) (OperationKind.Conversion, Type: System.Object, Constant: null, IsImplicit) (Syntax: 'null')
          Conversion: CommonConversion (Exists: True, IsIdentity: False, IsNumeric: False, IsReference: True, IsUserDefined: False) (MethodSymbol: null)
          Operand: 
            ILiteralOperation (OperationKind.Literal, Type: null, Constant: null) (Syntax: 'null')
";
            var expectedDiagnostics = new DiagnosticDescription[] {
                // CS0219: The variable 'o' is assigned but its value is never used
                //                 /*<bind>*/object o = null/*</bind>*/;
                Diagnostic(ErrorCode.WRN_UnreferencedVarAssg, "o").WithArguments("o").WithLocation(10, 34)
            };

            VerifyOperationTreeAndDiagnosticsForTest<LocalDeclarationStatementSyntax>(source, expectedOperationTree, expectedDiagnostics);
        }

        [CompilerTrait(CompilerFeature.IOperation)]
        [Fact]
        public void ConversionExpression_Implicit_DelegateTypeConversion()
        {
            string source = @"
using System;
class Program
{
    void Main()
    {
        Action<object> objectAction = str => { };
        /*<bind>*/Action<string> stringAction = objectAction;/*</bind>*/
    }
}
";
            string expectedOperationTree = @"
IVariableDeclarationsOperation (1 declarations) (OperationKind.VariableDeclarations, Type: null) (Syntax: 'Action<stri ... jectAction;')
  IVariableDeclarationOperation (1 variables) (OperationKind.VariableDeclaration, Type: null) (Syntax: 'stringActio ... bjectAction')
    Variables: Local_1: System.Action<System.String> stringAction
    Initializer: 
      IVariableInitializerOperation (OperationKind.VariableInitializer, Type: null) (Syntax: '= objectAction')
        IConversionOperation (TryCast: False, Unchecked) (OperationKind.Conversion, Type: System.Action<System.String>, IsImplicit) (Syntax: 'objectAction')
          Conversion: CommonConversion (Exists: True, IsIdentity: False, IsNumeric: False, IsReference: True, IsUserDefined: False) (MethodSymbol: null)
          Operand: 
            ILocalReferenceOperation: objectAction (OperationKind.LocalReference, Type: System.Action<System.Object>) (Syntax: 'objectAction')
";
            var expectedDiagnostics = DiagnosticDescription.None;

            VerifyOperationTreeAndDiagnosticsForTest<LocalDeclarationStatementSyntax>(source, expectedOperationTree, expectedDiagnostics);
        }

        [CompilerTrait(CompilerFeature.IOperation)]
        [Fact]
        public void ConversionExpression_Implicit_DelegateTypeConversion_InvalidConversion()
        {
            string source = @"
using System;
class Program
{
    void Main()
    {
        Action<object> objectAction = str => { };
        /*<bind>*/Action<int> intAction = objectAction;/*</bind>*/
    }
}
";
            string expectedOperationTree = @"
IVariableDeclarationsOperation (1 declarations) (OperationKind.VariableDeclarations, Type: null, IsInvalid) (Syntax: 'Action<int> ... jectAction;')
  IVariableDeclarationOperation (1 variables) (OperationKind.VariableDeclaration, Type: null, IsInvalid) (Syntax: 'intAction = objectAction')
    Variables: Local_1: System.Action<System.Int32> intAction
    Initializer: 
      IVariableInitializerOperation (OperationKind.VariableInitializer, Type: null, IsInvalid) (Syntax: '= objectAction')
        IConversionOperation (TryCast: False, Unchecked) (OperationKind.Conversion, Type: System.Action<System.Int32>, IsInvalid, IsImplicit) (Syntax: 'objectAction')
          Conversion: CommonConversion (Exists: False, IsIdentity: False, IsNumeric: False, IsReference: False, IsUserDefined: False) (MethodSymbol: null)
          Operand: 
            ILocalReferenceOperation: objectAction (OperationKind.LocalReference, Type: System.Action<System.Object>, IsInvalid) (Syntax: 'objectAction')
";
            var expectedDiagnostics = new DiagnosticDescription[] {
                // CS0029: Cannot implicitly convert type 'System.Action<object>' to 'System.Action<int>'
                //         /*<bind>*/Action<int> intAction = objectAction;/*</bind>*/
                Diagnostic(ErrorCode.ERR_NoImplicitConv, "objectAction").WithArguments("System.Action<object>", "System.Action<int>").WithLocation(8, 43)
            };

            VerifyOperationTreeAndDiagnosticsForTest<LocalDeclarationStatementSyntax>(source, expectedOperationTree, expectedDiagnostics);
        }

        #endregion

        #region Explicit Conversion

        [CompilerTrait(CompilerFeature.IOperation)]
        [Fact]
        public void ConversionExpression_Explicit_ExplicitIdentityConversionCreatesIConversionExpression()
        {
            string source = @"
class C1
{
    public void M1()
    {
        int /*<bind>*/i = (int)1/*</bind>*/;
    }
}
";
            string expectedOperationTree = @"
IVariableDeclarationOperation (1 variables) (OperationKind.VariableDeclaration, Type: null) (Syntax: 'i = (int)1')
  Variables: Local_1: System.Int32 i
  Initializer: 
    IVariableInitializerOperation (OperationKind.VariableInitializer, Type: null) (Syntax: '= (int)1')
      IConversionOperation (TryCast: False, Unchecked) (OperationKind.Conversion, Type: System.Int32, Constant: 1) (Syntax: '(int)1')
        Conversion: CommonConversion (Exists: True, IsIdentity: True, IsNumeric: False, IsReference: False, IsUserDefined: False) (MethodSymbol: null)
        Operand: 
          ILiteralOperation (OperationKind.Literal, Type: System.Int32, Constant: 1) (Syntax: '1')
";
            var expectedDiagnostics = new DiagnosticDescription[] {
                // CS0219: The variable 'i' is assigned but its value is never used
                //         int /*<bind>*/i = (int)1/*</bind>*/;
                Diagnostic(ErrorCode.WRN_UnreferencedVarAssg, "i").WithArguments("i").WithLocation(6, 23)
            };

            VerifyOperationTreeAndDiagnosticsForTest<VariableDeclaratorSyntax>(source, expectedOperationTree, expectedDiagnostics,
                additionalOperationTreeVerifier: new ExpectedSymbolVerifier().Verify);
        }

        [CompilerTrait(CompilerFeature.IOperation)]
        [Fact]
        public void ConversionExpression_Explicit_ImplicitAndExplicitConversion()
        {
            string source = @"
class C1
{
    public void M1()
    {
        long /*<bind>*/i = (int)1/*</bind>*/;
    }
}
";
            string expectedOperationTree = @"
IVariableDeclarationOperation (1 variables) (OperationKind.VariableDeclaration, Type: null) (Syntax: 'i = (int)1')
  Variables: Local_1: System.Int64 i
  Initializer: 
    IVariableInitializerOperation (OperationKind.VariableInitializer, Type: null) (Syntax: '= (int)1')
      IConversionOperation (TryCast: False, Unchecked) (OperationKind.Conversion, Type: System.Int64, Constant: 1, IsImplicit) (Syntax: '(int)1')
        Conversion: CommonConversion (Exists: True, IsIdentity: False, IsNumeric: True, IsReference: False, IsUserDefined: False) (MethodSymbol: null)
        Operand: 
          IConversionOperation (TryCast: False, Unchecked) (OperationKind.Conversion, Type: System.Int32, Constant: 1) (Syntax: '(int)1')
            Conversion: CommonConversion (Exists: True, IsIdentity: True, IsNumeric: False, IsReference: False, IsUserDefined: False) (MethodSymbol: null)
            Operand: 
              ILiteralOperation (OperationKind.Literal, Type: System.Int32, Constant: 1) (Syntax: '1')
";
            var expectedDiagnostics = new DiagnosticDescription[] {
                // CS0219: The variable 'i' is assigned but its value is never used
                //         long /*<bind>*/i = (int)1/*</bind>*/;
                Diagnostic(ErrorCode.WRN_UnreferencedVarAssg, "i").WithArguments("i").WithLocation(6, 24)
            };

            VerifyOperationTreeAndDiagnosticsForTest<VariableDeclaratorSyntax>(source, expectedOperationTree, expectedDiagnostics,
                additionalOperationTreeVerifier: new ExpectedSymbolVerifier().Verify);
        }

        [CompilerTrait(CompilerFeature.IOperation)]
        [Fact]
        public void ConversionExpression_Explicit_SimpleNumericCast()
        {
            string source = @"
class C1
{
    public void M1()
    {
        int i = /*<bind>*/(int)1.0/*</bind>*/;
    }
}
";
            string expectedOperationTree = @"
IConversionOperation (TryCast: False, Unchecked) (OperationKind.Conversion, Type: System.Int32, Constant: 1) (Syntax: '(int)1.0')
  Conversion: CommonConversion (Exists: True, IsIdentity: False, IsNumeric: True, IsReference: False, IsUserDefined: False) (MethodSymbol: null)
  Operand: 
    ILiteralOperation (OperationKind.Literal, Type: System.Double, Constant: 1) (Syntax: '1.0')
";
            var expectedDiagnostics = new DiagnosticDescription[] {
                // CS0219: The variable 'i' is assigned but its value is never used
                //         int i = /*<bind>*/(int)1.0/*</bind>*/;
                Diagnostic(ErrorCode.WRN_UnreferencedVarAssg, "i").WithArguments("i").WithLocation(6, 13)
            };

            VerifyOperationTreeAndDiagnosticsForTest<CastExpressionSyntax>(source, expectedOperationTree, expectedDiagnostics);
        }

        [CompilerTrait(CompilerFeature.IOperation)]
        [Fact]
        public void ConversionExpression_Explicit_SimpleNumericConversion_InvalidNoImplicitConversion()
        {
            string source = @"
class C1
{
    public void M1()
    {
        int /*<bind>*/i = (float)1.0/*</bind>*/;
    }
}
";
            string expectedOperationTree = @"
IVariableDeclarationOperation (1 variables) (OperationKind.VariableDeclaration, Type: null, IsInvalid) (Syntax: 'i = (float)1.0')
  Variables: Local_1: System.Int32 i
  Initializer: 
    IVariableInitializerOperation (OperationKind.VariableInitializer, Type: null, IsInvalid) (Syntax: '= (float)1.0')
      IConversionOperation (TryCast: False, Unchecked) (OperationKind.Conversion, Type: System.Int32, Constant: 1, IsInvalid, IsImplicit) (Syntax: '(float)1.0')
        Conversion: CommonConversion (Exists: True, IsIdentity: False, IsNumeric: True, IsReference: False, IsUserDefined: False) (MethodSymbol: null)
        Operand: 
          IConversionOperation (TryCast: False, Unchecked) (OperationKind.Conversion, Type: System.Single, Constant: 1, IsInvalid) (Syntax: '(float)1.0')
            Conversion: CommonConversion (Exists: True, IsIdentity: False, IsNumeric: True, IsReference: False, IsUserDefined: False) (MethodSymbol: null)
            Operand: 
              ILiteralOperation (OperationKind.Literal, Type: System.Double, Constant: 1, IsInvalid) (Syntax: '1.0')
";
            var expectedDiagnostics = new DiagnosticDescription[] {
                // (6,27): error CS0266: Cannot implicitly convert type 'float' to 'int'. An explicit conversion exists (are you missing a cast?)
                //         int /*<bind>*/i = (float)1.0/*</bind>*/;
                Diagnostic(ErrorCode.ERR_NoImplicitConvCast, "(float)1.0").WithArguments("float", "int").WithLocation(6, 27),
                // (6,23): warning CS0219: The variable 'i' is assigned but its value is never used
                //         int /*<bind>*/i = (float)1.0/*</bind>*/;
                Diagnostic(ErrorCode.WRN_UnreferencedVarAssg, "i").WithArguments("i").WithLocation(6, 23)
            };

            VerifyOperationTreeAndDiagnosticsForTest<VariableDeclaratorSyntax>(source, expectedOperationTree, expectedDiagnostics);
        }

        [CompilerTrait(CompilerFeature.IOperation)]
        [Fact]
        public void ConversionExpression_Explicit_SimpleNumericConversion_InvalidSyntax()
        {
            string source = @"
class C1
{
    public void M1()
    {
        long /*<bind>*/i = (int)/*</bind>*/;
    }
}
";
            string expectedOperationTree = @"
IVariableDeclarationOperation (1 variables) (OperationKind.VariableDeclaration, Type: null, IsInvalid) (Syntax: 'i = (int)/*</bind>*/')
  Variables: Local_1: System.Int64 i
  Initializer: 
    IVariableInitializerOperation (OperationKind.VariableInitializer, Type: null, IsInvalid) (Syntax: '= (int)/*</bind>*/')
      IConversionOperation (TryCast: False, Unchecked) (OperationKind.Conversion, Type: System.Int64, IsInvalid, IsImplicit) (Syntax: '(int)/*</bind>*/')
        Conversion: CommonConversion (Exists: True, IsIdentity: False, IsNumeric: True, IsReference: False, IsUserDefined: False) (MethodSymbol: null)
        Operand: 
          IConversionOperation (TryCast: False, Unchecked) (OperationKind.Conversion, Type: System.Int32, IsInvalid) (Syntax: '(int)/*</bind>*/')
            Conversion: CommonConversion (Exists: False, IsIdentity: False, IsNumeric: False, IsReference: False, IsUserDefined: False) (MethodSymbol: null)
            Operand: 
              IInvalidOperation (OperationKind.Invalid, Type: null, IsInvalid) (Syntax: '')
                Children(0)
";
            var expectedDiagnostics = new DiagnosticDescription[] {
                // CS1525: Invalid expression term ';'
                //         long /*<bind>*/i = (int)/*</bind>*/;
                Diagnostic(ErrorCode.ERR_InvalidExprTerm, ";").WithArguments(";").WithLocation(6, 44)
            };

            VerifyOperationTreeAndDiagnosticsForTest<VariableDeclaratorSyntax>(source, expectedOperationTree, expectedDiagnostics);
        }

        [CompilerTrait(CompilerFeature.IOperation)]
        [Fact]
        public void ConversionExpression_Explicit_EnumFromNumericLiteralConversion()
        {
            string source = @"
class C1
{
    public void M1()
    {
        E1 /*<bind>*/e1 = (E1)1/*</bind>*/;
    }
}

enum E1
{
    One, Two
}
";
            string expectedOperationTree = @"
IVariableDeclarationOperation (1 variables) (OperationKind.VariableDeclaration, Type: null) (Syntax: 'e1 = (E1)1')
  Variables: Local_1: E1 e1
  Initializer: 
    IVariableInitializerOperation (OperationKind.VariableInitializer, Type: null) (Syntax: '= (E1)1')
      IConversionOperation (TryCast: False, Unchecked) (OperationKind.Conversion, Type: E1, Constant: 1) (Syntax: '(E1)1')
        Conversion: CommonConversion (Exists: True, IsIdentity: False, IsNumeric: False, IsReference: False, IsUserDefined: False) (MethodSymbol: null)
        Operand: 
          ILiteralOperation (OperationKind.Literal, Type: System.Int32, Constant: 1) (Syntax: '1')
";
            var expectedDiagnostics = new DiagnosticDescription[] {
                // CS0219: The variable 'e1' is assigned but its value is never used
                //         E1 /*<bind>*/e1 = (E1)1/*</bind>*/;
                Diagnostic(ErrorCode.WRN_UnreferencedVarAssg, "e1").WithArguments("e1").WithLocation(6, 22)
            };

            VerifyOperationTreeAndDiagnosticsForTest<VariableDeclaratorSyntax>(source, expectedOperationTree, expectedDiagnostics);
        }

        [CompilerTrait(CompilerFeature.IOperation)]
        [Fact]
        public void ConversionExpression_Explicit_EnumToNumericTypeConversion()
        {
            string source = @"
class C1
{
    public void M1()
    {
        int /*<bind>*/i = (int)E1.One/*</bind>*/;
    }
}

enum E1
{
    One, Two
}
";
            string expectedOperationTree = @"
IVariableDeclarationOperation (1 variables) (OperationKind.VariableDeclaration, Type: null) (Syntax: 'i = (int)E1.One')
  Variables: Local_1: System.Int32 i
  Initializer: 
    IVariableInitializerOperation (OperationKind.VariableInitializer, Type: null) (Syntax: '= (int)E1.One')
      IConversionOperation (TryCast: False, Unchecked) (OperationKind.Conversion, Type: System.Int32, Constant: 0) (Syntax: '(int)E1.One')
        Conversion: CommonConversion (Exists: True, IsIdentity: False, IsNumeric: False, IsReference: False, IsUserDefined: False) (MethodSymbol: null)
        Operand: 
          IFieldReferenceOperation: E1.One (Static) (OperationKind.FieldReference, Type: E1, Constant: 0) (Syntax: 'E1.One')
            Instance Receiver: 
              null
";
            var expectedDiagnostics = new DiagnosticDescription[] {
                // CS0219: The variable 'i' is assigned but its value is never used
                //         int /*<bind>*/i = (int)E1.One/*</bind>*/;
                Diagnostic(ErrorCode.WRN_UnreferencedVarAssg, "i").WithArguments("i").WithLocation(6, 23)
            };

            VerifyOperationTreeAndDiagnosticsForTest<VariableDeclaratorSyntax>(source, expectedOperationTree, expectedDiagnostics);
        }

        [CompilerTrait(CompilerFeature.IOperation)]
        [Fact]
        public void ConversionExpression_Explicit_EnumToEnumConversion()
        {
            string source = @"
class C1
{
    public void M1()
    {
        E2 /*<bind>*/e2 = (E2)E1.One/*</bind>*/;
    }
}

enum E1
{
    One, Two
}

enum E2
{
    Three, Four
}
";
            string expectedOperationTree = @"
IVariableDeclarationOperation (1 variables) (OperationKind.VariableDeclaration, Type: null) (Syntax: 'e2 = (E2)E1.One')
  Variables: Local_1: E2 e2
  Initializer: 
    IVariableInitializerOperation (OperationKind.VariableInitializer, Type: null) (Syntax: '= (E2)E1.One')
      IConversionOperation (TryCast: False, Unchecked) (OperationKind.Conversion, Type: E2, Constant: 0) (Syntax: '(E2)E1.One')
        Conversion: CommonConversion (Exists: True, IsIdentity: False, IsNumeric: False, IsReference: False, IsUserDefined: False) (MethodSymbol: null)
        Operand: 
          IFieldReferenceOperation: E1.One (Static) (OperationKind.FieldReference, Type: E1, Constant: 0) (Syntax: 'E1.One')
            Instance Receiver: 
              null
";
            var expectedDiagnostics = new DiagnosticDescription[] {
                // CS0219: The variable 'e2' is assigned but its value is never used
                //         E2 /*<bind>*/e2 = (E2)E1.One/*</bind>*/;
                Diagnostic(ErrorCode.WRN_UnreferencedVarAssg, "e2").WithArguments("e2").WithLocation(6, 22)
            };

            VerifyOperationTreeAndDiagnosticsForTest<VariableDeclaratorSyntax>(source, expectedOperationTree, expectedDiagnostics);
        }

        [CompilerTrait(CompilerFeature.IOperation)]
        [Fact]
        public void ConversionExpression_Explicit_EnumToEnumConversion_InvalidOutOfRange()
        {
            string source = @"
class C1
{
    public void M1()
    {
        E2 /*<bind>*/e2 = (E2)E1.One/*</bind>*/;
    }
}

enum E1
{
    One = 1000
}

enum E2 : byte
{
    Two
}
";

            // Note: The lack of a constant value for the conversion is expected here, it matches the semantic model.
            // Because the enum value is larger than the destination enum, the conversion is bad
            string expectedOperationTree = @"
IVariableDeclarationOperation (1 variables) (OperationKind.VariableDeclaration, Type: null, IsInvalid) (Syntax: 'e2 = (E2)E1.One')
  Variables: Local_1: E2 e2
  Initializer: 
    IVariableInitializerOperation (OperationKind.VariableInitializer, Type: null, IsInvalid) (Syntax: '= (E2)E1.One')
      IConversionOperation (TryCast: False, Unchecked) (OperationKind.Conversion, Type: E2, IsInvalid) (Syntax: '(E2)E1.One')
        Conversion: CommonConversion (Exists: True, IsIdentity: False, IsNumeric: False, IsReference: False, IsUserDefined: False) (MethodSymbol: null)
        Operand: 
          IFieldReferenceOperation: E1.One (Static) (OperationKind.FieldReference, Type: E1, Constant: 1000, IsInvalid) (Syntax: 'E1.One')
            Instance Receiver: 
              null
";
            var expectedDiagnostics = new DiagnosticDescription[] {
                // CS0221: Constant value '1000' cannot be converted to a 'E2' (use 'unchecked' syntax to override)
                //         E2 /*<bind>*/e2 = (E2)E1.One/*</bind>*/;
                Diagnostic(ErrorCode.ERR_ConstOutOfRangeChecked, "(E2)E1.One").WithArguments("1000", "E2").WithLocation(6, 27),
                // CS0219: The variable 'e2' is assigned but its value is never used
                //         E2 /*<bind>*/e2 = (E2)E1.One/*</bind>*/;
                Diagnostic(ErrorCode.WRN_UnreferencedVarAssg, "e2").WithArguments("e2").WithLocation(6, 22)
            };

            VerifyOperationTreeAndDiagnosticsForTest<VariableDeclaratorSyntax>(source, expectedOperationTree, expectedDiagnostics);
        }

        [CompilerTrait(CompilerFeature.IOperation)]
        [Fact]
        public void ConversionExpression_Explicit_NullableToNullableConversion()
        {
            string source = @"
class Program
{
    static void Main(string[] args)
    {
        long? l = null;
        int? /*<bind>*/i = (int?)l/*</bind>*/;
    }
}
";
            string expectedOperationTree = @"
IVariableDeclarationOperation (1 variables) (OperationKind.VariableDeclaration, Type: null) (Syntax: 'i = (int?)l')
  Variables: Local_1: System.Int32? i
  Initializer: 
    IVariableInitializerOperation (OperationKind.VariableInitializer, Type: null) (Syntax: '= (int?)l')
      IConversionOperation (TryCast: False, Unchecked) (OperationKind.Conversion, Type: System.Int32?) (Syntax: '(int?)l')
        Conversion: CommonConversion (Exists: True, IsIdentity: False, IsNumeric: False, IsReference: False, IsUserDefined: False) (MethodSymbol: null)
        Operand: 
          ILocalReferenceOperation: l (OperationKind.LocalReference, Type: System.Int64?) (Syntax: 'l')
";
            var expectedDiagnostics = DiagnosticDescription.None;

            VerifyOperationTreeAndDiagnosticsForTest<VariableDeclaratorSyntax>(source, expectedOperationTree, expectedDiagnostics);
        }

        [CompilerTrait(CompilerFeature.IOperation)]
        [Fact]
        public void ConversionExpression_Explicit_NullableToNonNullableConversion()
        {
            string source = @"
class Program
{
    static void Main(string[] args)
    {
        long? l = null;
        int /*<bind>*/i = (int)l/*</bind>*/;
    }
}
";
            string expectedOperationTree = @"
IVariableDeclarationOperation (1 variables) (OperationKind.VariableDeclaration, Type: null) (Syntax: 'i = (int)l')
  Variables: Local_1: System.Int32 i
  Initializer: 
    IVariableInitializerOperation (OperationKind.VariableInitializer, Type: null) (Syntax: '= (int)l')
      IConversionOperation (TryCast: False, Unchecked) (OperationKind.Conversion, Type: System.Int32) (Syntax: '(int)l')
        Conversion: CommonConversion (Exists: True, IsIdentity: False, IsNumeric: False, IsReference: False, IsUserDefined: False) (MethodSymbol: null)
        Operand: 
          ILocalReferenceOperation: l (OperationKind.LocalReference, Type: System.Int64?) (Syntax: 'l')
";
            var expectedDiagnostics = DiagnosticDescription.None;

            VerifyOperationTreeAndDiagnosticsForTest<VariableDeclaratorSyntax>(source, expectedOperationTree, expectedDiagnostics);
        }

        [CompilerTrait(CompilerFeature.IOperation)]
        [Fact]
        public void ConversionExpression_Explicit_ReferenceFromObjectConversion()
        {
            string source = @"
class C1
{
    static void M1()
    {
        object o = string.Empty;
        string /*<bind>*/s = (string)o/*</bind>*/;
    }
}
";
            string expectedOperationTree = @"
IVariableDeclarationOperation (1 variables) (OperationKind.VariableDeclaration, Type: null) (Syntax: 's = (string)o')
  Variables: Local_1: System.String s
  Initializer: 
    IVariableInitializerOperation (OperationKind.VariableInitializer, Type: null) (Syntax: '= (string)o')
      IConversionOperation (TryCast: False, Unchecked) (OperationKind.Conversion, Type: System.String) (Syntax: '(string)o')
        Conversion: CommonConversion (Exists: True, IsIdentity: False, IsNumeric: False, IsReference: True, IsUserDefined: False) (MethodSymbol: null)
        Operand: 
          ILocalReferenceOperation: o (OperationKind.LocalReference, Type: System.Object) (Syntax: 'o')
";
            var expectedDiagnostics = DiagnosticDescription.None;

            VerifyOperationTreeAndDiagnosticsForTest<VariableDeclaratorSyntax>(source, expectedOperationTree, expectedDiagnostics);
        }

        [CompilerTrait(CompilerFeature.IOperation)]
        [Fact]
        public void ConversionExpression_Explicit_ReferenceFromDynamicConversion()
        {
            string source = @"
class C1
{
    static void M1()
    {
        dynamic d = string.Empty;
        string /*<bind>*/s = (string)d/*</bind>*/;
    }
}
";
            string expectedOperationTree = @"
IVariableDeclarationOperation (1 variables) (OperationKind.VariableDeclaration, Type: null) (Syntax: 's = (string)d')
  Variables: Local_1: System.String s
  Initializer: 
    IVariableInitializerOperation (OperationKind.VariableInitializer, Type: null) (Syntax: '= (string)d')
      IConversionOperation (TryCast: False, Unchecked) (OperationKind.Conversion, Type: System.String) (Syntax: '(string)d')
        Conversion: CommonConversion (Exists: True, IsIdentity: False, IsNumeric: False, IsReference: False, IsUserDefined: False) (MethodSymbol: null)
        Operand: 
          ILocalReferenceOperation: d (OperationKind.LocalReference, Type: dynamic) (Syntax: 'd')
";
            var expectedDiagnostics = DiagnosticDescription.None;

            VerifyOperationTreeAndDiagnosticsForTest<VariableDeclaratorSyntax>(source, expectedOperationTree, expectedDiagnostics);
        }

        [CompilerTrait(CompilerFeature.IOperation)]
        [Fact]
        public void ConversionExpression_Explicit_ReferenceFromSuperclassConversion()
        {
            string source = @"
class C1
{
    static void M1()
    {
        C1 c1 = new C2();
        C2 /*<bind>*/c2 = (C2)c1/*</bind>*/;
    }
}

class C2 : C1
{
}
";
            string expectedOperationTree = @"
IVariableDeclarationOperation (1 variables) (OperationKind.VariableDeclaration, Type: null) (Syntax: 'c2 = (C2)c1')
  Variables: Local_1: C2 c2
  Initializer: 
    IVariableInitializerOperation (OperationKind.VariableInitializer, Type: null) (Syntax: '= (C2)c1')
      IConversionOperation (TryCast: False, Unchecked) (OperationKind.Conversion, Type: C2) (Syntax: '(C2)c1')
        Conversion: CommonConversion (Exists: True, IsIdentity: False, IsNumeric: False, IsReference: True, IsUserDefined: False) (MethodSymbol: null)
        Operand: 
          ILocalReferenceOperation: c1 (OperationKind.LocalReference, Type: C1) (Syntax: 'c1')
";
            var expectedDiagnostics = DiagnosticDescription.None;

            VerifyOperationTreeAndDiagnosticsForTest<VariableDeclaratorSyntax>(source, expectedOperationTree, expectedDiagnostics);
        }

        [CompilerTrait(CompilerFeature.IOperation)]
        [Fact]
        public void ConversionExpression_Explicit_ReferenceFromSuperclassConversion_InvalidNoConversion()
        {
            string source = @"
class C1
{
    static void M1()
    {
        C1 c1 = new C1();
        C2 /*<bind>*/c2 = (C2)c1/*</bind>*/;
    }
}

class C2
{
}
";
            string expectedOperationTree = @"
IVariableDeclarationOperation (1 variables) (OperationKind.VariableDeclaration, Type: null, IsInvalid) (Syntax: 'c2 = (C2)c1')
  Variables: Local_1: C2 c2
  Initializer: 
    IVariableInitializerOperation (OperationKind.VariableInitializer, Type: null, IsInvalid) (Syntax: '= (C2)c1')
      IConversionOperation (TryCast: False, Unchecked) (OperationKind.Conversion, Type: C2, IsInvalid) (Syntax: '(C2)c1')
        Conversion: CommonConversion (Exists: False, IsIdentity: False, IsNumeric: False, IsReference: False, IsUserDefined: False) (MethodSymbol: null)
        Operand: 
          ILocalReferenceOperation: c1 (OperationKind.LocalReference, Type: C1, IsInvalid) (Syntax: 'c1')
";
            var expectedDiagnostics = new DiagnosticDescription[] {
                // CS0030: Cannot convert type 'C1' to 'C2'
                //         C2 /*<bind>*/c2 = (C2)c1/*</bind>*/;
                Diagnostic(ErrorCode.ERR_NoExplicitConv, "(C2)c1").WithArguments("C1", "C2").WithLocation(7, 27)
            };

            VerifyOperationTreeAndDiagnosticsForTest<VariableDeclaratorSyntax>(source, expectedOperationTree, expectedDiagnostics);
        }

        [CompilerTrait(CompilerFeature.IOperation)]
        [Fact]
        public void ConversionExpression_Explicit_ReferenceFromImplementedInterfaceConversion()
        {
            string source = @"
interface I1 { }

class C1 : I1
{
    static void M1()
    {
        I1 i1 = new C1();
        C1 /*<bind>*/c1 = (C1)i1/*</bind>*/;
    }
}
";
            string expectedOperationTree = @"
IVariableDeclarationOperation (1 variables) (OperationKind.VariableDeclaration, Type: null) (Syntax: 'c1 = (C1)i1')
  Variables: Local_1: C1 c1
  Initializer: 
    IVariableInitializerOperation (OperationKind.VariableInitializer, Type: null) (Syntax: '= (C1)i1')
      IConversionOperation (TryCast: False, Unchecked) (OperationKind.Conversion, Type: C1) (Syntax: '(C1)i1')
        Conversion: CommonConversion (Exists: True, IsIdentity: False, IsNumeric: False, IsReference: True, IsUserDefined: False) (MethodSymbol: null)
        Operand: 
          ILocalReferenceOperation: i1 (OperationKind.LocalReference, Type: I1) (Syntax: 'i1')
";
            var expectedDiagnostics = DiagnosticDescription.None;

            VerifyOperationTreeAndDiagnosticsForTest<VariableDeclaratorSyntax>(source, expectedOperationTree, expectedDiagnostics);
        }

        [CompilerTrait(CompilerFeature.IOperation)]
        [Fact]
        public void ConversionExpression_Explicit_ReferenceFromUnimplementedInterfaceConversion()
        {
            string source = @"
interface I1 { }

class C1
{
    static void M1()
    {
        I1 i1 = null;
        C1 /*<bind>*/c1 = (C1)i1/*</bind>*/;
    }
}
";
            string expectedOperationTree = @"
IVariableDeclarationOperation (1 variables) (OperationKind.VariableDeclaration, Type: null) (Syntax: 'c1 = (C1)i1')
  Variables: Local_1: C1 c1
  Initializer: 
    IVariableInitializerOperation (OperationKind.VariableInitializer, Type: null) (Syntax: '= (C1)i1')
      IConversionOperation (TryCast: False, Unchecked) (OperationKind.Conversion, Type: C1) (Syntax: '(C1)i1')
        Conversion: CommonConversion (Exists: True, IsIdentity: False, IsNumeric: False, IsReference: True, IsUserDefined: False) (MethodSymbol: null)
        Operand: 
          ILocalReferenceOperation: i1 (OperationKind.LocalReference, Type: I1) (Syntax: 'i1')
";
            var expectedDiagnostics = DiagnosticDescription.None;

            VerifyOperationTreeAndDiagnosticsForTest<VariableDeclaratorSyntax>(source, expectedOperationTree, expectedDiagnostics);
        }

        [CompilerTrait(CompilerFeature.IOperation)]
        [Fact]
        public void ConversionExpression_Explicit_ReferenceFromUnimplementedInterfaceConversion_InvalidSealedClass()
        {
            string source = @"
interface I1 { }

sealed class C1
{
    static void M1()
    {
        I1 i1 = null;
        C1 /*<bind>*/c1 = (C1)i1/*</bind>*/;
    }
}
";
            string expectedOperationTree = @"
IVariableDeclarationOperation (1 variables) (OperationKind.VariableDeclaration, Type: null, IsInvalid) (Syntax: 'c1 = (C1)i1')
  Variables: Local_1: C1 c1
  Initializer: 
    IVariableInitializerOperation (OperationKind.VariableInitializer, Type: null, IsInvalid) (Syntax: '= (C1)i1')
      IConversionOperation (TryCast: False, Unchecked) (OperationKind.Conversion, Type: C1, IsInvalid) (Syntax: '(C1)i1')
        Conversion: CommonConversion (Exists: False, IsIdentity: False, IsNumeric: False, IsReference: False, IsUserDefined: False) (MethodSymbol: null)
        Operand: 
          ILocalReferenceOperation: i1 (OperationKind.LocalReference, Type: I1, IsInvalid) (Syntax: 'i1')
";
            var expectedDiagnostics = new DiagnosticDescription[] {
                // CS0030: Cannot convert type 'I1' to 'C1'
                //         C1 /*<bind>*/c1 = (C1)i1/*</bind>*/;
                Diagnostic(ErrorCode.ERR_NoExplicitConv, "(C1)i1").WithArguments("I1", "C1").WithLocation(9, 27)
            };

            VerifyOperationTreeAndDiagnosticsForTest<VariableDeclaratorSyntax>(source, expectedOperationTree, expectedDiagnostics);
        }

        [CompilerTrait(CompilerFeature.IOperation)]
        [Fact]
        public void ConversionExpression_Explicit_ReferenceFromInterfaceToInterfaceConversion()
        {
            string source = @"
interface I1 { }

interface I2 { }

sealed class C1
{
    static void M1()
    {
        I1 i1 = null;
        I2 /*<bind>*/i2 = (I2)i1/*</bind>*/;
    }
}
";
            string expectedOperationTree = @"
IVariableDeclarationOperation (1 variables) (OperationKind.VariableDeclaration, Type: null) (Syntax: 'i2 = (I2)i1')
  Variables: Local_1: I2 i2
  Initializer: 
    IVariableInitializerOperation (OperationKind.VariableInitializer, Type: null) (Syntax: '= (I2)i1')
      IConversionOperation (TryCast: False, Unchecked) (OperationKind.Conversion, Type: I2) (Syntax: '(I2)i1')
        Conversion: CommonConversion (Exists: True, IsIdentity: False, IsNumeric: False, IsReference: True, IsUserDefined: False) (MethodSymbol: null)
        Operand: 
          ILocalReferenceOperation: i1 (OperationKind.LocalReference, Type: I1) (Syntax: 'i1')
";
            var expectedDiagnostics = DiagnosticDescription.None;

            VerifyOperationTreeAndDiagnosticsForTest<VariableDeclaratorSyntax>(source, expectedOperationTree, expectedDiagnostics);
        }

        [CompilerTrait(CompilerFeature.IOperation)]
        [Fact]
        public void ConversionExpression_Explicit_ReferenceConversion_InvalidSyntax()
        {
            string source = @"
interface I2 { }

sealed class C1
{
    static void M1()
    {
        I2 /*<bind>*/i2 = (I2)()/*</bind>*/;
    }
}
";
            string expectedOperationTree = @"
IVariableDeclarationOperation (1 variables) (OperationKind.VariableDeclaration, Type: null, IsInvalid) (Syntax: 'i2 = (I2)()')
  Variables: Local_1: I2 i2
  Initializer: 
    IVariableInitializerOperation (OperationKind.VariableInitializer, Type: null, IsInvalid) (Syntax: '= (I2)()')
      IConversionOperation (TryCast: False, Unchecked) (OperationKind.Conversion, Type: I2, IsInvalid) (Syntax: '(I2)()')
        Conversion: CommonConversion (Exists: False, IsIdentity: False, IsNumeric: False, IsReference: False, IsUserDefined: False) (MethodSymbol: null)
        Operand: 
<<<<<<< HEAD
          IParenthesizedExpression (OperationKind.ParenthesizedExpression, Type: null, IsInvalid) (Syntax: '()')
            Operand: 
              IInvalidExpression (OperationKind.InvalidExpression, Type: null, IsInvalid) (Syntax: '')
                Children(0)
=======
          IInvalidOperation (OperationKind.Invalid, Type: null, IsInvalid) (Syntax: '')
            Children(0)
>>>>>>> f09e33b7
";
            var expectedDiagnostics = new DiagnosticDescription[] {
                // CS1525: Invalid expression term ')'
                //         I2 /*<bind>*/i2 = (I2)()/*</bind>*/;
                Diagnostic(ErrorCode.ERR_InvalidExprTerm, ")").WithArguments(")").WithLocation(8, 32)
            };

            VerifyOperationTreeAndDiagnosticsForTest<VariableDeclaratorSyntax>(source, expectedOperationTree, expectedDiagnostics);
        }

        [CompilerTrait(CompilerFeature.IOperation)]
        [Fact]
        public void ConversionExpression_Explicit_ReferenceArrayTypeToArrayTypeConversion()
        {
            string source = @"
class C1
{
    static void M1()
    {
        C1[] c1arr = new C2[1];
        C2[] /*<bind>*/c2arr = (C2[])c1arr/*</bind>*/;
    }
}

class C2 : C1 { }
";
            string expectedOperationTree = @"
IVariableDeclarationOperation (1 variables) (OperationKind.VariableDeclaration, Type: null) (Syntax: 'c2arr = (C2[])c1arr')
  Variables: Local_1: C2[] c2arr
  Initializer: 
    IVariableInitializerOperation (OperationKind.VariableInitializer, Type: null) (Syntax: '= (C2[])c1arr')
      IConversionOperation (TryCast: False, Unchecked) (OperationKind.Conversion, Type: C2[]) (Syntax: '(C2[])c1arr')
        Conversion: CommonConversion (Exists: True, IsIdentity: False, IsNumeric: False, IsReference: True, IsUserDefined: False) (MethodSymbol: null)
        Operand: 
          ILocalReferenceOperation: c1arr (OperationKind.LocalReference, Type: C1[]) (Syntax: 'c1arr')
";
            var expectedDiagnostics = DiagnosticDescription.None;

            VerifyOperationTreeAndDiagnosticsForTest<VariableDeclaratorSyntax>(source, expectedOperationTree, expectedDiagnostics);
        }

        [CompilerTrait(CompilerFeature.IOperation)]
        [Fact]
        public void ConversionExpression_Explicit_ReferenceArrayTypeToArrayTypeConversion_InvalidNoElementTypeConversion()
        {
            string source = @"
class C1
{
    static void M1()
    {
        C1[] c1arr = new C1[1];
        C2[] /*<bind>*/c2arr = (C2[])c1arr/*</bind>*/;
    }
}

class C2 { }
";
            string expectedOperationTree = @"
IVariableDeclarationOperation (1 variables) (OperationKind.VariableDeclaration, Type: null, IsInvalid) (Syntax: 'c2arr = (C2[])c1arr')
  Variables: Local_1: C2[] c2arr
  Initializer: 
    IVariableInitializerOperation (OperationKind.VariableInitializer, Type: null, IsInvalid) (Syntax: '= (C2[])c1arr')
      IConversionOperation (TryCast: False, Unchecked) (OperationKind.Conversion, Type: C2[], IsInvalid) (Syntax: '(C2[])c1arr')
        Conversion: CommonConversion (Exists: False, IsIdentity: False, IsNumeric: False, IsReference: False, IsUserDefined: False) (MethodSymbol: null)
        Operand: 
          ILocalReferenceOperation: c1arr (OperationKind.LocalReference, Type: C1[], IsInvalid) (Syntax: 'c1arr')
";
            var expectedDiagnostics = new DiagnosticDescription[] {
                // CS0030: Cannot convert type 'C1[]' to 'C2[]'
                //         C2[] /*<bind>*/c2arr = (C2[])c1arr/*</bind>*/;
                Diagnostic(ErrorCode.ERR_NoExplicitConv, "(C2[])c1arr").WithArguments("C1[]", "C2[]").WithLocation(7, 32)
            };

            VerifyOperationTreeAndDiagnosticsForTest<VariableDeclaratorSyntax>(source, expectedOperationTree, expectedDiagnostics);
        }

        [CompilerTrait(CompilerFeature.IOperation)]
        [Fact]
        public void ConversionExpression_Explicit_ReferenceArrayTypeToArrayTypeConversion_InvalidMismatchedSized()
        {
            string source = @"
class C1
{
    static void M1()
    {
        C1[] c1arr = new C1[1];
        C1[][] /*<bind>*/c2arr = (C1[][])c1arr/*</bind>*/;
    }
}
";
            string expectedOperationTree = @"
IVariableDeclarationOperation (1 variables) (OperationKind.VariableDeclaration, Type: null, IsInvalid) (Syntax: 'c2arr = (C1[][])c1arr')
  Variables: Local_1: C1[][] c2arr
  Initializer: 
    IVariableInitializerOperation (OperationKind.VariableInitializer, Type: null, IsInvalid) (Syntax: '= (C1[][])c1arr')
      IConversionOperation (TryCast: False, Unchecked) (OperationKind.Conversion, Type: C1[][], IsInvalid) (Syntax: '(C1[][])c1arr')
        Conversion: CommonConversion (Exists: False, IsIdentity: False, IsNumeric: False, IsReference: False, IsUserDefined: False) (MethodSymbol: null)
        Operand: 
          ILocalReferenceOperation: c1arr (OperationKind.LocalReference, Type: C1[], IsInvalid) (Syntax: 'c1arr')
";
            var expectedDiagnostics = new DiagnosticDescription[] {
                // CS0030: Cannot convert type 'C1[]' to 'C1[][]'
                //         C1[][] /*<bind>*/c2arr = (C1[][])c1arr/*</bind>*/;
                Diagnostic(ErrorCode.ERR_NoExplicitConv, "(C1[][])c1arr").WithArguments("C1[]", "C1[][]").WithLocation(7, 34)
            };

            VerifyOperationTreeAndDiagnosticsForTest<VariableDeclaratorSyntax>(source, expectedOperationTree, expectedDiagnostics);
        }

        [CompilerTrait(CompilerFeature.IOperation)]
        [Fact]
        public void ConversionExpression_Explicit_ReferenceSystemArrayToArrayTypeConversion()
        {
            string source = @"
using System;

class C1
{
    static void M1()
    {
        Array c1arr = new C1[1];
        C1[] /*<bind>*/c2arr = (C1[])c1arr/*</bind>*/;
    }
}
";
            string expectedOperationTree = @"
IVariableDeclarationOperation (1 variables) (OperationKind.VariableDeclaration, Type: null) (Syntax: 'c2arr = (C1[])c1arr')
  Variables: Local_1: C1[] c2arr
  Initializer: 
    IVariableInitializerOperation (OperationKind.VariableInitializer, Type: null) (Syntax: '= (C1[])c1arr')
      IConversionOperation (TryCast: False, Unchecked) (OperationKind.Conversion, Type: C1[]) (Syntax: '(C1[])c1arr')
        Conversion: CommonConversion (Exists: True, IsIdentity: False, IsNumeric: False, IsReference: True, IsUserDefined: False) (MethodSymbol: null)
        Operand: 
          ILocalReferenceOperation: c1arr (OperationKind.LocalReference, Type: System.Array) (Syntax: 'c1arr')
";
            var expectedDiagnostics = DiagnosticDescription.None;

            VerifyOperationTreeAndDiagnosticsForTest<VariableDeclaratorSyntax>(source, expectedOperationTree, expectedDiagnostics);
        }

        [CompilerTrait(CompilerFeature.IOperation)]
        [Fact]
        public void ConversionExpression_Explicit_ReferenceArrayToIListConversion()
        {
            string source = @"
using System;
using System.Collections.Generic;

class C1
{
    static void M1()
    {
        C1[] c1arr = new C1[1];
        IList<C1> /*<bind>*/c1list = (IList<C1>)c1arr/*</bind>*/;
    }
}
";
            string expectedOperationTree = @"
IVariableDeclarationOperation (1 variables) (OperationKind.VariableDeclaration, Type: null) (Syntax: 'c1list = (I ... t<C1>)c1arr')
  Variables: Local_1: System.Collections.Generic.IList<C1> c1list
  Initializer: 
    IVariableInitializerOperation (OperationKind.VariableInitializer, Type: null) (Syntax: '= (IList<C1>)c1arr')
      IConversionOperation (TryCast: False, Unchecked) (OperationKind.Conversion, Type: System.Collections.Generic.IList<C1>) (Syntax: '(IList<C1>)c1arr')
        Conversion: CommonConversion (Exists: True, IsIdentity: False, IsNumeric: False, IsReference: True, IsUserDefined: False) (MethodSymbol: null)
        Operand: 
          ILocalReferenceOperation: c1arr (OperationKind.LocalReference, Type: C1[]) (Syntax: 'c1arr')
";
            var expectedDiagnostics = DiagnosticDescription.None;

            VerifyOperationTreeAndDiagnosticsForTest<VariableDeclaratorSyntax>(source, expectedOperationTree, expectedDiagnostics);
        }

        [CompilerTrait(CompilerFeature.IOperation)]
        [Fact]
        public void ConversionExpression_Explicit_ReferenceArrayToIListConversion_InvalidMismatchedDimensions()
        {
            string source = @"
using System;
using System.Collections.Generic;

class C1
{
    static void M1()
    {
        C1[][] c1arr = new C1[1][];
        IList<C1> /*<bind>*/c1list = (IList<C1>)c1arr/*</bind>*/;
    }
}
";
            string expectedOperationTree = @"
IVariableDeclarationOperation (1 variables) (OperationKind.VariableDeclaration, Type: null, IsInvalid) (Syntax: 'c1list = (I ... t<C1>)c1arr')
  Variables: Local_1: System.Collections.Generic.IList<C1> c1list
  Initializer: 
    IVariableInitializerOperation (OperationKind.VariableInitializer, Type: null, IsInvalid) (Syntax: '= (IList<C1>)c1arr')
      IConversionOperation (TryCast: False, Unchecked) (OperationKind.Conversion, Type: System.Collections.Generic.IList<C1>, IsInvalid) (Syntax: '(IList<C1>)c1arr')
        Conversion: CommonConversion (Exists: False, IsIdentity: False, IsNumeric: False, IsReference: False, IsUserDefined: False) (MethodSymbol: null)
        Operand: 
          ILocalReferenceOperation: c1arr (OperationKind.LocalReference, Type: C1[][], IsInvalid) (Syntax: 'c1arr')
";
            var expectedDiagnostics = new DiagnosticDescription[] {
                // CS0030: Cannot convert type 'C1[][]' to 'System.Collections.Generic.IList<C1>'
                //         IList<C1> /*<bind>*/c1list = (IList<C1>)c1arr/*</bind>*/;
                Diagnostic(ErrorCode.ERR_NoExplicitConv, "(IList<C1>)c1arr").WithArguments("C1[][]", "System.Collections.Generic.IList<C1>").WithLocation(10, 38)
            };

            VerifyOperationTreeAndDiagnosticsForTest<VariableDeclaratorSyntax>(source, expectedOperationTree, expectedDiagnostics);
        }

        [CompilerTrait(CompilerFeature.IOperation)]
        [Fact]
        public void ConversionExpression_Explicit_ReferenceIListToArrayTypeConversion()
        {
            string source = @"
using System;
using System.Collections.Generic;

class C1
{
    static void M1()
    {
        IList<C1> c1List = new List<C1>();
        C1[] /*<bind>*/c1arr = (C1[])c1List/*</bind>*/;
    }
}
";
            string expectedOperationTree = @"
IVariableDeclarationOperation (1 variables) (OperationKind.VariableDeclaration, Type: null) (Syntax: 'c1arr = (C1[])c1List')
  Variables: Local_1: C1[] c1arr
  Initializer: 
    IVariableInitializerOperation (OperationKind.VariableInitializer, Type: null) (Syntax: '= (C1[])c1List')
      IConversionOperation (TryCast: False, Unchecked) (OperationKind.Conversion, Type: C1[]) (Syntax: '(C1[])c1List')
        Conversion: CommonConversion (Exists: True, IsIdentity: False, IsNumeric: False, IsReference: True, IsUserDefined: False) (MethodSymbol: null)
        Operand: 
          ILocalReferenceOperation: c1List (OperationKind.LocalReference, Type: System.Collections.Generic.IList<C1>) (Syntax: 'c1List')
";
            var expectedDiagnostics = DiagnosticDescription.None;

            VerifyOperationTreeAndDiagnosticsForTest<VariableDeclaratorSyntax>(source, expectedOperationTree, expectedDiagnostics);
        }

        [CompilerTrait(CompilerFeature.IOperation)]
        [Fact]
        public void ConversionExpression_Explicit_ReferenceIListToArrayTypeConversion_InvalidMismatchedDimensions()
        {
            string source = @"
using System;
using System.Collections.Generic;

class C1
{
    static void M1()
    {
        IList<C1> c1List = new List<C1>();
        C1[][] /*<bind>*/c1arr = (C1[][])c1List/*</bind>*/;
    }
}
";
            string expectedOperationTree = @"
IVariableDeclarationOperation (1 variables) (OperationKind.VariableDeclaration, Type: null, IsInvalid) (Syntax: 'c1arr = (C1[][])c1List')
  Variables: Local_1: C1[][] c1arr
  Initializer: 
    IVariableInitializerOperation (OperationKind.VariableInitializer, Type: null, IsInvalid) (Syntax: '= (C1[][])c1List')
      IConversionOperation (TryCast: False, Unchecked) (OperationKind.Conversion, Type: C1[][], IsInvalid) (Syntax: '(C1[][])c1List')
        Conversion: CommonConversion (Exists: False, IsIdentity: False, IsNumeric: False, IsReference: False, IsUserDefined: False) (MethodSymbol: null)
        Operand: 
          ILocalReferenceOperation: c1List (OperationKind.LocalReference, Type: System.Collections.Generic.IList<C1>, IsInvalid) (Syntax: 'c1List')
";
            var expectedDiagnostics = new DiagnosticDescription[] {
                // CS0030: Cannot convert type 'System.Collections.Generic.IList<C1>' to 'C1[][]'
                //         C1[][] /*<bind>*/c1arr = (C1[][])c1List/*</bind>*/;
                Diagnostic(ErrorCode.ERR_NoExplicitConv, "(C1[][])c1List").WithArguments("System.Collections.Generic.IList<C1>", "C1[][]").WithLocation(10, 34)
            };

            VerifyOperationTreeAndDiagnosticsForTest<VariableDeclaratorSyntax>(source, expectedOperationTree, expectedDiagnostics);
        }

        [CompilerTrait(CompilerFeature.IOperation)]
        [Fact]
        public void ConversionExpression_Explicit_ReferenceDelegateToDelegateTypeConversion()
        {
            string source = @"
using System;

class C1
{
    static void M1()
    {
        Delegate d = (Action)(() => { });
        Action /*<bind>*/a = (Action)d/*</bind>*/;
    }
}
";
            string expectedOperationTree = @"
IVariableDeclarationOperation (1 variables) (OperationKind.VariableDeclaration, Type: null) (Syntax: 'a = (Action)d')
  Variables: Local_1: System.Action a
  Initializer: 
    IVariableInitializerOperation (OperationKind.VariableInitializer, Type: null) (Syntax: '= (Action)d')
      IConversionOperation (TryCast: False, Unchecked) (OperationKind.Conversion, Type: System.Action) (Syntax: '(Action)d')
        Conversion: CommonConversion (Exists: True, IsIdentity: False, IsNumeric: False, IsReference: True, IsUserDefined: False) (MethodSymbol: null)
        Operand: 
          ILocalReferenceOperation: d (OperationKind.LocalReference, Type: System.Delegate) (Syntax: 'd')
";
            var expectedDiagnostics = DiagnosticDescription.None;

            VerifyOperationTreeAndDiagnosticsForTest<VariableDeclaratorSyntax>(source, expectedOperationTree, expectedDiagnostics);
        }

        [CompilerTrait(CompilerFeature.IOperation)]
        [Fact]
        public void ConversionExpression_Explicit_ReferenceContravarianceConversion()
        {
            string source = @"
interface I1<out T>
{
}

class C1<T> : I1<T>
{
    void M1()
    {
        C2<C3> c2 = new C2<C3>();
        I1<C4> /*<bind>*/c1 = (I1<C4>)c2/*</bind>*/;
    }
}

class C2<T> : C1<T>
{
}

class C3
{
}

class C4 : C3
{
}
";
            string expectedOperationTree = @"
IVariableDeclarationOperation (1 variables) (OperationKind.VariableDeclaration, Type: null) (Syntax: 'c1 = (I1<C4>)c2')
  Variables: Local_1: I1<C4> c1
  Initializer: 
    IVariableInitializerOperation (OperationKind.VariableInitializer, Type: null) (Syntax: '= (I1<C4>)c2')
      IConversionOperation (TryCast: False, Unchecked) (OperationKind.Conversion, Type: I1<C4>) (Syntax: '(I1<C4>)c2')
        Conversion: CommonConversion (Exists: True, IsIdentity: False, IsNumeric: False, IsReference: True, IsUserDefined: False) (MethodSymbol: null)
        Operand: 
          ILocalReferenceOperation: c2 (OperationKind.LocalReference, Type: C2<C3>) (Syntax: 'c2')
";
            var expectedDiagnostics = DiagnosticDescription.None;

            VerifyOperationTreeAndDiagnosticsForTest<VariableDeclaratorSyntax>(source, expectedOperationTree, expectedDiagnostics);
        }

        [CompilerTrait(CompilerFeature.IOperation)]
        [Fact]
        public void ConversionExpression_Explicit_UnboxingObjectToValueTypeConversion()
        {
            string source = @"
class C1
{
    void M1()
    {
        object o = 1;
        int /*<bind>*/i = (int)o/*</bind>*/;
    }
}
";
            string expectedOperationTree = @"
IVariableDeclarationOperation (1 variables) (OperationKind.VariableDeclaration, Type: null) (Syntax: 'i = (int)o')
  Variables: Local_1: System.Int32 i
  Initializer: 
    IVariableInitializerOperation (OperationKind.VariableInitializer, Type: null) (Syntax: '= (int)o')
      IConversionOperation (TryCast: False, Unchecked) (OperationKind.Conversion, Type: System.Int32) (Syntax: '(int)o')
        Conversion: CommonConversion (Exists: True, IsIdentity: False, IsNumeric: False, IsReference: False, IsUserDefined: False) (MethodSymbol: null)
        Operand: 
          ILocalReferenceOperation: o (OperationKind.LocalReference, Type: System.Object) (Syntax: 'o')
";
            var expectedDiagnostics = DiagnosticDescription.None;

            VerifyOperationTreeAndDiagnosticsForTest<VariableDeclaratorSyntax>(source, expectedOperationTree, expectedDiagnostics);
        }

        [CompilerTrait(CompilerFeature.IOperation)]
        [Fact]
        public void ConversionExpression_Explicit_UnboxingDynamicToValueTypeConversion()
        {
            string source = @"
class C1
{
    void M1()
    {
        dynamic d = 1;
        int /*<bind>*/i = (int)d/*</bind>*/;
    }
}
";
            string expectedOperationTree = @"
IVariableDeclarationOperation (1 variables) (OperationKind.VariableDeclaration, Type: null) (Syntax: 'i = (int)d')
  Variables: Local_1: System.Int32 i
  Initializer: 
    IVariableInitializerOperation (OperationKind.VariableInitializer, Type: null) (Syntax: '= (int)d')
      IConversionOperation (TryCast: False, Unchecked) (OperationKind.Conversion, Type: System.Int32) (Syntax: '(int)d')
        Conversion: CommonConversion (Exists: True, IsIdentity: False, IsNumeric: False, IsReference: False, IsUserDefined: False) (MethodSymbol: null)
        Operand: 
          ILocalReferenceOperation: d (OperationKind.LocalReference, Type: dynamic) (Syntax: 'd')
";
            var expectedDiagnostics = DiagnosticDescription.None;

            VerifyOperationTreeAndDiagnosticsForTest<VariableDeclaratorSyntax>(source, expectedOperationTree, expectedDiagnostics);
        }

        [CompilerTrait(CompilerFeature.IOperation)]
        [Fact]
        public void ConversionExpression_Explicit_UnboxingSystemValueTypeToValueTypeConversion()
        {
            string source = @"
using System;

class C1
{
    void M1()
    {
        ValueType v = 1;
        int /*<bind>*/i = (int)v/*</bind>*/;
    }
}
";
            string expectedOperationTree = @"
IVariableDeclarationOperation (1 variables) (OperationKind.VariableDeclaration, Type: null) (Syntax: 'i = (int)v')
  Variables: Local_1: System.Int32 i
  Initializer: 
    IVariableInitializerOperation (OperationKind.VariableInitializer, Type: null) (Syntax: '= (int)v')
      IConversionOperation (TryCast: False, Unchecked) (OperationKind.Conversion, Type: System.Int32) (Syntax: '(int)v')
        Conversion: CommonConversion (Exists: True, IsIdentity: False, IsNumeric: False, IsReference: False, IsUserDefined: False) (MethodSymbol: null)
        Operand: 
          ILocalReferenceOperation: v (OperationKind.LocalReference, Type: System.ValueType) (Syntax: 'v')
";
            var expectedDiagnostics = DiagnosticDescription.None;

            VerifyOperationTreeAndDiagnosticsForTest<VariableDeclaratorSyntax>(source, expectedOperationTree, expectedDiagnostics);
        }

        [CompilerTrait(CompilerFeature.IOperation)]
        [Fact]
        public void ConversionExpression_Explicit_UnboxingSystemEnumToEnumConversion()
        {
            string source = @"
using System;

class C1
{
    void M1()
    {
        Enum e = E1.One;
        E1 /*<bind>*/e1 = (E1)e/*</bind>*/;
    }
}

enum E1
{
    One = 1
}
";
            string expectedOperationTree = @"
IVariableDeclarationOperation (1 variables) (OperationKind.VariableDeclaration, Type: null) (Syntax: 'e1 = (E1)e')
  Variables: Local_1: E1 e1
  Initializer: 
    IVariableInitializerOperation (OperationKind.VariableInitializer, Type: null) (Syntax: '= (E1)e')
      IConversionOperation (TryCast: False, Unchecked) (OperationKind.Conversion, Type: E1) (Syntax: '(E1)e')
        Conversion: CommonConversion (Exists: True, IsIdentity: False, IsNumeric: False, IsReference: False, IsUserDefined: False) (MethodSymbol: null)
        Operand: 
          ILocalReferenceOperation: e (OperationKind.LocalReference, Type: System.Enum) (Syntax: 'e')
";
            var expectedDiagnostics = DiagnosticDescription.None;

            VerifyOperationTreeAndDiagnosticsForTest<VariableDeclaratorSyntax>(source, expectedOperationTree, expectedDiagnostics);
        }

        [CompilerTrait(CompilerFeature.IOperation)]
        [Fact]
        public void ConversionExpression_Explicit_UnboxingReferenceToNullableTypeConversion()
        {
            string source = @"
using System;

class C1
{
    void M1()
    {
        Enum e = null;
        E1? /*<bind>*/e1 = (E1?)e/*</bind>*/;
    }
}

enum E1
{
    One = 1
}
";
            string expectedOperationTree = @"
IVariableDeclarationOperation (1 variables) (OperationKind.VariableDeclaration, Type: null) (Syntax: 'e1 = (E1?)e')
  Variables: Local_1: E1? e1
  Initializer: 
    IVariableInitializerOperation (OperationKind.VariableInitializer, Type: null) (Syntax: '= (E1?)e')
      IConversionOperation (TryCast: False, Unchecked) (OperationKind.Conversion, Type: E1?) (Syntax: '(E1?)e')
        Conversion: CommonConversion (Exists: True, IsIdentity: False, IsNumeric: False, IsReference: False, IsUserDefined: False) (MethodSymbol: null)
        Operand: 
          ILocalReferenceOperation: e (OperationKind.LocalReference, Type: System.Enum) (Syntax: 'e')
";
            var expectedDiagnostics = DiagnosticDescription.None;

            VerifyOperationTreeAndDiagnosticsForTest<VariableDeclaratorSyntax>(source, expectedOperationTree, expectedDiagnostics);
        }

        [CompilerTrait(CompilerFeature.IOperation)]
        [Fact]
        public void ConversionExpression_Explicit_UnboxingReferenceToNullableTypeConversion_InvalidNoConversionToNonNullableType()
        {
            string source = @"
using System;

class C1
{
    void M1()
    {
        Enum e = null;
        int? /*<bind>*/e1 = (E1?)e/*</bind>*/;
    }
}

enum E1
{
    One = 1
}
";
            string expectedOperationTree = @"
IVariableDeclarationOperation (1 variables) (OperationKind.VariableDeclaration, Type: null, IsInvalid) (Syntax: 'e1 = (E1?)e')
  Variables: Local_1: System.Int32? e1
  Initializer: 
    IVariableInitializerOperation (OperationKind.VariableInitializer, Type: null, IsInvalid) (Syntax: '= (E1?)e')
      IConversionOperation (TryCast: False, Unchecked) (OperationKind.Conversion, Type: System.Int32?, IsInvalid, IsImplicit) (Syntax: '(E1?)e')
        Conversion: CommonConversion (Exists: True, IsIdentity: False, IsNumeric: False, IsReference: False, IsUserDefined: False) (MethodSymbol: null)
        Operand: 
          IConversionOperation (TryCast: False, Unchecked) (OperationKind.Conversion, Type: E1?, IsInvalid) (Syntax: '(E1?)e')
            Conversion: CommonConversion (Exists: True, IsIdentity: False, IsNumeric: False, IsReference: False, IsUserDefined: False) (MethodSymbol: null)
            Operand: 
              ILocalReferenceOperation: e (OperationKind.LocalReference, Type: System.Enum, IsInvalid) (Syntax: 'e')
";
            var expectedDiagnostics = new DiagnosticDescription[] {
                // CS0266: Cannot implicitly convert type 'E1?' to 'int?'. An explicit conversion exists (are you missing a cast?)
                //         int? /*<bind>*/e1 = (E1?)e/*</bind>*/;
                Diagnostic(ErrorCode.ERR_NoImplicitConvCast, "(E1?)e").WithArguments("E1?", "int?").WithLocation(9, 29)
            };

            VerifyOperationTreeAndDiagnosticsForTest<VariableDeclaratorSyntax>(source, expectedOperationTree, expectedDiagnostics);
        }

        [CompilerTrait(CompilerFeature.IOperation)]
        [Fact]
        public void ConversionExpression_Explicit_UnboxingValueTypeFromInterfaceConversion()
        {
            string source = @"
using System;

class C1
{
    void M1()
    {
        I1 i = null;
        S1 /*<bind>*/s1 = (S1)i/*</bind>*/;
    }
}

interface I1 { }

struct S1 : I1 { }
";
            string expectedOperationTree = @"
IVariableDeclarationOperation (1 variables) (OperationKind.VariableDeclaration, Type: null) (Syntax: 's1 = (S1)i')
  Variables: Local_1: S1 s1
  Initializer: 
    IVariableInitializerOperation (OperationKind.VariableInitializer, Type: null) (Syntax: '= (S1)i')
      IConversionOperation (TryCast: False, Unchecked) (OperationKind.Conversion, Type: S1) (Syntax: '(S1)i')
        Conversion: CommonConversion (Exists: True, IsIdentity: False, IsNumeric: False, IsReference: False, IsUserDefined: False) (MethodSymbol: null)
        Operand: 
          ILocalReferenceOperation: i (OperationKind.LocalReference, Type: I1) (Syntax: 'i')
";
            var expectedDiagnostics = DiagnosticDescription.None;

            VerifyOperationTreeAndDiagnosticsForTest<VariableDeclaratorSyntax>(source, expectedOperationTree, expectedDiagnostics);
        }

        [CompilerTrait(CompilerFeature.IOperation)]
        [Fact]
        public void ConversionExpression_Explicit_UnboxingValueTypeFromInterfaceConversion_InvalidNoConversion()
        {
            string source = @"
using System;

class C1
{
    void M1()
    {
        I1 i = null;
        S1 /*<bind>*/s1 = (S1)i/*</bind>*/;
    }
}

interface I1 { }

struct S1 { }
";
            string expectedOperationTree = @"
IVariableDeclarationOperation (1 variables) (OperationKind.VariableDeclaration, Type: null, IsInvalid) (Syntax: 's1 = (S1)i')
  Variables: Local_1: S1 s1
  Initializer: 
    IVariableInitializerOperation (OperationKind.VariableInitializer, Type: null, IsInvalid) (Syntax: '= (S1)i')
      IConversionOperation (TryCast: False, Unchecked) (OperationKind.Conversion, Type: S1, IsInvalid) (Syntax: '(S1)i')
        Conversion: CommonConversion (Exists: False, IsIdentity: False, IsNumeric: False, IsReference: False, IsUserDefined: False) (MethodSymbol: null)
        Operand: 
          ILocalReferenceOperation: i (OperationKind.LocalReference, Type: I1, IsInvalid) (Syntax: 'i')
";
            var expectedDiagnostics = new DiagnosticDescription[] {
                // CS0030: Cannot convert type 'I1' to 'S1'
                //         S1 /*<bind>*/s1 = (S1)i/*</bind>*/;
                Diagnostic(ErrorCode.ERR_NoExplicitConv, "(S1)i").WithArguments("I1", "S1").WithLocation(9, 27)
            };

            VerifyOperationTreeAndDiagnosticsForTest<VariableDeclaratorSyntax>(source, expectedOperationTree, expectedDiagnostics);
        }

        [CompilerTrait(CompilerFeature.IOperation)]
        [Fact]
        public void ConversionExpression_Explicit_UnboxingVarianceConversion()
        {
            string source = @"
using System;
using System.Collections.Generic;

class C1
{
    void M1()
    {
        IList<I1> i1List = new List<I1>();
        IList<S1> /*<bind>*/s1List = (IList<S1>)i1List/*</bind>*/;
    }
}

interface I1 { }

struct S1 : I1 { }
";
            string expectedOperationTree = @"
IVariableDeclarationOperation (1 variables) (OperationKind.VariableDeclaration, Type: null) (Syntax: 's1List = (I ... <S1>)i1List')
  Variables: Local_1: System.Collections.Generic.IList<S1> s1List
  Initializer: 
    IVariableInitializerOperation (OperationKind.VariableInitializer, Type: null) (Syntax: '= (IList<S1>)i1List')
      IConversionOperation (TryCast: False, Unchecked) (OperationKind.Conversion, Type: System.Collections.Generic.IList<S1>) (Syntax: '(IList<S1>)i1List')
        Conversion: CommonConversion (Exists: True, IsIdentity: False, IsNumeric: False, IsReference: True, IsUserDefined: False) (MethodSymbol: null)
        Operand: 
          ILocalReferenceOperation: i1List (OperationKind.LocalReference, Type: System.Collections.Generic.IList<I1>) (Syntax: 'i1List')
";
            var expectedDiagnostics = DiagnosticDescription.None;

            VerifyOperationTreeAndDiagnosticsForTest<VariableDeclaratorSyntax>(source, expectedOperationTree, expectedDiagnostics);
        }

        [CompilerTrait(CompilerFeature.IOperation)]
        [Fact]
        public void ConversionExpression_Explicit_TypeParameterConstraintConversion()
        {
            string source = @"
using System;

class C1
{
    void M1<T, U>(U u) where T : U
    {
        T /*<bind>*/t = (T)u/*</bind>*/;
    }
}
";
            string expectedOperationTree = @"
IVariableDeclarationOperation (1 variables) (OperationKind.VariableDeclaration, Type: null) (Syntax: 't = (T)u')
  Variables: Local_1: T t
  Initializer: 
    IVariableInitializerOperation (OperationKind.VariableInitializer, Type: null) (Syntax: '= (T)u')
      IConversionOperation (TryCast: False, Unchecked) (OperationKind.Conversion, Type: T) (Syntax: '(T)u')
        Conversion: CommonConversion (Exists: True, IsIdentity: False, IsNumeric: False, IsReference: False, IsUserDefined: False) (MethodSymbol: null)
        Operand: 
          IParameterReferenceOperation: u (OperationKind.ParameterReference, Type: U) (Syntax: 'u')
";
            var expectedDiagnostics = DiagnosticDescription.None;

            VerifyOperationTreeAndDiagnosticsForTest<VariableDeclaratorSyntax>(source, expectedOperationTree, expectedDiagnostics);
        }

        [CompilerTrait(CompilerFeature.IOperation)]
        [Fact]
        public void ConversionExpression_Explicit_TypeParameterConversion_InvalidNoConversion()
        {
            string source = @"
using System;

class C1
{
    void M1<T, U>(U u)
    {
        T /*<bind>*/t = (T)u/*</bind>*/;
    }
}
";
            string expectedOperationTree = @"
IVariableDeclarationOperation (1 variables) (OperationKind.VariableDeclaration, Type: null, IsInvalid) (Syntax: 't = (T)u')
  Variables: Local_1: T t
  Initializer: 
    IVariableInitializerOperation (OperationKind.VariableInitializer, Type: null, IsInvalid) (Syntax: '= (T)u')
      IConversionOperation (TryCast: False, Unchecked) (OperationKind.Conversion, Type: T, IsInvalid) (Syntax: '(T)u')
        Conversion: CommonConversion (Exists: False, IsIdentity: False, IsNumeric: False, IsReference: False, IsUserDefined: False) (MethodSymbol: null)
        Operand: 
          IParameterReferenceOperation: u (OperationKind.ParameterReference, Type: U, IsInvalid) (Syntax: 'u')
";
            var expectedDiagnostics = new DiagnosticDescription[] {
                // CS0030: Cannot convert type 'U' to 'T'
                //         T /*<bind>*/t = (T)u/*</bind>*/;
                Diagnostic(ErrorCode.ERR_NoExplicitConv, "(T)u").WithArguments("U", "T").WithLocation(8, 25)
            };

            VerifyOperationTreeAndDiagnosticsForTest<VariableDeclaratorSyntax>(source, expectedOperationTree, expectedDiagnostics);
        }

        [CompilerTrait(CompilerFeature.IOperation)]
        [Fact]
        public void ConversionExpression_Explicit_TypeParameterToInterfaceConversion()
        {
            string source = @"
interface I1 { }

class C1
{
    void M1<T>(I1 i)
    {
        T /*<bind>*/t = (T)i/*</bind>*/;
    }
}
";
            string expectedOperationTree = @"
IVariableDeclarationOperation (1 variables) (OperationKind.VariableDeclaration, Type: null) (Syntax: 't = (T)i')
  Variables: Local_1: T t
  Initializer: 
    IVariableInitializerOperation (OperationKind.VariableInitializer, Type: null) (Syntax: '= (T)i')
      IConversionOperation (TryCast: False, Unchecked) (OperationKind.Conversion, Type: T) (Syntax: '(T)i')
        Conversion: CommonConversion (Exists: True, IsIdentity: False, IsNumeric: False, IsReference: False, IsUserDefined: False) (MethodSymbol: null)
        Operand: 
          IParameterReferenceOperation: i (OperationKind.ParameterReference, Type: I1) (Syntax: 'i')
";
            var expectedDiagnostics = DiagnosticDescription.None;

            VerifyOperationTreeAndDiagnosticsForTest<VariableDeclaratorSyntax>(source, expectedOperationTree, expectedDiagnostics);
        }

        [CompilerTrait(CompilerFeature.IOperation)]
        [Fact]
        public void ConversionExpression_Explicit_TypeParameterFromInterfaceConversion()
        {
            string source = @"
interface I1 { }

class C1
{
    void M1<T>(T t)
    {
        I1 /*<bind>*/i = (I1)t/*</bind>*/;
    }
}
";
            string expectedOperationTree = @"
IVariableDeclarationOperation (1 variables) (OperationKind.VariableDeclaration, Type: null) (Syntax: 'i = (I1)t')
  Variables: Local_1: I1 i
  Initializer: 
    IVariableInitializerOperation (OperationKind.VariableInitializer, Type: null) (Syntax: '= (I1)t')
      IConversionOperation (TryCast: False, Unchecked) (OperationKind.Conversion, Type: I1) (Syntax: '(I1)t')
        Conversion: CommonConversion (Exists: True, IsIdentity: False, IsNumeric: False, IsReference: False, IsUserDefined: False) (MethodSymbol: null)
        Operand: 
          IParameterReferenceOperation: t (OperationKind.ParameterReference, Type: T) (Syntax: 't')
";
            var expectedDiagnostics = DiagnosticDescription.None;

            VerifyOperationTreeAndDiagnosticsForTest<VariableDeclaratorSyntax>(source, expectedOperationTree, expectedDiagnostics);
        }

        [CompilerTrait(CompilerFeature.IOperation)]
        [Fact]
        public void ConversionExpression_Explicit_ImplicitUserDefinedConversionAsExplicitConversion()
        {
            string source = @"
class C1
{
    void M1()
    {
        C1 c1 = new C1();
        C2 /*<bind>*/c2 = (C2)c1/*</bind>*/;
    }

    public static implicit operator C2(C1 c1) => new C2();
}

class C2 { }
";
            string expectedOperationTree = @"
IVariableDeclarationOperation (1 variables) (OperationKind.VariableDeclaration, Type: null) (Syntax: 'c2 = (C2)c1')
  Variables: Local_1: C2 c2
  Initializer: 
    IVariableInitializerOperation (OperationKind.VariableInitializer, Type: null) (Syntax: '= (C2)c1')
      IConversionOperation (TryCast: False, Unchecked) (OperatorMethod: C2 C1.op_Implicit(C1 c1)) (OperationKind.Conversion, Type: C2) (Syntax: '(C2)c1')
        Conversion: CommonConversion (Exists: True, IsIdentity: False, IsNumeric: False, IsReference: False, IsUserDefined: True) (MethodSymbol: C2 C1.op_Implicit(C1 c1))
        Operand: 
          ILocalReferenceOperation: c1 (OperationKind.LocalReference, Type: C1) (Syntax: 'c1')
";
            var expectedDiagnostics = DiagnosticDescription.None;

            VerifyOperationTreeAndDiagnosticsForTest<VariableDeclaratorSyntax>(source, expectedOperationTree, expectedDiagnostics);
        }

        [CompilerTrait(CompilerFeature.IOperation)]
        [Fact]
        public void ConversionExpression_Explicit_ExplicitUserDefinedConversion()
        {
            string source = @"
class C1
{
    void M1()
    {
        C1 c1 = new C1();
        C2 /*<bind>*/c2 = (C2)c1/*</bind>*/;
    }

    public static explicit operator C2(C1 c1) => new C2();
}

class C2 { }
";
            string expectedOperationTree = @"
IVariableDeclarationOperation (1 variables) (OperationKind.VariableDeclaration, Type: null) (Syntax: 'c2 = (C2)c1')
  Variables: Local_1: C2 c2
  Initializer: 
    IVariableInitializerOperation (OperationKind.VariableInitializer, Type: null) (Syntax: '= (C2)c1')
      IConversionOperation (TryCast: False, Unchecked) (OperatorMethod: C2 C1.op_Explicit(C1 c1)) (OperationKind.Conversion, Type: C2) (Syntax: '(C2)c1')
        Conversion: CommonConversion (Exists: True, IsIdentity: False, IsNumeric: False, IsReference: False, IsUserDefined: True) (MethodSymbol: C2 C1.op_Explicit(C1 c1))
        Operand: 
          ILocalReferenceOperation: c1 (OperationKind.LocalReference, Type: C1) (Syntax: 'c1')
";
            var expectedDiagnostics = DiagnosticDescription.None;

            VerifyOperationTreeAndDiagnosticsForTest<VariableDeclaratorSyntax>(source, expectedOperationTree, expectedDiagnostics);
        }

        [CompilerTrait(CompilerFeature.IOperation)]
        [Fact]
        public void ConversionExpression_Explicit_ExplicitUserDefinedConversion_WithImplicitConversionAfter()
        {
            string source = @"
interface I1 { }

class C1
{
    void M1()
    {
        C1 c1 = new C1();
        I1 /*<bind>*/i1 = (C2)c1/*</bind>*/;
    }

    public static explicit operator C2(C1 c1) => new C2();
}

class C2 : I1 { }
";
            string expectedOperationTree = @"
IVariableDeclarationOperation (1 variables) (OperationKind.VariableDeclaration, Type: null) (Syntax: 'i1 = (C2)c1')
  Variables: Local_1: I1 i1
  Initializer: 
    IVariableInitializerOperation (OperationKind.VariableInitializer, Type: null) (Syntax: '= (C2)c1')
      IConversionOperation (TryCast: False, Unchecked) (OperationKind.Conversion, Type: I1, IsImplicit) (Syntax: '(C2)c1')
        Conversion: CommonConversion (Exists: True, IsIdentity: False, IsNumeric: False, IsReference: True, IsUserDefined: False) (MethodSymbol: null)
        Operand: 
          IConversionOperation (TryCast: False, Unchecked) (OperatorMethod: C2 C1.op_Explicit(C1 c1)) (OperationKind.Conversion, Type: C2) (Syntax: '(C2)c1')
            Conversion: CommonConversion (Exists: True, IsIdentity: False, IsNumeric: False, IsReference: False, IsUserDefined: True) (MethodSymbol: C2 C1.op_Explicit(C1 c1))
            Operand: 
              ILocalReferenceOperation: c1 (OperationKind.LocalReference, Type: C1) (Syntax: 'c1')
";
            var expectedDiagnostics = DiagnosticDescription.None;

            VerifyOperationTreeAndDiagnosticsForTest<VariableDeclaratorSyntax>(source, expectedOperationTree, expectedDiagnostics);
        }

        [CompilerTrait(CompilerFeature.IOperation)]
        [Fact]
        public void ConversionExpression_Explicit_ReturnConversion()
        {
            string source = @"
using System;

class C1
{
    int M1()
    {
        /*<bind>*/return (int)1.0;/*</bind>*/
    }
}
";
            string expectedOperationTree = @"
IReturnOperation (OperationKind.Return, Type: null) (Syntax: 'return (int)1.0;')
  ReturnedValue: 
    IConversionOperation (TryCast: False, Unchecked) (OperationKind.Conversion, Type: System.Int32, Constant: 1) (Syntax: '(int)1.0')
      Conversion: CommonConversion (Exists: True, IsIdentity: False, IsNumeric: True, IsReference: False, IsUserDefined: False) (MethodSymbol: null)
      Operand: 
        ILiteralOperation (OperationKind.Literal, Type: System.Double, Constant: 1) (Syntax: '1.0')
";
            var expectedDiagnostics = DiagnosticDescription.None;

            VerifyOperationTreeAndDiagnosticsForTest<ReturnStatementSyntax>(source, expectedOperationTree, expectedDiagnostics);
        }

        [CompilerTrait(CompilerFeature.IOperation)]
        [Fact]
        public void ConversionExpression_Explicit_ReturnConversion_InvalidConversion()
        {
            string source = @"
using System;

class C1
{
    int M1()
    {
        /*<bind>*/return (int)"""";/*</bind>*/
    }
}
";
            string expectedOperationTree = @"
IReturnOperation (OperationKind.Return, Type: null, IsInvalid) (Syntax: 'return (int)"""";')
  ReturnedValue: 
    IConversionOperation (TryCast: False, Unchecked) (OperationKind.Conversion, Type: System.Int32, IsInvalid) (Syntax: '(int)""""')
      Conversion: CommonConversion (Exists: False, IsIdentity: False, IsNumeric: False, IsReference: False, IsUserDefined: False) (MethodSymbol: null)
      Operand: 
        ILiteralOperation (OperationKind.Literal, Type: System.String, Constant: """", IsInvalid) (Syntax: '""""')
";
            var expectedDiagnostics = new DiagnosticDescription[] {
                // CS0030: Cannot convert type 'string' to 'int'
                //         /*<bind>*/return (int)"";/*</bind>*/
                Diagnostic(ErrorCode.ERR_NoExplicitConv, @"(int)""""").WithArguments("string", "int").WithLocation(8, 26)
            };

            VerifyOperationTreeAndDiagnosticsForTest<ReturnStatementSyntax>(source, expectedOperationTree, expectedDiagnostics);
        }

        [CompilerTrait(CompilerFeature.IOperation)]
        [Fact]
        public void ConversionExpression_Explicit_ReturnConversion_InvalidSyntax()
        {
            string source = @"
using System;

class C1
{
    int M1()
    {
        /*<bind>*/return (int);/*</bind>*/
    }
}
";
            string expectedOperationTree = @"
IReturnOperation (OperationKind.Return, Type: null, IsInvalid) (Syntax: 'return (int);')
  ReturnedValue: 
    IConversionOperation (TryCast: False, Unchecked) (OperationKind.Conversion, Type: System.Int32, IsInvalid) (Syntax: '(int)')
      Conversion: CommonConversion (Exists: False, IsIdentity: False, IsNumeric: False, IsReference: False, IsUserDefined: False) (MethodSymbol: null)
      Operand: 
        IInvalidOperation (OperationKind.Invalid, Type: null, IsInvalid) (Syntax: '')
          Children(0)
";
            var expectedDiagnostics = new DiagnosticDescription[] {
                // CS1525: Invalid expression term ';'
                //         /*<bind>*/return (int);/*</bind>*/
                Diagnostic(ErrorCode.ERR_InvalidExprTerm, ";").WithArguments(";").WithLocation(8, 31)
            };

            VerifyOperationTreeAndDiagnosticsForTest<ReturnStatementSyntax>(source, expectedOperationTree, expectedDiagnostics);
        }

        [CompilerTrait(CompilerFeature.IOperation)]
        [Fact]
        public void ConversionExpression_Explicit_CheckedOnlyAppliesToNumeric()
        {
            string source = @"
namespace ConsoleApp1
{
    class C1
    {
        static void M1()
        {
            checked
            {
                /*<bind>*/object o = (object)null;/*</bind>*/
            }
        }
    }
}
";
            string expectedOperationTree = @"
IVariableDeclarationsOperation (1 declarations) (OperationKind.VariableDeclarations, Type: null) (Syntax: 'object o = (object)null;')
  IVariableDeclarationOperation (1 variables) (OperationKind.VariableDeclaration, Type: null) (Syntax: 'o = (object)null')
    Variables: Local_1: System.Object o
    Initializer: 
      IVariableInitializerOperation (OperationKind.VariableInitializer, Type: null) (Syntax: '= (object)null')
        IConversionOperation (TryCast: False, Unchecked) (OperationKind.Conversion, Type: System.Object, Constant: null) (Syntax: '(object)null')
          Conversion: CommonConversion (Exists: True, IsIdentity: False, IsNumeric: False, IsReference: True, IsUserDefined: False) (MethodSymbol: null)
          Operand: 
            ILiteralOperation (OperationKind.Literal, Type: null, Constant: null) (Syntax: 'null')
";
            var expectedDiagnostics = new DiagnosticDescription[] {
                // CS0219: The variable 'o' is assigned but its value is never used
                //                 /*<bind>*/object o = (object)null/*</bind>*/;
                Diagnostic(ErrorCode.WRN_UnreferencedVarAssg, "o").WithArguments("o").WithLocation(10, 34)
            };

            VerifyOperationTreeAndDiagnosticsForTest<LocalDeclarationStatementSyntax>(source, expectedOperationTree, expectedDiagnostics);
        }

        [CompilerTrait(CompilerFeature.IOperation)]
        [Fact]
        public void ConversionExpression_Explicit_DelegateTypeConversion()
        {
            string source = @"
using System;
class Program
{
    void Main()
    {
        Action<object> objectAction = str => { };
        Action<string> stringAction = /*<bind>*/(Action<string>)objectAction/*</bind>*/;
    }
}
";
            string expectedOperationTree = @"
IConversionOperation (TryCast: False, Unchecked) (OperationKind.Conversion, Type: System.Action<System.String>) (Syntax: '(Action<str ... bjectAction')
  Conversion: CommonConversion (Exists: True, IsIdentity: False, IsNumeric: False, IsReference: True, IsUserDefined: False) (MethodSymbol: null)
  Operand: 
    ILocalReferenceOperation: objectAction (OperationKind.LocalReference, Type: System.Action<System.Object>) (Syntax: 'objectAction')
";
            var expectedDiagnostics = DiagnosticDescription.None;

            VerifyOperationTreeAndDiagnosticsForTest<CastExpressionSyntax>(source, expectedOperationTree, expectedDiagnostics);
        }

        [CompilerTrait(CompilerFeature.IOperation)]
        [Fact]
        public void ConversionExpression_Explicit_DelegateTypeConversion_InvalidConversion()
        {
            string source = @"
using System;
class Program
{
    void Main()
    {
        Action<object> objectAction = str => { };
        Action<int> intAction = /*<bind>*/(Action<int>)objectAction/*</bind>*/;
    }
}
";
            string expectedOperationTree = @"
IConversionOperation (TryCast: False, Unchecked) (OperationKind.Conversion, Type: System.Action<System.Int32>, IsInvalid) (Syntax: '(Action<int ... bjectAction')
  Conversion: CommonConversion (Exists: False, IsIdentity: False, IsNumeric: False, IsReference: False, IsUserDefined: False) (MethodSymbol: null)
  Operand: 
    ILocalReferenceOperation: objectAction (OperationKind.LocalReference, Type: System.Action<System.Object>, IsInvalid) (Syntax: 'objectAction')
";
            var expectedDiagnostics = new DiagnosticDescription[] {
                // CS0030: Cannot convert type 'System.Action<object>' to 'System.Action<int>'
                //         Action<int> intAction = /*<bind>*/(Action<int>)objectAction/*</bind>*/;
                Diagnostic(ErrorCode.ERR_NoExplicitConv, "(Action<int>)objectAction").WithArguments("System.Action<object>", "System.Action<int>").WithLocation(8, 43)
            };

            VerifyOperationTreeAndDiagnosticsForTest<CastExpressionSyntax>(source, expectedOperationTree, expectedDiagnostics);
        }

        #endregion

        private class ExpectedSymbolVerifier
        {
            public static SyntaxNode VariableDeclaratorSelector(SyntaxNode syntaxNode) =>
                ((VariableDeclaratorSyntax)syntaxNode).Initializer.Value;

            public static SyntaxNode IdentitySelector(SyntaxNode syntaxNode) => syntaxNode;

            public static SyntaxNode ReturnStatementSelector(SyntaxNode syntaxNode) => ((ReturnStatementSyntax)syntaxNode).Expression;

            public static IOperation IVariableDeclarationStatementSelector(IOperation operation) =>
                ((IVariableDeclarationsOperation)operation).Declarations.Single().Initializer;

            public static IOperation IVariableDeclarationSelector(IOperation operation) =>
                ((IVariableDeclarationOperation)operation).Initializer.Value;

            public static IOperation IReturnDeclarationStatementSelector(IOperation operation) =>
                ((IReturnOperation)operation).ReturnedValue;

            public static IOperation NestedConversionChildSelector(IOperation operation) =>
                ConversionOrDelegateChildSelector(ConversionOrDelegateChildSelector(operation));

            private static IOperation ConversionOrDelegateChildSelector(IOperation operation)
            {
                if (operation.Kind == OperationKind.Conversion)
                {
                    return ((IConversionOperation)operation).Operand;
                }
                else
                {
                    return ((IDelegateCreationOperation)operation).Target;
                }
            }

            public Func<IOperation, IConversionOperation> OperationSelector { get; set; }

            public Func<IOperation, IOperation> ConversionChildSelector { get; set; } = ConversionOrDelegateChildSelector;

            public Func<SyntaxNode, SyntaxNode> SyntaxSelector { get; set; }

            /// <summary>
            /// Verifies that the given operation has the type information that the semantic model has for the given
            /// syntax node. A selector is used to walk the operation tree and syntax tree for the final
            /// nodes to compare type info for.
            ///
            /// <see cref="SyntaxSelector"/> is used to to select the syntax node to test.
            /// <see cref="OperationSelector"/> is used to select the IConversion node to test.
            /// <see cref="ConversionChildSelector"/> is used to select what child node of the IConversion to compare original types to.
            /// this is useful for multiple conversion scenarios where we end up with multiple IConversion nodes in the tree.
            /// </summary>
            public void Verify(IOperation variableDeclaration, Compilation compilation, SyntaxNode syntaxNode)
            {
                var finalSyntax = GetAndInvokeSyntaxSelector(syntaxNode);
                var semanticModel = compilation.GetSemanticModel(finalSyntax.SyntaxTree);
                var typeInfo = semanticModel.GetTypeInfo(finalSyntax);

                var initializer = GetAndInvokeOperationSelector(variableDeclaration);

                var conversion = initializer;
                Assert.Equal(conversion.Type, typeInfo.ConvertedType);
                Assert.Equal(ConversionChildSelector(conversion).Type, typeInfo.Type);
            }

            private SyntaxNode GetAndInvokeSyntaxSelector(SyntaxNode syntax)
            {
                if (SyntaxSelector != null)
                {
                    return SyntaxSelector(syntax);
                }
                else
                {
                    switch (syntax)
                    {
                        case VariableDeclaratorSyntax _:
                            return VariableDeclaratorSelector(syntax);
                        case ReturnStatementSyntax _:
                            return ReturnStatementSelector(syntax);
                        case CastExpressionSyntax cast:
                            return cast.Expression;
                        default:
                            throw new ArgumentException($"Cannot handle syntax of type {syntax.GetType()}");
                    }
                }
            }

            private IOperation GetAndInvokeOperationSelector(IOperation operation)
            {
                if (OperationSelector != null)
                {
                    return OperationSelector(operation);
                }

                switch (operation)
                {
                    case IVariableDeclarationsOperation _:
                        return IVariableDeclarationStatementSelector(operation);
                    case IVariableDeclarationOperation _:
                        return IVariableDeclarationSelector(operation);
                    case IReturnOperation _:
                        return IReturnDeclarationStatementSelector(operation);
                    case IConversionOperation conv:
                        return conv;
                    default:
                        throw new ArgumentException($"Cannot handle arguments of type {operation.GetType()}");
                }
            }
        }
    }
}<|MERGE_RESOLUTION|>--- conflicted
+++ resolved
@@ -4056,15 +4056,10 @@
       IConversionOperation (TryCast: False, Unchecked) (OperationKind.Conversion, Type: I2, IsInvalid) (Syntax: '(I2)()')
         Conversion: CommonConversion (Exists: False, IsIdentity: False, IsNumeric: False, IsReference: False, IsUserDefined: False) (MethodSymbol: null)
         Operand: 
-<<<<<<< HEAD
-          IParenthesizedExpression (OperationKind.ParenthesizedExpression, Type: null, IsInvalid) (Syntax: '()')
+          IParenthesizedOperation (OperationKind.Parenthesized, Type: null, IsInvalid) (Syntax: '()')
             Operand: 
-              IInvalidExpression (OperationKind.InvalidExpression, Type: null, IsInvalid) (Syntax: '')
+              IInvalidOperation (OperationKind.Invalid, Type: null, IsInvalid) (Syntax: '')
                 Children(0)
-=======
-          IInvalidOperation (OperationKind.Invalid, Type: null, IsInvalid) (Syntax: '')
-            Children(0)
->>>>>>> f09e33b7
 ";
             var expectedDiagnostics = new DiagnosticDescription[] {
                 // CS1525: Invalid expression term ')'

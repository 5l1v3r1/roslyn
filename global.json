--- conflicted
+++ resolved
@@ -7,10 +7,6 @@
     "xcopy-msbuild": "16.0.0-alpha"
   },
   "msbuild-sdks": {
-<<<<<<< HEAD
-    "Microsoft.DotNet.Arcade.Sdk": "1.0.0-beta.19369.2"
-=======
     "Microsoft.DotNet.Arcade.Sdk": "1.0.0-beta.19379.29"
->>>>>>> 1113a88f
   }
 }
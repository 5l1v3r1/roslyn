--- conflicted
+++ resolved
@@ -7,10 +7,6 @@
     "xcopy-msbuild": "16.0.0-alpha"
   },
   "msbuild-sdks": {
-<<<<<<< HEAD
-    "Microsoft.DotNet.Arcade.Sdk": "1.0.0-beta.19407.9"
-=======
     "Microsoft.DotNet.Arcade.Sdk": "1.0.0-beta.19416.16"
->>>>>>> 89d305de
   }
 }